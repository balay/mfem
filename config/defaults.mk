# Copyright (c) 2010-2021, Lawrence Livermore National Security, LLC. Produced
# at the Lawrence Livermore National Laboratory. All Rights reserved. See files
# LICENSE and NOTICE for details. LLNL-CODE-806117.
#
# This file is part of the MFEM library. For more information and source code
# availability visit https://mfem.org.
#
# MFEM is free software; you can redistribute it and/or modify it under the
# terms of the BSD-3 license. We welcome feedback and contributions, see file
# CONTRIBUTING.md for details.

# This file describes the default MFEM build options.
#
# See the file INSTALL for description of these options.  You can
# customize them below, or copy this file to user.mk and modify it.


# Some choices below are based on the OS type:
NOTMAC := $(subst Darwin,,$(shell uname -s))

CXX = g++
MPICXX = mpicxx

BASE_FLAGS  = -std=c++11
OPTIM_FLAGS = -O3 $(BASE_FLAGS)
DEBUG_FLAGS = -g $(XCOMPILER)-Wall $(BASE_FLAGS)

# Prefixes for passing flags to the compiler and linker when using CXX or MPICXX
CXX_XCOMPILER =
CXX_XLINKER   = -Wl,

# Destination location of make install
# PREFIX = $(HOME)/mfem
PREFIX = ./mfem
# Install program
INSTALL = /usr/bin/install

STATIC = YES
SHARED = NO

# CUDA configuration options
CUDA_CXX = nvcc
CUDA_ARCH = sm_60
CUDA_FLAGS = -x=cu --expt-extended-lambda -arch=$(CUDA_ARCH)
# Prefixes for passing flags to the host compiler and linker when using CUDA_CXX
CUDA_XCOMPILER = -Xcompiler=
CUDA_XLINKER   = -Xlinker=

# HIP configuration options
HIP_CXX = hipcc
# The HIP_ARCH option specifies the AMD GPU processor, similar to CUDA_ARCH. For
# example: gfx600 (tahiti), gfx700 (kaveri), gfx701 (hawaii), gfx801 (carrizo),
# gfx900, gfx1010, etc.
HIP_ARCH = gfx900
HIP_FLAGS = --amdgpu-target=$(HIP_ARCH)
HIP_XCOMPILER =
HIP_XLINKER   = -Wl,

ifneq ($(NOTMAC),)
   AR      = ar
   ARFLAGS = cruv
   RANLIB  = ranlib
   PICFLAG = $(XCOMPILER)-fPIC
   SO_EXT  = so
   SO_VER  = so.$(MFEM_VERSION_STRING)
   BUILD_SOFLAGS = -shared $(XLINKER)-soname,libmfem.$(SO_VER)
   BUILD_RPATH = $(XLINKER)-rpath,$(BUILD_REAL_DIR)
   INSTALL_SOFLAGS = $(BUILD_SOFLAGS)
   INSTALL_RPATH = $(XLINKER)-rpath,@MFEM_LIB_DIR@
else
   # Silence "has no symbols" warnings on Mac OS X
   AR      = ar
   ARFLAGS = Scruv
   RANLIB  = ranlib -no_warning_for_no_symbols
   PICFLAG = $(XCOMPILER)-fPIC
   SO_EXT  = dylib
   SO_VER  = $(MFEM_VERSION_STRING).dylib
   MAKE_SOFLAGS = $(XLINKER)-dylib,-install_name,$(1)/libmfem.$(SO_VER),\
      -compatibility_version,$(MFEM_VERSION_STRING),\
      -current_version,$(MFEM_VERSION_STRING),\
      -undefined,dynamic_lookup
   BUILD_SOFLAGS = $(subst $1 ,,$(call MAKE_SOFLAGS,$(BUILD_REAL_DIR)))
   BUILD_RPATH = $(XLINKER)-undefined,dynamic_lookup
   INSTALL_SOFLAGS = $(subst $1 ,,$(call MAKE_SOFLAGS,$(MFEM_LIB_DIR)))
   INSTALL_RPATH = $(XLINKER)-undefined,dynamic_lookup
endif

# Set CXXFLAGS to overwrite the default selection of DEBUG_FLAGS/OPTIM_FLAGS
# CXXFLAGS = -O3 -march=native

# Optional extra compile flags, in addition to CXXFLAGS:
# CPPFLAGS =

# Library configurations:
# Note: symbols of the form @VAR@ will be replaced by $(VAR) in derived
#       variables, like MFEM_FLAGS, defined in config.mk.

# Command used to launch MPI jobs
MFEM_MPIEXEC    = mpirun
MFEM_MPIEXEC_NP = -np
# Number of mpi tasks for parallel jobs
MFEM_MPI_NP = 4

# MFEM configuration options: YES/NO values, which are exported to config.mk and
# config.hpp. The values below are the defaults for generating the actual values
# in config.mk and config.hpp.

MFEM_USE_MPI           = NO
MFEM_USE_METIS         = $(MFEM_USE_MPI)
MFEM_USE_METIS_5       = NO
MFEM_DEBUG             = NO
MFEM_USE_EXCEPTIONS    = NO
MFEM_USE_ZLIB          = NO
MFEM_USE_LIBUNWIND     = NO
MFEM_USE_LAPACK        = NO
MFEM_THREAD_SAFE       = NO
MFEM_USE_OPENMP        = NO
MFEM_USE_LEGACY_OPENMP = NO
MFEM_USE_MEMALLOC      = YES
MFEM_TIMER_TYPE        = $(if $(NOTMAC),2,4)
MFEM_USE_SUNDIALS      = NO
MFEM_USE_MESQUITE      = NO
MFEM_USE_SUITESPARSE   = NO
MFEM_USE_SUPERLU       = NO
MFEM_USE_SUPERLU5      = NO
MFEM_USE_MUMPS         = NO
MFEM_USE_STRUMPACK     = NO
MFEM_USE_GINKGO        = NO
MFEM_USE_AMGX          = NO
MFEM_USE_GNUTLS        = NO
MFEM_USE_NETCDF        = NO
MFEM_USE_PETSC         = NO
MFEM_USE_SLEPC         = NO
MFEM_USE_MPFR          = NO
MFEM_USE_SIDRE         = NO
MFEM_USE_CONDUIT       = NO
MFEM_USE_PUMI          = NO
MFEM_USE_HIOP          = NO
MFEM_USE_GSLIB         = NO
MFEM_USE_CUDA          = NO
MFEM_USE_HIP           = NO
MFEM_USE_RAJA          = NO
MFEM_USE_OCCA          = NO
MFEM_USE_CEED          = NO
MFEM_USE_UMPIRE        = NO
MFEM_USE_SIMD          = NO
MFEM_USE_ADIOS2        = NO
<<<<<<< HEAD
MFEM_USE_PARELAG       = NO
=======
MFEM_USE_MKL_CPARDISO  = NO

# MPI library compile and link flags
# These settings are used only when building MFEM with MPI + HIP
ifeq ($(MFEM_USE_MPI)$(MFEM_USE_HIP),YESYES)
   # We determine MPI_DIR assuming $(MPICXX) is in $(MPI_DIR)/bin
   MPI_DIR := $(patsubst %/,%,$(dir $(shell which $(MPICXX))))
   MPI_DIR := $(patsubst %/,%,$(dir $(MPI_DIR)))
   MPI_OPT = -I$(MPI_DIR)/include
   MPI_LIB = -L$(MPI_DIR)/lib $(XLINKER)-rpath,$(MPI_DIR)/lib -lmpi
endif
>>>>>>> 3366e729

# Compile and link options for zlib.
ZLIB_DIR =
ZLIB_OPT = $(if $(ZLIB_DIR),-I$(ZLIB_DIR)/include)
ZLIB_LIB = $(if $(ZLIB_DIR),$(ZLIB_RPATH) -L$(ZLIB_DIR)/lib ,)-lz
ZLIB_RPATH = $(XLINKER)-rpath,$(ZLIB_DIR)/lib

LIBUNWIND_OPT = -g
LIBUNWIND_LIB = $(if $(NOTMAC),-lunwind -ldl,)

# HYPRE library configuration (needed to build the parallel version)
HYPRE_DIR = @MFEM_DIR@/../hypre/src/hypre
HYPRE_OPT = -I$(HYPRE_DIR)/include
HYPRE_LIB = -L$(HYPRE_DIR)/lib -lHYPRE

# METIS library configuration
ifeq ($(MFEM_USE_SUPERLU)$(MFEM_USE_STRUMPACK)$(MFEM_USE_MUMPS),NONONO)
   ifeq ($(MFEM_USE_METIS_5),NO)
     METIS_DIR = @MFEM_DIR@/../metis-4.0
     METIS_OPT =
     METIS_LIB = -L$(METIS_DIR) -lmetis
   else
     METIS_DIR = @MFEM_DIR@/../metis-5.0
     METIS_OPT = -I$(METIS_DIR)/include
     METIS_LIB = -L$(METIS_DIR)/lib -lmetis
   endif
else
   # ParMETIS: currently needed by SuperLU or STRUMPACK. We assume that METIS 5
   # (included with ParMETIS) is installed in the same location.
   # Starting with STRUMPACK v2.2.0, ParMETIS is an optional dependency while
   # METIS is still required.
   METIS_DIR = @MFEM_DIR@/../parmetis-4.0.3
   METIS_OPT = -I$(METIS_DIR)/include
   METIS_LIB = -L$(METIS_DIR)/lib -lparmetis -lmetis
   MFEM_USE_METIS_5 = YES
endif

# LAPACK library configuration
LAPACK_OPT =
LAPACK_LIB = $(if $(NOTMAC),-llapack -lblas,-framework Accelerate)

# OpenMP configuration
OPENMP_OPT = $(XCOMPILER)-fopenmp
OPENMP_LIB =

# Used when MFEM_TIMER_TYPE = 2
POSIX_CLOCKS_LIB = -lrt

# SUNDIALS library configuration
# For sundials_nvecmpiplusx and nvecparallel remember to build with MPI_ENABLE=ON
# and modify cmake variables for hypre for sundials
SUNDIALS_DIR    = @MFEM_DIR@/../sundials-5.0.0/instdir
SUNDIALS_OPT    = -I$(SUNDIALS_DIR)/include
SUNDIALS_LIBDIR = $(wildcard $(SUNDIALS_DIR)/lib*)
SUNDIALS_LIB    = $(XLINKER)-rpath,$(SUNDIALS_LIBDIR) -L$(SUNDIALS_LIBDIR)\
 -lsundials_arkode -lsundials_cvodes -lsundials_nvecserial -lsundials_kinsol

ifeq ($(MFEM_USE_MPI),YES)
   SUNDIALS_LIB += -lsundials_nvecparallel -lsundials_nvecmpiplusx
endif
ifeq ($(MFEM_USE_CUDA),YES)
   SUNDIALS_LIB += -lsundials_nveccuda
endif
# If SUNDIALS was built with KLU:
# MFEM_USE_SUITESPARSE = YES

# MESQUITE library configuration
MESQUITE_DIR = @MFEM_DIR@/../mesquite-2.99
MESQUITE_OPT = -I$(MESQUITE_DIR)/include
MESQUITE_LIB = -L$(MESQUITE_DIR)/lib -lmesquite

# SuiteSparse library configuration
LIB_RT = $(if $(NOTMAC),-lrt,)
SUITESPARSE_DIR = @MFEM_DIR@/../SuiteSparse
SUITESPARSE_OPT = -I$(SUITESPARSE_DIR)/include
SUITESPARSE_LIB = $(XLINKER)-rpath,$(SUITESPARSE_DIR)/lib\
 -L$(SUITESPARSE_DIR)/lib -lklu -lbtf -lumfpack -lcholmod -lcolamd -lamd -lcamd\
 -lccolamd -lsuitesparseconfig $(LIB_RT) $(METIS_LIB) $(LAPACK_LIB)

# SuperLU library configuration
ifeq ($(MFEM_USE_SUPERLU5),YES)
   SUPERLU_DIR = @MFEM_DIR@/../SuperLU_DIST_5.1.0
   SUPERLU_OPT = -I$(SUPERLU_DIR)/include
   SUPERLU_LIB = $(XLINKER)-rpath,$(SUPERLU_DIR)/lib -L$(SUPERLU_DIR)/lib\
      -lsuperlu_dist_5.1.0
else
   SUPERLU_DIR = @MFEM_DIR@/../SuperLU_DIST_6.3.1
   SUPERLU_OPT = -I$(SUPERLU_DIR)/include
   SUPERLU_LIB = $(XLINKER)-rpath,$(SUPERLU_DIR)/lib64 -L$(SUPERLU_DIR)/lib64\
      -lsuperlu_dist -lblas
endif

# SCOTCH library configuration (required by STRUMPACK <= v2.1.0, optional in
# STRUMPACK >= v2.2.0)
SCOTCH_DIR = @MFEM_DIR@/../scotch_6.0.4
SCOTCH_OPT = -I$(SCOTCH_DIR)/include
SCOTCH_LIB = -L$(SCOTCH_DIR)/lib -lptscotch -lptscotcherr -lscotch -lscotcherr\
 -lpthread

# SCALAPACK library configuration (required by STRUMPACK and MUMPS)
SCALAPACK_DIR = @MFEM_DIR@/../scalapack-2.0.2
SCALAPACK_OPT = -I$(SCALAPACK_DIR)/SRC
SCALAPACK_LIB = -L$(SCALAPACK_DIR)/lib -lscalapack $(LAPACK_LIB)

# MPI Fortran library, needed e.g. by STRUMPACK or MUMPS
# MPICH:
MPI_FORTRAN_LIB = -lmpifort
# OpenMPI:
# MPI_FORTRAN_LIB = -lmpi_mpifh
# Additional Fortan library:
# MPI_FORTRAN_LIB += -lgfortran

# MUMPS library configuration
MUMPS_DIR = @MFEM_DIR@/../MUMPS_5.2.0
MUMPS_OPT = -I$(MUMPS_DIR)/include
MUMPS_LIB = $(XLINKER)-rpath,$(MUMPS_DIR)/lib -L$(MUMPS_DIR)/lib -ldmumps\
 -lmumps_common -lpord $(SCALAPACK_LIB) $(LAPACK_LIB) $(MPI_FORTRAN_LIB)

# STRUMPACK library configuration
STRUMPACK_DIR = @MFEM_DIR@/../STRUMPACK-build
STRUMPACK_OPT = -I$(STRUMPACK_DIR)/include $(SCOTCH_OPT)
# If STRUMPACK was build with OpenMP support, the following may be need:
# STRUMPACK_OPT += $(OPENMP_OPT)
STRUMPACK_LIB = -L$(STRUMPACK_DIR)/lib -lstrumpack $(MPI_FORTRAN_LIB)\
 $(SCOTCH_LIB) $(SCALAPACK_LIB)

# Ginkgo library configuration (currently not needed)
GINKGO_DIR = @MFEM_DIR@/../ginkgo/install
GINKGO_OPT = -isystem $(GINKGO_DIR)/include
GINKGO_LIB = $(XLINKER)-rpath,$(GINKGO_DIR)/lib -L$(GINKGO_DIR)/lib -lginkgo\
 -lginkgo_omp -lginkgo_cuda -lginkgo_reference

# AmgX library configuration
AMGX_DIR = @MFEM_DIR@/../amgx
AMGX_OPT = -I$(AMGX_DIR)/include
AMGX_LIB = -lcusparse -lcusolver -lcublas -lnvToolsExt -L$(AMGX_DIR)/lib -lamgx

# GnuTLS library configuration
GNUTLS_OPT =
GNUTLS_LIB = -lgnutls

# NetCDF library configuration
NETCDF_DIR = $(HOME)/local
HDF5_DIR   = $(HOME)/local
NETCDF_OPT = -I$(NETCDF_DIR)/include -I$(HDF5_DIR)/include $(ZLIB_OPT)
NETCDF_LIB = $(XLINKER)-rpath,$(NETCDF_DIR)/lib -L$(NETCDF_DIR)/lib\
 $(XLINKER)-rpath,$(HDF5_DIR)/lib -L$(HDF5_DIR)/lib\
 -lnetcdf -lhdf5_hl -lhdf5 $(ZLIB_LIB)

# PETSc library configuration (version greater or equal to 3.8 or the dev branch)
PETSC_ARCH := arch-linux2-c-debug
PETSC_DIR  := $(MFEM_DIR)/../petsc/$(PETSC_ARCH)
PETSC_VARS := $(PETSC_DIR)/lib/petsc/conf/petscvariables
PETSC_FOUND := $(if $(wildcard $(PETSC_VARS)),YES,)
PETSC_INC_VAR = PETSC_CC_INCLUDES
PETSC_LIB_VAR = PETSC_EXTERNAL_LIB_BASIC
ifeq ($(PETSC_FOUND),YES)
   PETSC_OPT := $(shell sed -n "s/$(PETSC_INC_VAR) = *//p" $(PETSC_VARS))
   PETSC_DEP := $(shell sed -n "s/$(PETSC_LIB_VAR) = *//p" $(PETSC_VARS))
   PETSC_LIB = $(XLINKER)-rpath,$(abspath $(PETSC_DIR))/lib\
      -L$(abspath $(PETSC_DIR))/lib -lpetsc\
      $(subst $(CXX_XLINKER),$(XLINKER),$(PETSC_DEP))
endif

SLEPC_DIR := $(MFEM_DIR)/../slepc
SLEPC_VARS := $(SLEPC_DIR)/lib/slepc/conf/slepc_variables
SLEPC_FOUND := $(if $(wildcard $(SLEPC_VARS)),YES,)
SLEPC_INC_VAR = SLEPC_INCLUDE
SLEPC_LIB_VAR = SLEPC_EXTERNAL_LIB
ifeq ($(SLEPC_FOUND),YES)
   SLEPC_OPT := $(shell sed -n "s/$(SLEPC_INC_VAR) *= *//p" $(SLEPC_VARS))
   # Some additional external libraries might be defined in this file
   -include ${SLEPC_DIR}/${PETSC_ARCH}/lib/slepc/conf/slepcvariables
   SLEPC_DEP := $(shell sed -n "s/$(SLEPC_LIB_VAR) *= *//p" $(SLEPC_VARS))
   SLEPC_LIB = $(XLINKER)-rpath,$(abspath $(SLEPC_DIR))/$(PETSC_ARCH)/lib\
      -L$(abspath $(SLEPC_DIR))/$(PETSC_ARCH)/lib -lslepc\
      $(subst $(CXX_XLINKER),$(XLINKER),$(SLEPC_DEP))
endif

# MPFR library configuration
MPFR_OPT =
MPFR_LIB = -lmpfr

# Conduit and required libraries configuration
CONDUIT_DIR = @MFEM_DIR@/../conduit
CONDUIT_OPT = -I$(CONDUIT_DIR)/include/conduit
CONDUIT_LIB = \
   $(XLINKER)-rpath,$(CONDUIT_DIR)/lib -L$(CONDUIT_DIR)/lib \
   -lconduit -lconduit_relay -lconduit_blueprint  -ldl

# Check if Conduit was built with hdf5 support, by looking
# for the relay hdf5 header
CONDUIT_HDF5_HEADER=$(CONDUIT_DIR)/include/conduit/conduit_relay_hdf5.hpp
ifneq (,$(wildcard $(CONDUIT_HDF5_HEADER)))
   CONDUIT_OPT += -I$(HDF5_DIR)/include
   CONDUIT_LIB += $(XLINKER)-rpath,$(HDF5_DIR)/lib -L$(HDF5_DIR)/lib \
                  -lhdf5 $(ZLIB_LIB)
endif

# Sidre and required libraries configuration
# Be sure to check the HDF5_DIR (set above) is correct
SIDRE_DIR = @MFEM_DIR@/../axom
SIDRE_OPT = -I$(SIDRE_DIR)/include -I$(CONDUIT_DIR)/include/conduit\
 -I$(HDF5_DIR)/include
SIDRE_LIB = \
   $(XLINKER)-rpath,$(SIDRE_DIR)/lib -L$(SIDRE_DIR)/lib \
   $(XLINKER)-rpath,$(CONDUIT_DIR)/lib -L$(CONDUIT_DIR)/lib \
   $(XLINKER)-rpath,$(HDF5_DIR)/lib -L$(HDF5_DIR)/lib \
   -laxom -lconduit -lconduit_relay -lconduit_blueprint -lhdf5 $(ZLIB_LIB) -ldl

# PUMI
# Note that PUMI_DIR is needed -- it is used to check for gmi_sim.h
PUMI_DIR = @MFEM_DIR@/../pumi-2.1.0
PUMI_OPT = -I$(PUMI_DIR)/include
PUMI_LIB = -L$(PUMI_DIR)/lib -lpumi -lcrv -lma -lmds -lapf -lpcu -lgmi -lparma\
   -llion -lmth -lapf_zoltan -lspr

# HIOP
HIOP_DIR = @MFEM_DIR@/../hiop/install
HIOP_OPT = -I$(HIOP_DIR)/include
HIOP_LIB = -L$(HIOP_DIR)/lib -lhiop $(LAPACK_LIB)

# GSLIB library
GSLIB_DIR = @MFEM_DIR@/../gslib/build
GSLIB_OPT = -I$(GSLIB_DIR)/include
GSLIB_LIB = -L$(GSLIB_DIR)/lib -lgs

# CUDA library configuration
CUDA_OPT =
CUDA_LIB = -lcusparse

# HIP library configuration (currently not needed)
HIP_OPT =
HIP_LIB =

# OCCA library configuration
OCCA_DIR = @MFEM_DIR@/../occa
OCCA_OPT = -I$(OCCA_DIR)/include
OCCA_LIB = $(XLINKER)-rpath,$(OCCA_DIR)/lib -L$(OCCA_DIR)/lib -locca

# libCEED library configuration
CEED_DIR ?= @MFEM_DIR@/../libCEED
CEED_OPT = -I$(CEED_DIR)/include
CEED_LIB = $(XLINKER)-rpath,$(CEED_DIR)/lib -L$(CEED_DIR)/lib -lceed

# RAJA library configuration
RAJA_DIR = @MFEM_DIR@/../raja
RAJA_OPT = -I$(RAJA_DIR)/include
ifdef CUB_DIR
   RAJA_OPT += -I$(CUB_DIR)
endif
RAJA_LIB = $(XLINKER)-rpath,$(RAJA_DIR)/lib -L$(RAJA_DIR)/lib -lRAJA

# UMPIRE library configuration
UMPIRE_DIR = @MFEM_DIR@/../umpire
UMPIRE_OPT = -I$(UMPIRE_DIR)/include
UMPIRE_LIB = -L$(UMPIRE_DIR)/lib -lumpire

<<<<<<< HEAD
# PARELAG library configuration
PARELAG_DIR = @MFEM_DIR@/../parelag
PARELAG_OPT = -I$(PARELAG_DIR)/src -I$(PARELAG_DIR)/build/src
PARELAG_LIB = -L$(PARELAG_DIR)/build/src -lParELAG
=======
# MKL CPardiso library configuration
MKL_CPARDISO_DIR ?=
MKL_MPI_WRAPPER ?= mkl_blacs_mpich_lp64
MKL_LIBRARY_SUBDIR ?= lib
MKL_CPARDISO_OPT = -I$(MKL_CPARDISO_DIR)/include
MKL_CPARDISO_LIB = $(XLINKER)-rpath,$(MKL_CPARDISO_DIR)/$(MKL_LIBRARY_SUBDIR)\
   -L$(MKL_CPARDISO_DIR)/$(MKL_LIBRARY_SUBDIR) -l$(MKL_MPI_WRAPPER)\
   -lmkl_intel_lp64 -lmkl_sequential -lmkl_core
>>>>>>> 3366e729

# If YES, enable some informational messages
VERBOSE = NO

# Optional build tag
MFEM_BUILD_TAG = $(shell uname -snm)<|MERGE_RESOLUTION|>--- conflicted
+++ resolved
@@ -145,10 +145,8 @@
 MFEM_USE_UMPIRE        = NO
 MFEM_USE_SIMD          = NO
 MFEM_USE_ADIOS2        = NO
-<<<<<<< HEAD
+MFEM_USE_MKL_CPARDISO  = NO
 MFEM_USE_PARELAG       = NO
-=======
-MFEM_USE_MKL_CPARDISO  = NO
 
 # MPI library compile and link flags
 # These settings are used only when building MFEM with MPI + HIP
@@ -159,7 +157,6 @@
    MPI_OPT = -I$(MPI_DIR)/include
    MPI_LIB = -L$(MPI_DIR)/lib $(XLINKER)-rpath,$(MPI_DIR)/lib -lmpi
 endif
->>>>>>> 3366e729
 
 # Compile and link options for zlib.
 ZLIB_DIR =
@@ -418,12 +415,6 @@
 UMPIRE_OPT = -I$(UMPIRE_DIR)/include
 UMPIRE_LIB = -L$(UMPIRE_DIR)/lib -lumpire
 
-<<<<<<< HEAD
-# PARELAG library configuration
-PARELAG_DIR = @MFEM_DIR@/../parelag
-PARELAG_OPT = -I$(PARELAG_DIR)/src -I$(PARELAG_DIR)/build/src
-PARELAG_LIB = -L$(PARELAG_DIR)/build/src -lParELAG
-=======
 # MKL CPardiso library configuration
 MKL_CPARDISO_DIR ?=
 MKL_MPI_WRAPPER ?= mkl_blacs_mpich_lp64
@@ -432,7 +423,11 @@
 MKL_CPARDISO_LIB = $(XLINKER)-rpath,$(MKL_CPARDISO_DIR)/$(MKL_LIBRARY_SUBDIR)\
    -L$(MKL_CPARDISO_DIR)/$(MKL_LIBRARY_SUBDIR) -l$(MKL_MPI_WRAPPER)\
    -lmkl_intel_lp64 -lmkl_sequential -lmkl_core
->>>>>>> 3366e729
+
+# PARELAG library configuration
+PARELAG_DIR = @MFEM_DIR@/../parelag
+PARELAG_OPT = -I$(PARELAG_DIR)/src -I$(PARELAG_DIR)/build/src
+PARELAG_LIB = -L$(PARELAG_DIR)/build/src -lParELAG
 
 # If YES, enable some informational messages
 VERBOSE = NO
