# Copyright (c) 2010-2021, Lawrence Livermore National Security, LLC. Produced
# at the Lawrence Livermore National Laboratory. All Rights reserved. See files
# LICENSE and NOTICE for details. LLNL-CODE-806117.
#
# This file is part of the MFEM library. For more information and source code
# availability visit https://mfem.org.
#
# MFEM is free software; you can redistribute it and/or modify it under the
# terms of the BSD-3 license. We welcome feedback and contributions, see file
# CONTRIBUTING.md for details.

# Variables corresponding to defines in config.hpp (YES, NO, or value)
MFEM_VERSION           = @MFEM_VERSION@
MFEM_VERSION_STRING    = @MFEM_VERSION_STRING@
MFEM_SOURCE_DIR        = @MFEM_SOURCE_DIR@
MFEM_INSTALL_DIR       = @MFEM_INSTALL_DIR@
MFEM_GIT_STRING        = @MFEM_GIT_STRING@
MFEM_USE_MPI           = @MFEM_USE_MPI@
MFEM_USE_METIS         = @MFEM_USE_METIS@
MFEM_USE_METIS_5       = @MFEM_USE_METIS_5@
MFEM_DEBUG             = @MFEM_DEBUG@
MFEM_USE_EXCEPTIONS    = @MFEM_USE_EXCEPTIONS@
MFEM_USE_ZLIB          = @MFEM_USE_ZLIB@
MFEM_USE_LIBUNWIND     = @MFEM_USE_LIBUNWIND@
MFEM_USE_LAPACK        = @MFEM_USE_LAPACK@
MFEM_THREAD_SAFE       = @MFEM_THREAD_SAFE@
MFEM_USE_LEGACY_OPENMP = @MFEM_USE_LEGACY_OPENMP@
MFEM_USE_OPENMP        = @MFEM_USE_OPENMP@
MFEM_USE_MEMALLOC      = @MFEM_USE_MEMALLOC@
MFEM_TIMER_TYPE        = @MFEM_TIMER_TYPE@
MFEM_USE_SUNDIALS      = @MFEM_USE_SUNDIALS@
MFEM_USE_MESQUITE      = @MFEM_USE_MESQUITE@
MFEM_USE_SUITESPARSE   = @MFEM_USE_SUITESPARSE@
MFEM_USE_SUPERLU       = @MFEM_USE_SUPERLU@
MFEM_USE_SUPERLU5      = @MFEM_USE_SUPERLU5@
MFEM_USE_MUMPS         = @MFEM_USE_MUMPS@
MFEM_USE_STRUMPACK     = @MFEM_USE_STRUMPACK@
MFEM_USE_GINKGO        = @MFEM_USE_GINKGO@
MFEM_USE_AMGX          = @MFEM_USE_AMGX@
MFEM_USE_GNUTLS        = @MFEM_USE_GNUTLS@
MFEM_USE_NETCDF        = @MFEM_USE_NETCDF@
MFEM_USE_PETSC         = @MFEM_USE_PETSC@
MFEM_USE_SLEPC         = @MFEM_USE_SLEPC@
MFEM_USE_MPFR          = @MFEM_USE_MPFR@
MFEM_USE_SIDRE         = @MFEM_USE_SIDRE@
MFEM_USE_CONDUIT       = @MFEM_USE_CONDUIT@
MFEM_USE_PUMI          = @MFEM_USE_PUMI@
MFEM_USE_HIOP          = @MFEM_USE_HIOP@
MFEM_USE_GSLIB         = @MFEM_USE_GSLIB@
MFEM_USE_CUDA          = @MFEM_USE_CUDA@
MFEM_USE_HIP           = @MFEM_USE_HIP@
MFEM_USE_RAJA          = @MFEM_USE_RAJA@
MFEM_USE_OCCA          = @MFEM_USE_OCCA@
MFEM_USE_CEED          = @MFEM_USE_CEED@
MFEM_USE_UMPIRE        = @MFEM_USE_UMPIRE@
MFEM_USE_SIMD          = @MFEM_USE_SIMD@
MFEM_USE_ADIOS2        = @MFEM_USE_ADIOS2@
<<<<<<< HEAD
MFEM_USE_PARELAG       = @MFEM_USE_PARELAG@
=======
MFEM_USE_MKL_CPARDISO  = @MFEM_USE_MKL_CPARDISO@
>>>>>>> 3366e729

# Compiler, compile options, and link options
MFEM_CXX       = @MFEM_CXX@
MFEM_HOST_CXX  = @MFEM_HOST_CXX@
MFEM_CPPFLAGS  = @MFEM_CPPFLAGS@
MFEM_CXXFLAGS  = @MFEM_CXXFLAGS@
MFEM_TPLFLAGS  = @MFEM_TPLFLAGS@
MFEM_INCFLAGS  = @MFEM_INCFLAGS@
MFEM_PICFLAG   = @MFEM_PICFLAG@
MFEM_FLAGS     = @MFEM_FLAGS@
MFEM_EXT_LIBS  = @MFEM_EXT_LIBS@
MFEM_LIBS      = @MFEM_LIBS@
MFEM_LIB_FILE  = @MFEM_LIB_FILE@
MFEM_STATIC    = @MFEM_STATIC@
MFEM_SHARED    = @MFEM_SHARED@
MFEM_BUILD_TAG = @MFEM_BUILD_TAG@
MFEM_PREFIX    = @MFEM_PREFIX@
MFEM_INC_DIR   = @MFEM_INC_DIR@
MFEM_LIB_DIR   = @MFEM_LIB_DIR@

# Location of test.mk
MFEM_TEST_MK = @MFEM_TEST_MK@

# Command used to launch MPI jobs
MFEM_MPIEXEC    = @MFEM_MPIEXEC@
MFEM_MPIEXEC_NP = @MFEM_MPIEXEC_NP@
MFEM_MPI_NP     = @MFEM_MPI_NP@

# The NVCC compiler cannot link with -x=cu
MFEM_LINK_FLAGS := $(filter-out -x=cu, $(MFEM_FLAGS))

# Optional extra configuration
@MFEM_CONFIG_EXTRA@<|MERGE_RESOLUTION|>--- conflicted
+++ resolved
@@ -55,11 +55,8 @@
 MFEM_USE_UMPIRE        = @MFEM_USE_UMPIRE@
 MFEM_USE_SIMD          = @MFEM_USE_SIMD@
 MFEM_USE_ADIOS2        = @MFEM_USE_ADIOS2@
-<<<<<<< HEAD
+MFEM_USE_MKL_CPARDISO  = @MFEM_USE_MKL_CPARDISO@
 MFEM_USE_PARELAG       = @MFEM_USE_PARELAG@
-=======
-MFEM_USE_MKL_CPARDISO  = @MFEM_USE_MKL_CPARDISO@
->>>>>>> 3366e729
 
 # Compiler, compile options, and link options
 MFEM_CXX       = @MFEM_CXX@
