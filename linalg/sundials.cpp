// Copyright (c) 2010-2020, Lawrence Livermore National Security, LLC. Produced
// at the Lawrence Livermore National Laboratory. All Rights reserved. See files
// LICENSE and NOTICE for details. LLNL-CODE-806117.
//
// This file is part of the MFEM library. For more information and source code
// availability visit https://mfem.org.
//
// MFEM is free software; you can redistribute it and/or modify it under the
// terms of the BSD-3 license. We welcome feedback and contributions, see file
// CONTRIBUTING.md for details.

#include "sundials.hpp"

#ifdef MFEM_USE_SUNDIALS

#include "solvers.hpp"
#ifdef MFEM_USE_MPI
#include "hypre.hpp"
#endif

<<<<<<< HEAD
#include <sundials/sundials_config.h>
#include <sundials/sundials_matrix.h>
#include <sundials/sundials_linearsolver.h>
=======
// SUNDIALS vectors
>>>>>>> c390dbbc
#include <nvector/nvector_serial.h>
#ifdef MFEM_USE_MPI
#include <nvector/nvector_parallel.h>
#endif

<<<<<<< HEAD
#include <cvode/cvode.h>
#include <sunlinsol/sunlinsol_spgmr.h>

=======
// SUNDIALS linear solvers
#include <sunlinsol/sunlinsol_spgmr.h>

// Access SUNDIALS object's content pointer
>>>>>>> c390dbbc
#define GET_CONTENT(X) ( X->content )

using namespace std;

namespace mfem
{

// ---------------------------------------------------------------------------
// SUNMatrix interface functions
// ---------------------------------------------------------------------------

<<<<<<< HEAD
// Access the wrapped object in the SUNMatrix
static inline SundialsLinearSolver *GetObj(SUNMatrix A)
{
   return (SundialsLinearSolver *)(A->content);
}

// Return the matrix ID
static SUNMatrix_ID MatGetID(SUNMatrix A)
{
   return (SUNMATRIX_CUSTOM);
}

static void MatDestroy(SUNMatrix A)
{
   if (A->content) { A->content = NULL; }
   if (A->ops) { free(A->ops); A->ops = NULL; }
   free(A); A = NULL;
   return;
}

// ---------------------------------------------------------------------------
// SUNLinearSolver interface functions
// ---------------------------------------------------------------------------

// Access wrapped object in the SUNLinearSolver
static inline SundialsLinearSolver *GetObj(SUNLinearSolver LS)
{
   return (SundialsLinearSolver *)(LS->content);
}

// Return the linear solver type
static SUNLinearSolver_Type LSGetType(SUNLinearSolver LS)
{
   return (SUNLINEARSOLVER_MATRIX_ITERATIVE);
}

// Initialize the linear solver
static int LSInit(SUNLinearSolver LS)
{
   return (GetObj(LS)->Init());
}

// Setup the linear solver
static int LSSetup(SUNLinearSolver LS, SUNMatrix A)
{
   return (GetObj(LS)->Setup());
}

// Solve the linear system A x = b
static int LSSolve(SUNLinearSolver LS, SUNMatrix A, N_Vector x, N_Vector b,
                   realtype tol)
{
   Vector mfem_x(x);
   const Vector mfem_b(b);
   return (GetObj(LS)->Solve(mfem_x, mfem_b));
}

static int LSFree(SUNLinearSolver LS)
{
   if (LS->content) { LS->content = NULL; }
   if (LS->ops) { free(LS->ops); LS->ops = NULL; }
   free(LS); LS = NULL;
   return (0);
}


int SundialsLinearSolver::ODELinSys(double, Vector, Vector, int, int *, double)
{
   mfem_error("SundialsLinearSolver::ODELinSys() is not overridden!");
   return (-1);
}

int SundialsLinearSolver::ODEMassSys(double)
{
   mfem_error("SundialsLinearSolver::ODEMassSys() is not overridden!");
   return (-1);
}


// ---------------------------------------------------------------------------
// Wrappers for evaluating ODE linear systems
// ---------------------------------------------------------------------------

static int cvLinSysSetup(realtype t, N_Vector y, N_Vector fy, SUNMatrix A,
                         booleantype jok, booleantype *jcur, realtype gamma,
                         void *user_data, N_Vector tmp1, N_Vector tmp2,
                         N_Vector tmp3)
=======
// Return the matrix ID
static SUNMatrix_ID MatGetID(SUNMatrix A)
{
   return (SUNMATRIX_CUSTOM);
}

static void MatDestroy(SUNMatrix A)
{
   if (A->content) { A->content = NULL; }
   if (A->ops) { free(A->ops); A->ops = NULL; }
   free(A); A = NULL;
   return;
}

// ---------------------------------------------------------------------------
// SUNLinearSolver interface functions
// ---------------------------------------------------------------------------

// Return the linear solver type
static SUNLinearSolver_Type LSGetType(SUNLinearSolver LS)
{
   return (SUNLINEARSOLVER_MATRIX_ITERATIVE);
}

static int LSFree(SUNLinearSolver LS)
{
   if (LS->content) { LS->content = NULL; }
   if (LS->ops) { free(LS->ops); LS->ops = NULL; }
   free(LS); LS = NULL;
   return (0);
}

// ---------------------------------------------------------------------------
// CVODE interface
// ---------------------------------------------------------------------------

int CVODESolver::RHS(realtype t, const N_Vector y, N_Vector ydot,
                     void *user_data)
{
   // Get data from N_Vectors
   const Vector mfem_y(y);
   Vector mfem_ydot(ydot);
   CVODESolver *self = static_cast<CVODESolver*>(user_data);

   // Compute y' = f(t, y)
   self->f->SetTime(t);
   self->f->Mult(mfem_y, mfem_ydot);

   // Return success
   return (0);
}

int CVODESolver::LinSysSetup(realtype t, N_Vector y, N_Vector fy, SUNMatrix A,
                             booleantype jok, booleantype *jcur,
                             realtype gamma, void *user_data, N_Vector tmp1,
                             N_Vector tmp2, N_Vector tmp3)
>>>>>>> c390dbbc
{
   // Get data from N_Vectors
   const Vector mfem_y(y);
   const Vector mfem_fy(fy);
<<<<<<< HEAD

   // Compute the linear system
   return (GetObj(A)->ODELinSys(t, mfem_y, mfem_fy, jok, jcur, gamma));
}

static int arkLinSysSetup(realtype t, N_Vector y, N_Vector fy, SUNMatrix A,
                          SUNMatrix M, booleantype jok, booleantype *jcur,
                          realtype gamma, void *user_data, N_Vector tmp1,
                          N_Vector tmp2, N_Vector tmp3)
{
   // Get data from N_Vectors
   const Vector mfem_y(y);
   Vector mfem_fy(fy);

   // Compute the linear system
   return (GetObj(A)->ODELinSys(t, mfem_y, mfem_fy, jok, jcur, gamma));
}

static int arkMassSysSetup(realtype t, SUNMatrix M, void *user_data,
                           N_Vector tmp1, N_Vector tmp2, N_Vector tmp3)
{
   // Compute the mass matrix linear system
   return (GetObj(M)->ODEMassSys(t));
}

// ---------------------------------------------------------------------------
// CVODE interface
// ---------------------------------------------------------------------------

int CVODESolver::RHS(realtype t, const N_Vector y, N_Vector ydot,
                     void *user_data)
{
   // Get data from N_Vectors
   const Vector mfem_y(y);
   Vector mfem_ydot(ydot);
   CVODESolver *self = static_cast<CVODESolver*>(user_data);

   // Compute y' = f(t, y)
   self->f->SetTime(t);
   self->f->Mult(mfem_y, mfem_ydot);

   // Return success
   return (0);
}

int CVODESolver::LinSysSetup(realtype t, N_Vector y, N_Vector fy, SUNMatrix A,
                             booleantype jok, booleantype *jcur,
                             realtype gamma, void *user_data, N_Vector tmp1,
                             N_Vector tmp2, N_Vector tmp3)
{
   // Get data from N_Vectors
   const Vector mfem_y(y);
   const Vector mfem_fy(fy);
   CVODESolver *self = static_cast<CVODESolver*>(GET_CONTENT(A));

   // Compute the linear system
   return (self->f->ImplicitSetup(t, mfem_y, mfem_fy, jok, jcur, gamma));
}

int CVODESolver::LinSysSolve(SUNLinearSolver LS, SUNMatrix A, N_Vector x,
                             N_Vector b, realtype tol)
{
   Vector mfem_x(x);
   const Vector mfem_b(b);
   CVODESolver *self = static_cast<CVODESolver*>(GET_CONTENT(LS));

   // Solve the linear system
   return (self->f->ImplicitSolve(mfem_x, mfem_b, tol));
}

CVODESolver::CVODESolver(int lmm)
   : lmm_type(lmm), step_mode(CV_NORMAL)
{
   // Allocate an empty serial N_Vector
   y = N_VNewEmpty_Serial(0);
   MFEM_VERIFY(y, "error in N_VNewEmpty_Serial()");
}

#ifdef MFEM_USE_MPI
CVODESolver::CVODESolver(MPI_Comm comm, int lmm)
   : lmm_type(lmm), step_mode(CV_NORMAL)
{
=======
   CVODESolver *self = static_cast<CVODESolver*>(GET_CONTENT(A));

   // Compute the linear system
   self->f->SetTime(t);
   return (self->f->SUNImplicitSetup(mfem_y, mfem_fy, jok, jcur, gamma));
}

int CVODESolver::LinSysSolve(SUNLinearSolver LS, SUNMatrix A, N_Vector x,
                             N_Vector b, realtype tol)
{
   Vector mfem_x(x);
   const Vector mfem_b(b);
   CVODESolver *self = static_cast<CVODESolver*>(GET_CONTENT(LS));

   // Solve the linear system
   return (self->f->SUNImplicitSolve(mfem_b, mfem_x, tol));
}

CVODESolver::CVODESolver(int lmm)
   : lmm_type(lmm), step_mode(CV_NORMAL)
{
   // Allocate an empty serial N_Vector
   y = N_VNewEmpty_Serial(0);
   MFEM_VERIFY(y, "error in N_VNewEmpty_Serial()");
}

#ifdef MFEM_USE_MPI
CVODESolver::CVODESolver(MPI_Comm comm, int lmm)
   : lmm_type(lmm), step_mode(CV_NORMAL)
{
>>>>>>> c390dbbc
   if (comm == MPI_COMM_NULL)
   {

      // Allocate an empty serial N_Vector
      y = N_VNewEmpty_Serial(0);
      MFEM_VERIFY(y, "error in N_VNewEmpty_Serial()");
<<<<<<< HEAD

   }
   else
   {

      // Allocate an empty parallel N_Vector
      y = N_VNewEmpty_Parallel(comm, 0, 0);  // calls MPI_Allreduce()
      MFEM_VERIFY(y, "error in N_VNewEmpty_Parallel()");

   }
}
#endif

void CVODESolver::Init(TimeDependentOperator &f_)
{
   mfem_error("CVODE Initialization error: use the initialization method\n"
              "CVODESolver::Init(TimeDependentOperator &f_, double &t, Vector &x)\n");
}

void CVODESolver::Init(TimeDependentOperator &f_, double &t, Vector &x)
{
   // Check intputs for consistency
   MFEM_VERIFY(f_.Height() == x.Size(),
               "error inconsistent operator and vector size");

   MFEM_VERIFY(f_.GetTime() == t,
               "error inconsistent initial times");

   // Initialize the base class
   ODESolver::Init(f_);

   // Create or ReInit CVODE
   if (!sundials_mem)
   {

      // Create CVODE memory
      CVODESolver::Create(t, x);

   }
   else
=======

   }
   else
   {

      // Allocate an empty parallel N_Vector
      y = N_VNewEmpty_Parallel(comm, 0, 0);  // calls MPI_Allreduce()
      MFEM_VERIFY(y, "error in N_VNewEmpty_Parallel()");

   }
}
#endif

void CVODESolver::Init(TimeDependentOperator &f_)
{
   // Initialize the base class
   ODESolver::Init(f_);

   // Get the vector length
   long local_size = f_.Height();
#ifdef MFEM_USE_MPI
   long global_size;
#endif

   if (Parallel())
>>>>>>> c390dbbc
   {

      // Check that data is the same size and update array data
      if (!Parallel())
      {
         MFEM_VERIFY(NV_LENGTH_S(y) == x.Size(),
                     "error CVODE does not support resizing");
         NV_DATA_S(y) = x.GetData();
      }
      else
      {
#ifdef MFEM_USE_MPI
<<<<<<< HEAD
         MFEM_VERIFY(NV_LOCLENGTH_P(y) == x.Size(),
                     "error CVODE does not support resizing");
         NV_DATA_P(y) = x.GetData();
=======
      MPI_Allreduce(&local_size, &global_size, 1, MPI_LONG, MPI_SUM,
                    NV_COMM_P(y));
>>>>>>> c390dbbc
#endif
      }

<<<<<<< HEAD
      // Reinitialize CVODE memory
      flag = CVodeReInit(sundials_mem, t, y);
      MFEM_VERIFY(flag == CV_SUCCESS, "error in CVodeReInit()");

   }
}

void CVODESolver::Create(double &t, Vector &x)
{
   // Fill N_Vector wrapper with initial condition data
   if (!Parallel())
   {
      NV_LENGTH_S(y) = x.Size();
      NV_DATA_S(y)   = x.GetData();
=======
   // Get current time
   double t = f_.GetTime();

   if (sundials_mem)
   {
      // Check if the problem size has changed since the last Init() call
      int resize = 0;
      if (!Parallel())
      {
         resize = (NV_LENGTH_S(y) != local_size);
      }
      else
      {
#ifdef MFEM_USE_MPI
         int l_resize = (NV_LOCLENGTH_P(y) != local_size) ||
                        (saved_global_size != global_size);
         MPI_Allreduce(&l_resize, &resize, 1, MPI_INT, MPI_LOR, NV_COMM_P(y));
#endif
      }

      // Free existing solver memory and re-create with new vector size
      if (resize)
      {
         CVodeFree(&sundials_mem);
         sundials_mem = NULL;
      }
>>>>>>> c390dbbc
   }

   if (!sundials_mem)
   {
      // Temporarly set N_Vector wrapper data to create CVODE. The correct
      // initial condition will be set using CVodeReInit() when Step() is
      // called.
      if (!Parallel())
      {
         NV_LENGTH_S(y) = local_size;
         NV_DATA_S(y)   = new double[local_size](); // value-initialize
      }
      else
      {
#ifdef MFEM_USE_MPI
<<<<<<< HEAD
      long local_size = x.Size();
      long global_size;
      MPI_Allreduce(&local_size, &global_size, 1, MPI_LONG, MPI_SUM,
                    NV_COMM_P(y));
      NV_LOCLENGTH_P(y)  = x.Size();
      NV_GLOBLENGTH_P(y) = global_size;
      NV_DATA_P(y)       = x.GetData();
=======
         NV_LOCLENGTH_P(y)  = local_size;
         NV_GLOBLENGTH_P(y) = global_size;
         saved_global_size  = global_size;
         NV_DATA_P(y)       = new double[local_size](); // value-initialize
>>>>>>> c390dbbc
#endif
      }

      // Create CVODE
      sundials_mem = CVodeCreate(lmm_type);
      MFEM_VERIFY(sundials_mem, "error in CVodeCreate()");

      // Initialize CVODE
      flag = CVodeInit(sundials_mem, CVODESolver::RHS, t, y);
      MFEM_VERIFY(flag == CV_SUCCESS, "error in CVodeInit()");

<<<<<<< HEAD
   // Create CVODE
   sundials_mem = CVodeCreate(lmm_type);
   MFEM_VERIFY(sundials_mem, "error in CVodeCreate()");

   // Initialize CVODE
   flag = CVodeInit(sundials_mem, CVODESolver::RHS, t, y);
   MFEM_VERIFY(flag == CV_SUCCESS, "error in CVodeInit()");

   // Attach the CVODESolver as user-defined data
   flag = CVodeSetUserData(sundials_mem, this);
   MFEM_VERIFY(flag == CV_SUCCESS, "error in CVodeSetUserData()");

   // Set default tolerances
   flag = CVodeSStolerances(sundials_mem, default_rel_tol, default_abs_tol);
   MFEM_VERIFY(flag == CV_SUCCESS, "error in CVodeSetSStolerances()");

   // Set default linear solver (Newton is the default Nonlinear Solver)
   LSA = SUNLinSol_SPGMR(y, PREC_NONE, 0);
   MFEM_VERIFY(LSA, "error in SUNLinSol_SPGMR()");

   flag = CVodeSetLinearSolver(sundials_mem, LSA, NULL);
   MFEM_VERIFY(flag == CV_SUCCESS, "error in CVodeSetLinearSolver()");
=======
      // Attach the CVODESolver as user-defined data
      flag = CVodeSetUserData(sundials_mem, this);
      MFEM_VERIFY(flag == CV_SUCCESS, "error in CVodeSetUserData()");

      // Set default tolerances
      flag = CVodeSStolerances(sundials_mem, default_rel_tol, default_abs_tol);
      MFEM_VERIFY(flag == CV_SUCCESS, "error in CVodeSetSStolerances()");

      // Attach MFEM linear solver by default
      UseMFEMLinearSolver();

      // Delete the allocated data in y.
      if (!Parallel())
      {
         delete [] NV_DATA_S(y);
         NV_DATA_S(y) = NULL;
      }
      else
      {
#ifdef MFEM_USE_MPI
         delete [] NV_DATA_P(y);
         NV_DATA_P(y) = NULL;
#endif
      }
   }

   // Set the reinit flag to call CVodeReInit() in the next Step() call.
   reinit = true;
>>>>>>> c390dbbc
}

void CVODESolver::Step(Vector &x, double &t, double &dt)
{
   if (!Parallel())
   {
      NV_DATA_S(y) = x.GetData();
      MFEM_VERIFY(NV_LENGTH_S(y) == x.Size(), "");
   }
   else
   {
#ifdef MFEM_USE_MPI
      NV_DATA_P(y) = x.GetData();
      MFEM_VERIFY(NV_LOCLENGTH_P(y) == x.Size(), "");
#endif
   }

<<<<<<< HEAD
=======
   // Reinitialize CVODE memory if needed
   if (reinit)
   {
      flag = CVodeReInit(sundials_mem, t, y);
      MFEM_VERIFY(flag == CV_SUCCESS, "error in CVodeReInit()");

      // reset flag
      reinit = false;
   }

>>>>>>> c390dbbc
   // Integrate the system
   double tout = t + dt;
   flag = CVode(sundials_mem, tout, y, &t, step_mode);
   MFEM_VERIFY(flag >= 0, "error in CVode()");
<<<<<<< HEAD

   // Return the last incremental step size
   flag = CVodeGetLastStep(sundials_mem, &dt);
   MFEM_VERIFY(flag == CV_SUCCESS, "error in CVodeGetLastStep()");
}

void CVODESolver::SetLinearSolver(SundialsLinearSolver &ls_spec)
{
   // Free any existing linear solver
   if (LSA != NULL) { SUNLinSolFree(LSA); LSA = NULL; }

   // Wrap linear solver as SUNLinearSolver and SUNMatrix
   LSA = SUNLinSolNewEmpty();
   MFEM_VERIFY(LSA, "error in SUNLinSolNewEmpty()");

   LSA->content         = &ls_spec;
   LSA->ops->gettype    = LSGetType;
   LSA->ops->initialize = LSInit;
   LSA->ops->setup      = LSSetup;
   LSA->ops->solve      = LSSolve;
   LSA->ops->free       = LSFree;

   A = SUNMatNewEmpty();
   MFEM_VERIFY(A, "error in SUNMatNewEmpty()");

   A->content      = &ls_spec;
   A->ops->getid   = MatGetID;
   A->ops->destroy = MatDestroy;

   // Attach the linear solver and matrix
   flag = CVodeSetLinearSolver(sundials_mem, LSA, A);
   MFEM_VERIFY(flag == CV_SUCCESS, "error in CVodeSetLinearSolver()");

   // Set the linear system evaluation function
   flag = CVodeSetLinSysFn(sundials_mem, cvLinSysSetup);
   MFEM_VERIFY(flag == CV_SUCCESS, "error in CVodeSetLinSysFn()");
}


void CVODESolver::SetLinearSolver()
{
   // Free any existing linear solver
   if (LSA != NULL) { SUNLinSolFree(LSA); LSA = NULL; }

   // Wrap linear solver as SUNLinearSolver and SUNMatrix
   LSA = SUNLinSolNewEmpty();
   MFEM_VERIFY(LSA, "error in SUNLinSolNewEmpty()");

   LSA->content         = this;
   LSA->ops->gettype    = LSGetType;
   LSA->ops->solve      = CVODESolver::LinSysSolve;
   LSA->ops->free       = LSFree;

   A = SUNMatNewEmpty();
   MFEM_VERIFY(A, "error in SUNMatNewEmpty()");

   A->content      = this;
   A->ops->getid   = MatGetID;
   A->ops->destroy = MatDestroy;

   // Attach the linear solver and matrix
   flag = CVodeSetLinearSolver(sundials_mem, LSA, A);
   MFEM_VERIFY(flag == CV_SUCCESS, "error in CVodeSetLinearSolver()");

   // Set the linear system evaluation function
   flag = CVodeSetLinSysFn(sundials_mem, CVODESolver::LinSysSetup);
   MFEM_VERIFY(flag == CV_SUCCESS, "error in CVodeSetLinSysFn()");
}

void CVODESolver::SetStepMode(int itask)
{
   step_mode = itask;
}

void CVODESolver::SetSStolerances(double reltol, double abstol)
{
   flag = CVodeSStolerances(sundials_mem, reltol, abstol);
   MFEM_VERIFY(flag == CV_SUCCESS, "error in CVodeSStolerances()");
}

void CVODESolver::SetMaxStep(double dt_max)
{
   flag = CVodeSetMaxStep(sundials_mem, dt_max);
   MFEM_VERIFY(flag == CV_SUCCESS, "error in CVodeSetMaxStep()");
}

void CVODESolver::SetMaxOrder(int max_order)
{
   flag = CVodeSetMaxOrd(sundials_mem, max_order);
   MFEM_VERIFY(flag == CV_SUCCESS, "error in CVodeSetMaxOrd()");
=======

   // Return the last incremental step size
   flag = CVodeGetLastStep(sundials_mem, &dt);
   MFEM_VERIFY(flag == CV_SUCCESS, "error in CVodeGetLastStep()");
>>>>>>> c390dbbc
}

void CVODESolver::UseMFEMLinearSolver()
{
<<<<<<< HEAD
   long int nsteps, nfevals, nlinsetups, netfails;
   int      qlast, qcur;
   double   hinused, hlast, hcur, tcur;
   long int nniters, nncfails;

   // Get integrator stats
   flag = CVodeGetIntegratorStats(sundials_mem,
                                  &nsteps,
                                  &nfevals,
                                  &nlinsetups,
                                  &netfails,
                                  &qlast,
                                  &qcur,
                                  &hinused,
                                  &hlast,
                                  &hcur,
                                  &tcur);
   MFEM_VERIFY(flag == CV_SUCCESS, "error in CVodeGetIntegratorStats()");

   // Get nonlinear solver stats
   flag = CVodeGetNonlinSolvStats(sundials_mem,
                                  &nniters,
                                  &nncfails);
   MFEM_VERIFY(flag == CV_SUCCESS, "error in CVodeGetNonlinSolvStats()");

   mfem::out <<
             "CVODE:\n"
             "num steps:            " << nsteps << "\n"
             "num rhs evals:        " << nfevals << "\n"
             "num lin setups:       " << nlinsetups << "\n"
             "num nonlin sol iters: " << nniters << "\n"
             "num nonlin conv fail: " << nncfails << "\n"
             "num error test fails: " << netfails << "\n"
             "last order:           " << qlast << "\n"
             "current order:        " << qcur << "\n"
             "initial dt:           " << hinused << "\n"
             "last dt:              " << hlast << "\n"
             "current dt:           " << hcur << "\n"
             "current t:            " << tcur << "\n" << endl;

   return;
=======
   // Free any existing matrix and linear solver
   if (A != NULL)   { SUNMatDestroy(A); A = NULL; }
   if (LSA != NULL) { SUNLinSolFree(LSA); LSA = NULL; }

   // Wrap linear solver as SUNLinearSolver and SUNMatrix
   LSA = SUNLinSolNewEmpty();
   MFEM_VERIFY(LSA, "error in SUNLinSolNewEmpty()");

   LSA->content      = this;
   LSA->ops->gettype = LSGetType;
   LSA->ops->solve   = CVODESolver::LinSysSolve;
   LSA->ops->free    = LSFree;

   A = SUNMatNewEmpty();
   MFEM_VERIFY(A, "error in SUNMatNewEmpty()");

   A->content      = this;
   A->ops->getid   = MatGetID;
   A->ops->destroy = MatDestroy;

   // Attach the linear solver and matrix
   flag = CVodeSetLinearSolver(sundials_mem, LSA, A);
   MFEM_VERIFY(flag == CV_SUCCESS, "error in CVodeSetLinearSolver()");

   // Set the linear system evaluation function
   flag = CVodeSetLinSysFn(sundials_mem, CVODESolver::LinSysSetup);
   MFEM_VERIFY(flag == CV_SUCCESS, "error in CVodeSetLinSysFn()");
>>>>>>> c390dbbc
}

void CVODESolver::UseSundialsLinearSolver()
{
<<<<<<< HEAD
   N_VDestroy(y);
   SUNMatDestroy(A);
   SUNLinSolFree(LSA);
   SUNNonlinSolFree(NLS);
   CVodeFree(&sundials_mem);
}

// ---------------------------------------------------------------------------
// ARKStep interface
// ---------------------------------------------------------------------------

int ARKStepSolver::RHS1(realtype t, const N_Vector y, N_Vector ydot,
                        void *user_data)
{
   // Get data from N_Vectors
   const Vector mfem_y(y);
   Vector mfem_ydot(ydot);
   ARKStepSolver *self = static_cast<ARKStepSolver*>(user_data);

   // Compute f(t, y) in y' = f(t, y) or fe(t, y) in y' = fe(t, y) + fi(t, y)
   self->f->SetTime(t);
   self->f->Mult(mfem_y, mfem_ydot);

   // Return success
   return (0);
}

int ARKStepSolver::RHS2(realtype t, const N_Vector y, N_Vector ydot,
                        void *user_data)
{
   // Get data from N_Vectors
   const Vector mfem_y(y);
   Vector mfem_ydot(ydot);
   ARKStepSolver *self = static_cast<ARKStepSolver*>(user_data);

   // Compute fi(t, y) in y' = fe(t, y) + fi(t, y)
   self->f2->SetTime(t);
   self->f2->Mult(mfem_y, mfem_ydot);

   // Return success
   return (0);
}

int ARKStepSolver::LinSysSetup(realtype t, N_Vector y, N_Vector fy, SUNMatrix A,
                               SUNMatrix M, booleantype jok, booleantype *jcur,
                               realtype gamma, void *user_data, N_Vector tmp1,
                               N_Vector tmp2, N_Vector tmp3)
{
   // Get data from N_Vectors
   const Vector mfem_y(y);
   const Vector mfem_fy(fy);
   ARKStepSolver *self = static_cast<ARKStepSolver*>(GET_CONTENT(A));

   // Compute the linear system
   return (self->f->ImplicitSetup(t, mfem_y, mfem_fy, jok, jcur, gamma));
}

int ARKStepSolver::LinSysSolve(SUNLinearSolver LS, SUNMatrix A, N_Vector x,
                               N_Vector b, realtype tol)
{
   Vector mfem_x(x);
   const Vector mfem_b(b);
   ARKStepSolver *self = static_cast<ARKStepSolver*>(GET_CONTENT(LS));

   // Solve the linear system
   if (self->rk_type == IMPLICIT)
   {
      return (self->f->ImplicitSolve(mfem_x, mfem_b, tol));
   }
   else
   {
      return (self->f2->ImplicitSolve(mfem_x, mfem_b, tol));
   }
}

int ARKStepSolver::MassSysSetup(realtype t, SUNMatrix M, void *user_data,
                                N_Vector tmp1, N_Vector tmp2, N_Vector tmp3)
{
   ARKStepSolver *self = static_cast<ARKStepSolver*>(GET_CONTENT(M));

   // Compute the mass matrix system
   return (self->f->MassSetup(t));
}

int ARKStepSolver::MassSysSolve(SUNLinearSolver LS, SUNMatrix M, N_Vector x,
                                N_Vector b, realtype tol)
{
   Vector mfem_x(x);
   const Vector mfem_b(b);
   ARKStepSolver *self = static_cast<ARKStepSolver*>(GET_CONTENT(LS));

   // Solve the mass matrix system
   if (self->rk_type == IMPLICIT)
   {
      return (self->f->MassSolve(mfem_x, mfem_b, tol));
   }
   else
   {
      return (self->f2->MassSolve(mfem_x, mfem_b, tol));
   }
}

ARKStepSolver::ARKStepSolver(Type type)
   : rk_type(type), step_mode(ARK_NORMAL),
     use_implicit(type == IMPLICIT || type == IMEX)
{
   // Allocate an empty serial N_Vector
   y = N_VNewEmpty_Serial(0);
   MFEM_VERIFY(y, "error in N_VNewEmpty_Serial()");
}

#ifdef MFEM_USE_MPI
ARKStepSolver::ARKStepSolver(MPI_Comm comm, Type type)
   : rk_type(type), step_mode(ARK_NORMAL),
     use_implicit(type == IMPLICIT || type == IMEX)
{
   if (comm == MPI_COMM_NULL)
   {

      // Allocate an empty serial N_Vector
      y = N_VNewEmpty_Serial(0);
      MFEM_VERIFY(y, "error in N_VNewEmpty_Serial()");

   }
   else
   {

      // Allocate an empty parallel N_Vector
      y = N_VNewEmpty_Parallel(comm, 0, 0);  // calls MPI_Allreduce()
      MFEM_VERIFY(y, "error in N_VNewEmpty_Parallel()");

   }
=======
   // Free any existing matrix and linear solver
   if (A != NULL)   { SUNMatDestroy(A); A = NULL; }
   if (LSA != NULL) { SUNLinSolFree(LSA); LSA = NULL; }

   // Create linear solver
   LSA = SUNLinSol_SPGMR(y, PREC_NONE, 0);
   MFEM_VERIFY(LSA, "error in SUNLinSol_SPGMR()");

   // Attach linear solver
   flag = CVodeSetLinearSolver(sundials_mem, LSA, NULL);
   MFEM_VERIFY(flag == CV_SUCCESS, "error in CVodeSetLinearSolver()");
}

void CVODESolver::SetStepMode(int itask)
{
   step_mode = itask;
}

void CVODESolver::SetSStolerances(double reltol, double abstol)
{
   flag = CVodeSStolerances(sundials_mem, reltol, abstol);
   MFEM_VERIFY(flag == CV_SUCCESS, "error in CVodeSStolerances()");
}

void CVODESolver::SetMaxStep(double dt_max)
{
   flag = CVodeSetMaxStep(sundials_mem, dt_max);
   MFEM_VERIFY(flag == CV_SUCCESS, "error in CVodeSetMaxStep()");
}

void CVODESolver::SetMaxOrder(int max_order)
{
   flag = CVodeSetMaxOrd(sundials_mem, max_order);
   MFEM_VERIFY(flag == CV_SUCCESS, "error in CVodeSetMaxOrd()");
}

void CVODESolver::PrintInfo() const
{
   long int nsteps, nfevals, nlinsetups, netfails;
   int      qlast, qcur;
   double   hinused, hlast, hcur, tcur;
   long int nniters, nncfails;

   // Get integrator stats
   flag = CVodeGetIntegratorStats(sundials_mem,
                                  &nsteps,
                                  &nfevals,
                                  &nlinsetups,
                                  &netfails,
                                  &qlast,
                                  &qcur,
                                  &hinused,
                                  &hlast,
                                  &hcur,
                                  &tcur);
   MFEM_VERIFY(flag == CV_SUCCESS, "error in CVodeGetIntegratorStats()");

   // Get nonlinear solver stats
   flag = CVodeGetNonlinSolvStats(sundials_mem,
                                  &nniters,
                                  &nncfails);
   MFEM_VERIFY(flag == CV_SUCCESS, "error in CVodeGetNonlinSolvStats()");

   mfem::out <<
             "CVODE:\n"
             "num steps:            " << nsteps << "\n"
             "num rhs evals:        " << nfevals << "\n"
             "num lin setups:       " << nlinsetups << "\n"
             "num nonlin sol iters: " << nniters << "\n"
             "num nonlin conv fail: " << nncfails << "\n"
             "num error test fails: " << netfails << "\n"
             "last order:           " << qlast << "\n"
             "current order:        " << qcur << "\n"
             "initial dt:           " << hinused << "\n"
             "last dt:              " << hlast << "\n"
             "current dt:           " << hcur << "\n"
             "current t:            " << tcur << "\n" << endl;

   return;
}

CVODESolver::~CVODESolver()
{
   N_VDestroy(y);
   SUNMatDestroy(A);
   SUNLinSolFree(LSA);
   SUNNonlinSolFree(NLS);
   CVodeFree(&sundials_mem);
}

// ---------------------------------------------------------------------------
// ARKStep interface
// ---------------------------------------------------------------------------

int ARKStepSolver::RHS1(realtype t, const N_Vector y, N_Vector ydot,
                        void *user_data)
{
   // Get data from N_Vectors
   const Vector mfem_y(y);
   Vector mfem_ydot(ydot);
   ARKStepSolver *self = static_cast<ARKStepSolver*>(user_data);

   // Compute f(t, y) in y' = f(t, y) or fe(t, y) in y' = fe(t, y) + fi(t, y)
   self->f->SetTime(t);
   if (self->rk_type == IMEX)
   {
      self->f->SetEvalMode(TimeDependentOperator::ADDITIVE_TERM_1);
   }
   self->f->Mult(mfem_y, mfem_ydot);

   // Return success
   return (0);
}

int ARKStepSolver::RHS2(realtype t, const N_Vector y, N_Vector ydot,
                        void *user_data)
{
   // Get data from N_Vectors
   const Vector mfem_y(y);
   Vector mfem_ydot(ydot);
   ARKStepSolver *self = static_cast<ARKStepSolver*>(user_data);

   // Compute fi(t, y) in y' = fe(t, y) + fi(t, y)
   self->f->SetTime(t);
   self->f->SetEvalMode(TimeDependentOperator::ADDITIVE_TERM_2);
   self->f->Mult(mfem_y, mfem_ydot);

   // Return success
   return (0);
}

int ARKStepSolver::LinSysSetup(realtype t, N_Vector y, N_Vector fy, SUNMatrix A,
                               SUNMatrix M, booleantype jok, booleantype *jcur,
                               realtype gamma, void *user_data, N_Vector tmp1,
                               N_Vector tmp2, N_Vector tmp3)
{
   // Get data from N_Vectors
   const Vector mfem_y(y);
   const Vector mfem_fy(fy);
   ARKStepSolver *self = static_cast<ARKStepSolver*>(GET_CONTENT(A));

   // Compute the linear system
   self->f->SetTime(t);
   if (self->rk_type == IMEX)
   {
      self->f->SetEvalMode(TimeDependentOperator::ADDITIVE_TERM_2);
   }
   return (self->f->SUNImplicitSetup(mfem_y, mfem_fy, jok, jcur, gamma));
}

int ARKStepSolver::LinSysSolve(SUNLinearSolver LS, SUNMatrix A, N_Vector x,
                               N_Vector b, realtype tol)
{
   Vector mfem_x(x);
   const Vector mfem_b(b);
   ARKStepSolver *self = static_cast<ARKStepSolver*>(GET_CONTENT(LS));

   // Solve the linear system
   if (self->rk_type == IMEX)
   {
      self->f->SetEvalMode(TimeDependentOperator::ADDITIVE_TERM_2);
   }
   return (self->f->SUNImplicitSolve(mfem_b, mfem_x, tol));
}

int ARKStepSolver::MassSysSetup(realtype t, SUNMatrix M, void *user_data,
                                N_Vector tmp1, N_Vector tmp2, N_Vector tmp3)
{
   ARKStepSolver *self = static_cast<ARKStepSolver*>(GET_CONTENT(M));

   // Compute the mass matrix system
   self->f->SetTime(t);
   return (self->f->SUNMassSetup());
}

int ARKStepSolver::MassSysSolve(SUNLinearSolver LS, SUNMatrix M, N_Vector x,
                                N_Vector b, realtype tol)
{
   Vector mfem_x(x);
   const Vector mfem_b(b);
   ARKStepSolver *self = static_cast<ARKStepSolver*>(GET_CONTENT(LS));

   // Solve the mass matrix system
   return (self->f->SUNMassSolve(mfem_b, mfem_x, tol));
}

int ARKStepSolver::MassMult1(SUNMatrix M, N_Vector x, N_Vector v)
{
   const Vector mfem_x(x);
   Vector mfem_v(v);
   ARKStepSolver *self = static_cast<ARKStepSolver*>(GET_CONTENT(M));

   // Compute the mass matrix-vector product
   return (self->f->SUNMassMult(mfem_x, mfem_v));
}

int ARKStepSolver::MassMult2(N_Vector x, N_Vector v, realtype t,
                             void* mtimes_data)
{
   const Vector mfem_x(x);
   Vector mfem_v(v);
   ARKStepSolver *self = static_cast<ARKStepSolver*>(mtimes_data);

   // Compute the mass matrix-vector product
   self->f->SetTime(t);
   return (self->f->SUNMassMult(mfem_x, mfem_v));
>>>>>>> c390dbbc
}
#endif

<<<<<<< HEAD
void ARKStepSolver::Init(TimeDependentOperator &f_)
{
   mfem_error("ARKStep Initialization error: use the initialization method\n"
              "ARKStepSolver::Init(TimeDependentOperator &f_, double &t, Vector &x)\n");
}

void ARKStepSolver::Init(TimeDependentOperator &f_, double &t, Vector &x)
{
   // Check type
   MFEM_VERIFY(rk_type != IMEX,
               "error incorrect initialization method for IMEX problems\n");

   // Check intputs for consistency
   MFEM_VERIFY(f_.Height() == x.Size(),
               "error inconsistent operator and vector size");

   MFEM_VERIFY(f_.GetTime() == t,
               "error inconsistent initial times");

   // Initialize the base class
   ODESolver::Init(f_);

   // Create or ReInit ARKStep
   if (!sundials_mem)
   {

      // Create ARKStep memory
      ARKStepSolver::Create(t, x);

   }
   else
   {

      // Check that data is the same size and update array data
      if (!Parallel())
      {
         MFEM_VERIFY(NV_LENGTH_S(y) == x.Size(),
                     "error to resize ARKStep use ARKStep::ReSize()");
         NV_DATA_S(y) = x.GetData();
      }
      else
      {
#ifdef MFEM_USE_MPI
         MFEM_VERIFY(NV_LOCLENGTH_P(y) == x.Size(),
                     "error to resize ARKStep use ARKStep::ReSize()");
         NV_DATA_P(y) = x.GetData();
#endif
      }

      // Reinitialize ARKStep memory
      if (rk_type == IMPLICIT)
      {
         flag = ARKStepReInit(sundials_mem, NULL, ARKStepSolver::RHS1, t, y);
      }
      else
      {
         flag = ARKStepReInit(sundials_mem, ARKStepSolver::RHS1, NULL, t, y);
      }
      MFEM_VERIFY(flag == ARK_SUCCESS, "error in ARKStepReInit()");

   }
}

void ARKStepSolver::Init(TimeDependentOperator &f_, TimeDependentOperator &f2_,
                         double &t, Vector &x)
{
   // Check type
   MFEM_VERIFY(rk_type == IMEX,
               "error incorrect initialization method for non-IMEX problems\n");

   // Check intputs for consistency
   MFEM_VERIFY(f_.Height() == x.Size(),
               "error inconsistent operator and vector size");

   MFEM_VERIFY(f_.GetTime() == t,
               "error inconsistent initial times");

   // Initialize the base class
   ODESolver::Init(f_, f2_);

   // Create or ReInit ARKStep
   if (!sundials_mem)
   {

      // Create ARKStep
      ARKStepSolver::Create(t, x);

   }
   else
   {

      // Check that data is the same size and update array data
      if (!Parallel())
      {
         MFEM_VERIFY(NV_LENGTH_S(y) == x.Size(),
                     "error to resize ARKStep use ARKStep::ReSize()");
         NV_DATA_S(y) = x.GetData();
      }
      else
      {
#ifdef MFEM_USE_MPI
         MFEM_VERIFY(NV_LOCLENGTH_P(y) == x.Size(),
                     "error to resize ARKStep use ARKStep::ReSize()");
         NV_DATA_P(y) = x.GetData();
#endif
      }

      // Reinitialize ARKStep memory
      flag = ARKStepReInit(sundials_mem, ARKStepSolver::RHS1, ARKStepSolver::RHS2, t,
                           y);
      MFEM_VERIFY(flag == ARK_SUCCESS, "error in ARKStepCreate()");

   }
}

void ARKStepSolver::Create(double &t, Vector &x)
{
   // Fill N_Vector wrapper with initial condition data
   if (!Parallel())
   {
      NV_LENGTH_S(y) = x.Size();
      NV_DATA_S(y)   = x.GetData();
   }
   else
   {
#ifdef MFEM_USE_MPI
      long local_size = x.Size();
      long global_size;
      MPI_Allreduce(&local_size, &global_size, 1, MPI_LONG, MPI_SUM,
                    NV_COMM_P(y));
      NV_LOCLENGTH_P(y)  = x.Size();
      NV_GLOBLENGTH_P(y) = global_size;
      NV_DATA_P(y)       = x.GetData();
#endif
   }

   // Initialize ARKStep
   if (rk_type == IMPLICIT)
   {
      sundials_mem = ARKStepCreate(NULL, ARKStepSolver::RHS1, t, y);
   }
   else if (rk_type == EXPLICIT)
   {
      sundials_mem = ARKStepCreate(ARKStepSolver::RHS1, NULL, t, y);
=======
ARKStepSolver::ARKStepSolver(Type type)
   : rk_type(type), step_mode(ARK_NORMAL),
     use_implicit(type == IMPLICIT || type == IMEX)
{
   // Allocate an empty serial N_Vector
   y = N_VNewEmpty_Serial(0);
   MFEM_VERIFY(y, "error in N_VNewEmpty_Serial()");
}

#ifdef MFEM_USE_MPI
ARKStepSolver::ARKStepSolver(MPI_Comm comm, Type type)
   : rk_type(type), step_mode(ARK_NORMAL),
     use_implicit(type == IMPLICIT || type == IMEX)
{
   if (comm == MPI_COMM_NULL)
   {

      // Allocate an empty serial N_Vector
      y = N_VNewEmpty_Serial(0);
      MFEM_VERIFY(y, "error in N_VNewEmpty_Serial()");

   }
   else
   {

      // Allocate an empty parallel N_Vector
      y = N_VNewEmpty_Parallel(comm, 0, 0);  // calls MPI_Allreduce()
      MFEM_VERIFY(y, "error in N_VNewEmpty_Parallel()");

   }
}
#endif

void ARKStepSolver::Init(TimeDependentOperator &f_)
{
   // Initialize the base class
   ODESolver::Init(f_);

   // Get the vector length
   long local_size = f_.Height();
#ifdef MFEM_USE_MPI
   long global_size;
#endif

   if (Parallel())
   {
#ifdef MFEM_USE_MPI
      MPI_Allreduce(&local_size, &global_size, 1, MPI_LONG, MPI_SUM,
                    NV_COMM_P(y));
#endif
   }

   // Get current time
   double t = f_.GetTime();

   if (sundials_mem)
   {
      // Check if the problem size has changed since the last Init() call
      int resize = 0;
      if (!Parallel())
      {
         resize = (NV_LENGTH_S(y) != local_size);
      }
      else
      {
#ifdef MFEM_USE_MPI
         int l_resize = (NV_LOCLENGTH_P(y) != local_size) ||
                        (saved_global_size != global_size);
         MPI_Allreduce(&l_resize, &resize, 1, MPI_INT, MPI_LOR, NV_COMM_P(y));
#endif
      }

      // Free existing solver memory and re-create with new vector size
      if (resize)
      {
         ARKStepFree(&sundials_mem);
         sundials_mem = NULL;
      }
>>>>>>> c390dbbc
   }

   if (!sundials_mem)
   {
<<<<<<< HEAD
      sundials_mem = ARKStepCreate(ARKStepSolver::RHS1, ARKStepSolver::RHS2, t, y);
   }
   MFEM_VERIFY(sundials_mem, "error in ARKStepCreate()");

   // Attach the ARKStepSolver as user-defined data
   flag = ARKStepSetUserData(sundials_mem, this);
   MFEM_VERIFY(flag == ARK_SUCCESS, "error in ARKStepSetUserData()");

   // Set default tolerances
   flag = ARKStepSStolerances(sundials_mem, default_rel_tol, default_abs_tol);
   MFEM_VERIFY(flag == ARK_SUCCESS, "error in ARKStepSetSStolerances()");

   // If implicit, set default linear solver
   if (use_implicit)
   {
      LSA = SUNLinSol_SPGMR(y, PREC_NONE, 0);
      MFEM_VERIFY(LSA, "error in SUNLinSol_SPGMR()");

      flag = ARKStepSetLinearSolver(sundials_mem, LSA, NULL);
      MFEM_VERIFY(flag == ARK_SUCCESS, "error in ARKStepSetLinearSolver()");
   }
}

void ARKStepSolver::Resize(Vector &x, double hscale, double &t)
{
   MFEM_VERIFY(f->GetTime() == t,
               "error inconsistent times");

   if (rk_type == IMEX)
   {
      MFEM_VERIFY(f2->GetTime() == t, "error inconsistent times");
   }

   // Fill N_Vector wrapper
   if (!Parallel())
   {
      NV_LENGTH_S(y) = x.Size();
      NV_DATA_S(y)   = x.GetData();
   }
   else
   {
#ifdef MFEM_USE_MPI
      long local_size = x.Size();
      long global_size;
      MPI_Allreduce(&local_size, &global_size, 1, MPI_LONG, MPI_SUM,
                    NV_COMM_P(y));
      NV_LOCLENGTH_P(y)  = x.Size();
      NV_GLOBLENGTH_P(y) = global_size;
      NV_DATA_P(y)       = x.GetData();
#endif
   }

   // Resize ARKode memory
   flag = ARKStepResize(sundials_mem, y, hscale, t, NULL, NULL);
   MFEM_VERIFY(flag == ARK_SUCCESS, "error in ARKStepResize()");
=======

      // Temporarly set N_Vector wrapper data to create ARKStep. The correct
      // initial condition will be set using ARKStepReInit() when Step() is
      // called.
      if (!Parallel())
      {
         NV_LENGTH_S(y) = local_size;
         NV_DATA_S(y)   = new double[local_size](); // value-initialize
      }
      else
      {
#ifdef MFEM_USE_MPI
         NV_LOCLENGTH_P(y)  = local_size;
         NV_GLOBLENGTH_P(y) = global_size;
         saved_global_size  = global_size;
         NV_DATA_P(y)       = new double[local_size](); // value-initialize
#endif
      }

      // Create ARKStep memory
      if (rk_type == IMPLICIT)
      {
         sundials_mem = ARKStepCreate(NULL, ARKStepSolver::RHS1, t, y);
      }
      else if (rk_type == EXPLICIT)
      {
         sundials_mem = ARKStepCreate(ARKStepSolver::RHS1, NULL, t, y);
      }
      else
      {
         sundials_mem = ARKStepCreate(ARKStepSolver::RHS1, ARKStepSolver::RHS2,
                                      t, y);
      }
      MFEM_VERIFY(sundials_mem, "error in ARKStepCreate()");

      // Attach the ARKStepSolver as user-defined data
      flag = ARKStepSetUserData(sundials_mem, this);
      MFEM_VERIFY(flag == ARK_SUCCESS, "error in ARKStepSetUserData()");

      // Set default tolerances
      flag = ARKStepSStolerances(sundials_mem, default_rel_tol, default_abs_tol);
      MFEM_VERIFY(flag == ARK_SUCCESS, "error in ARKStepSetSStolerances()");

      // If implicit, attach MFEM linear solver by default
      if (use_implicit) { UseMFEMLinearSolver(); }

      // Delete the allocated data in y.
      if (!Parallel())
      {
         delete [] NV_DATA_S(y);
         NV_DATA_S(y) = NULL;
      }
      else
      {
#ifdef MFEM_USE_MPI
         delete [] NV_DATA_P(y);
         NV_DATA_P(y) = NULL;
#endif
      }
   }

   // Set the reinit flag to call ARKStepReInit() in the next Step() call.
   reinit = true;
>>>>>>> c390dbbc
}

void ARKStepSolver::Step(Vector &x, double &t, double &dt)
{
   if (!Parallel())
   {
      NV_DATA_S(y) = x.GetData();
      MFEM_VERIFY(NV_LENGTH_S(y) == x.Size(), "");
   }
   else
   {
#ifdef MFEM_USE_MPI
      NV_DATA_P(y) = x.GetData();
      MFEM_VERIFY(NV_LOCLENGTH_P(y) == x.Size(), "");
#endif
   }

<<<<<<< HEAD
   // Integrate the system
   double tout = t + dt;
   flag = ARKStepEvolve(sundials_mem, tout, y, &t, step_mode);
   MFEM_VERIFY(flag >= 0, "error in ARKStepEvolve()");

   // Return the last incremental step size
   flag = ARKStepGetLastStep(sundials_mem, &dt);
   MFEM_VERIFY(flag == ARK_SUCCESS, "error in ARKStepGetLastStep()");
}

void ARKStepSolver::SetLinearSolver(SundialsLinearSolver &ls_spec)
{
   // Free any existing matrix and linear solver
   if (A != NULL)   { SUNMatDestroy(A); A = NULL; }
   if (LSA != NULL) { SUNLinSolFree(LSA); LSA = NULL; }

   // Check for implicit method before attaching
   MFEM_VERIFY(use_implicit,
               "The function is applicable only to implicit or imex time"
               " integration.");

   // Wrap linear solver as SUNLinearSolver and SUNMatrix
   LSA = SUNLinSolNewEmpty();
   MFEM_VERIFY(LSA, "error in SUNLinSolNewEmpty()");

   LSA->content         = &ls_spec;
   LSA->ops->gettype    = LSGetType;
   LSA->ops->initialize = LSInit;
   LSA->ops->setup      = LSSetup;
   LSA->ops->solve      = LSSolve;
   LSA->ops->free       = LSFree;

   A = SUNMatNewEmpty();
   MFEM_VERIFY(A, "error in SUNMatNewEmpty()");

   A->content      = &ls_spec;
   A->ops->getid   = MatGetID;
   A->ops->destroy = MatDestroy;

   // Attach the linear solver and matrix
   flag = ARKStepSetLinearSolver(sundials_mem, LSA, A);
   MFEM_VERIFY(flag == ARK_SUCCESS, "error in ARKStepSetLinearSolver()");

   // Set the linear system evaluation function
   flag = ARKStepSetLinSysFn(sundials_mem, arkLinSysSetup);
   MFEM_VERIFY(flag == ARK_SUCCESS, "error in ARKStepSetLinSysFn()");
}

void ARKStepSolver::SetLinearSolver()
{
   // Free any existing linear solver
=======
   // Reinitialize ARKStep memory if needed
   if (reinit)
   {
      if (rk_type == IMPLICIT)
      {
         flag = ARKStepReInit(sundials_mem, NULL, ARKStepSolver::RHS1, t, y);
      }
      else if (rk_type == EXPLICIT)
      {
         flag = ARKStepReInit(sundials_mem, ARKStepSolver::RHS1, NULL, t, y);
      }
      else
      {
         flag = ARKStepReInit(sundials_mem,
                              ARKStepSolver::RHS1, ARKStepSolver::RHS2, t, y);
      }
      MFEM_VERIFY(flag == ARK_SUCCESS, "error in ARKStepReInit()");

      // reset flag
      reinit = false;
   }

   // Integrate the system
   double tout = t + dt;
   flag = ARKStepEvolve(sundials_mem, tout, y, &t, step_mode);
   MFEM_VERIFY(flag >= 0, "error in ARKStepEvolve()");

   // Return the last incremental step size
   flag = ARKStepGetLastStep(sundials_mem, &dt);
   MFEM_VERIFY(flag == ARK_SUCCESS, "error in ARKStepGetLastStep()");
}

void ARKStepSolver::UseMFEMLinearSolver()
{
   // Free any existing matrix and linear solver
   if (A != NULL)   { SUNMatDestroy(A); A = NULL; }
>>>>>>> c390dbbc
   if (LSA != NULL) { SUNLinSolFree(LSA); LSA = NULL; }

   // Wrap linear solver as SUNLinearSolver and SUNMatrix
   LSA = SUNLinSolNewEmpty();
   MFEM_VERIFY(LSA, "error in SUNLinSolNewEmpty()");

<<<<<<< HEAD
   LSA->content         = this;
   LSA->ops->gettype    = LSGetType;
   LSA->ops->solve      = ARKStepSolver::LinSysSolve;
   LSA->ops->free       = LSFree;
=======
   LSA->content      = this;
   LSA->ops->gettype = LSGetType;
   LSA->ops->solve   = ARKStepSolver::LinSysSolve;
   LSA->ops->free    = LSFree;
>>>>>>> c390dbbc

   A = SUNMatNewEmpty();
   MFEM_VERIFY(A, "error in SUNMatNewEmpty()");

   A->content      = this;
   A->ops->getid   = MatGetID;
   A->ops->destroy = MatDestroy;

   // Attach the linear solver and matrix
   flag = ARKStepSetLinearSolver(sundials_mem, LSA, A);
   MFEM_VERIFY(flag == ARK_SUCCESS, "error in ARKStepSetLinearSolver()");

   // Set the linear system evaluation function
   flag = ARKStepSetLinSysFn(sundials_mem, ARKStepSolver::LinSysSetup);
   MFEM_VERIFY(flag == ARK_SUCCESS, "error in ARKStepSetLinSysFn()");
}

<<<<<<< HEAD
void ARKStepSolver::SetMassLinearSolver(SundialsLinearSolver &ls_spec,
                                        int tdep)
{
   // Free any existing matrix and linear solver
   if (M != NULL)   { SUNMatDestroy(M); M = NULL; }
   if (LSM != NULL) { SUNLinSolFree(LSM); LSA = NULL; }

   // Wrap linear solver as SUNLinearSolver and SUNMatrix
   LSM = SUNLinSolNewEmpty();
   MFEM_VERIFY(LSM, "error in SUNLinSolNewEmpty()");

   LSM->content         = &ls_spec;
   LSM->ops->gettype    = LSGetType;
   LSM->ops->initialize = LSInit;
   LSM->ops->setup      = LSSetup;
   LSM->ops->solve      = LSSolve;
   LSA->ops->free       = LSFree;

   M = SUNMatNewEmpty();
   MFEM_VERIFY(M, "error in SUNMatNewEmpty()");

   M->content      = &ls_spec;
   M->ops->getid   = SUNMatGetID;
   M->ops->destroy = MatDestroy;

   // Attach the linear solver and matrix
   flag = ARKStepSetMassLinearSolver(sundials_mem, LSM, M, tdep);
   MFEM_VERIFY(flag == ARK_SUCCESS, "error in ARKStepSetLinearSolver()");

   // Set the linear system function
   flag = ARKStepSetMassFn(sundials_mem, arkMassSysSetup);
   MFEM_VERIFY(flag == ARK_SUCCESS, "error in ARKStepSetMassFn()");
}

void ARKStepSolver::SetMassLinearSolver(int tdep)
{
   // Free any existing matrix and linear solver
   if (M != NULL)   { SUNMatDestroy(M); M = NULL; }
   if (LSM != NULL) { SUNLinSolFree(LSM); LSA = NULL; }
=======
void ARKStepSolver::UseSundialsLinearSolver()
{
   // Free any existing matrix and linear solver
   if (A != NULL)   { SUNMatDestroy(A); A = NULL; }
   if (LSA != NULL) { SUNLinSolFree(LSA); LSA = NULL; }

   // Create linear solver
   LSA = SUNLinSol_SPGMR(y, PREC_NONE, 0);
   MFEM_VERIFY(LSA, "error in SUNLinSol_SPGMR()");

   // Attach linear solver
   flag = ARKStepSetLinearSolver(sundials_mem, LSA, NULL);
   MFEM_VERIFY(flag == ARK_SUCCESS, "error in ARKStepSetLinearSolver()");
}

void ARKStepSolver::UseMFEMMassLinearSolver(int tdep)
{
   // Free any existing matrix and linear solver
   if (M != NULL)   { SUNMatDestroy(M); M = NULL; }
   if (LSM != NULL) { SUNLinSolFree(LSM); LSM = NULL; }
>>>>>>> c390dbbc

   // Wrap linear solver as SUNLinearSolver and SUNMatrix
   LSM = SUNLinSolNewEmpty();
   MFEM_VERIFY(LSM, "error in SUNLinSolNewEmpty()");

<<<<<<< HEAD
   LSM->content         = this;
   LSM->ops->gettype    = LSGetType;
   LSM->ops->solve      = ARKStepSolver::MassSysSolve;
   LSA->ops->free       = LSFree;
=======
   LSM->content      = this;
   LSM->ops->gettype = LSGetType;
   LSM->ops->solve   = ARKStepSolver::MassSysSolve;
   LSA->ops->free    = LSFree;
>>>>>>> c390dbbc

   M = SUNMatNewEmpty();
   MFEM_VERIFY(M, "error in SUNMatNewEmpty()");

   M->content      = this;
   M->ops->getid   = SUNMatGetID;
<<<<<<< HEAD
=======
   M->ops->matvec  = ARKStepSolver::MassMult1;
>>>>>>> c390dbbc
   M->ops->destroy = MatDestroy;

   // Attach the linear solver and matrix
   flag = ARKStepSetMassLinearSolver(sundials_mem, LSM, M, tdep);
   MFEM_VERIFY(flag == ARK_SUCCESS, "error in ARKStepSetLinearSolver()");

   // Set the linear system function
   flag = ARKStepSetMassFn(sundials_mem, ARKStepSolver::MassSysSetup);
   MFEM_VERIFY(flag == ARK_SUCCESS, "error in ARKStepSetMassFn()");
}

<<<<<<< HEAD
=======
void ARKStepSolver::UseSundialsMassLinearSolver(int tdep)
{
   // Free any existing matrix and linear solver
   if (M != NULL)   { SUNMatDestroy(A); M = NULL; }
   if (LSM != NULL) { SUNLinSolFree(LSM); LSM = NULL; }

   // Create linear solver
   LSM = SUNLinSol_SPGMR(y, PREC_NONE, 0);
   MFEM_VERIFY(LSM, "error in SUNLinSol_SPGMR()");

   // Attach linear solver
   flag = ARKStepSetMassLinearSolver(sundials_mem, LSM, NULL, tdep);
   MFEM_VERIFY(flag == ARK_SUCCESS, "error in ARKStepSetMassLinearSolver()");

   // Attach matrix multiplication function
   flag = ARKStepSetMassTimes(sundials_mem, NULL, ARKStepSolver::MassMult2,
                              this);
   MFEM_VERIFY(flag == ARK_SUCCESS, "error in ARKStepSetMassTimes()");
}

>>>>>>> c390dbbc
void ARKStepSolver::SetStepMode(int itask)
{
   step_mode = itask;
}

void ARKStepSolver::SetSStolerances(double reltol, double abstol)
{
   flag = ARKStepSStolerances(sundials_mem, reltol, abstol);
   MFEM_VERIFY(flag == ARK_SUCCESS, "error in ARKStepSStolerances()");
}

void ARKStepSolver::SetMaxStep(double dt_max)
{
   flag = ARKStepSetMaxStep(sundials_mem, dt_max);
   MFEM_VERIFY(flag == ARK_SUCCESS, "error in ARKStepSetMaxStep()");
}

void ARKStepSolver::SetOrder(int order)
{
   flag = ARKStepSetOrder(sundials_mem, order);
   MFEM_VERIFY(flag == ARK_SUCCESS, "error in ARKStepSetOrder()");
<<<<<<< HEAD
}

void ARKStepSolver::SetERKTableNum(int table_num)
{
   flag = ARKStepSetTableNum(sundials_mem, -1, table_num);
   MFEM_VERIFY(flag == ARK_SUCCESS, "error in ARKStepSetTableNum()");
}

void ARKStepSolver::SetIRKTableNum(int table_num)
{
   flag = ARKStepSetTableNum(sundials_mem, table_num, -1);
   MFEM_VERIFY(flag == ARK_SUCCESS, "error in ARKStepSetTableNum()");
}

void ARKStepSolver::SetIMEXTableNum(int etable_num, int itable_num)
{
   flag = ARKStepSetTableNum(sundials_mem, itable_num, itable_num);
   MFEM_VERIFY(flag == ARK_SUCCESS, "error in ARKStepSetTableNum()");
}

=======
}

void ARKStepSolver::SetERKTableNum(int table_num)
{
   flag = ARKStepSetTableNum(sundials_mem, -1, table_num);
   MFEM_VERIFY(flag == ARK_SUCCESS, "error in ARKStepSetTableNum()");
}

void ARKStepSolver::SetIRKTableNum(int table_num)
{
   flag = ARKStepSetTableNum(sundials_mem, table_num, -1);
   MFEM_VERIFY(flag == ARK_SUCCESS, "error in ARKStepSetTableNum()");
}

void ARKStepSolver::SetIMEXTableNum(int etable_num, int itable_num)
{
   flag = ARKStepSetTableNum(sundials_mem, itable_num, etable_num);
   MFEM_VERIFY(flag == ARK_SUCCESS, "error in ARKStepSetTableNum()");
}

>>>>>>> c390dbbc
void ARKStepSolver::SetFixedStep(double dt)
{
   flag = ARKStepSetFixedStep(sundials_mem, dt);
   MFEM_VERIFY(flag == ARK_SUCCESS, "error in ARKStepSetFixedStep()");
}
<<<<<<< HEAD

void ARKStepSolver::PrintInfo() const
{
   long int nsteps, expsteps, accsteps, step_attempts;
   long int nfe_evals, nfi_evals;
   long int nlinsetups, netfails;
   double   hinused, hlast, hcur, tcur;
   long int nniters, nncfails;

   // Get integrator stats
   flag = ARKStepGetTimestepperStats(sundials_mem,
                                     &expsteps,
                                     &accsteps,
                                     &step_attempts,
                                     &nfe_evals,
                                     &nfi_evals,
                                     &nlinsetups,
                                     &netfails);
   MFEM_VERIFY(flag == ARK_SUCCESS, "error in ARKStepGetTimestepperStats()");

   flag = ARKStepGetStepStats(sundials_mem,
                              &nsteps,
                              &hinused,
                              &hlast,
                              &hcur,
                              &tcur);

   // Get nonlinear solver stats
   flag = ARKStepGetNonlinSolvStats(sundials_mem,
                                    &nniters,
                                    &nncfails);
   MFEM_VERIFY(flag == ARK_SUCCESS, "error in ARKStepGetNonlinSolvStats()");

   mfem::out <<
             "ARKStep:\n"
             "num steps:                 " << nsteps << "\n"
             "num exp rhs evals:         " << nfe_evals << "\n"
             "num imp rhs evals:         " << nfi_evals << "\n"
             "num lin setups:            " << nlinsetups << "\n"
             "num nonlin sol iters:      " << nniters << "\n"
             "num nonlin conv fail:      " << nncfails << "\n"
             "num steps attempted:       " << step_attempts << "\n"
             "num acc limited steps:     " << accsteps << "\n"
             "num exp limited stepfails: " << expsteps << "\n"
             "num error test fails:      " << netfails << "\n"
             "initial dt:                " << hinused << "\n"
             "last dt:                   " << hlast << "\n"
             "current dt:                " << hcur << "\n"
             "current t:                 " << tcur << "\n" << endl;

   return;
}

ARKStepSolver::~ARKStepSolver()
{
   N_VDestroy(y);
   SUNMatDestroy(A);
   SUNLinSolFree(LSA);
   SUNNonlinSolFree(NLS);
   ARKStepFree(&sundials_mem);
}

=======

void ARKStepSolver::PrintInfo() const
{
   long int nsteps, expsteps, accsteps, step_attempts;
   long int nfe_evals, nfi_evals;
   long int nlinsetups, netfails;
   double   hinused, hlast, hcur, tcur;
   long int nniters, nncfails;

   // Get integrator stats
   flag = ARKStepGetTimestepperStats(sundials_mem,
                                     &expsteps,
                                     &accsteps,
                                     &step_attempts,
                                     &nfe_evals,
                                     &nfi_evals,
                                     &nlinsetups,
                                     &netfails);
   MFEM_VERIFY(flag == ARK_SUCCESS, "error in ARKStepGetTimestepperStats()");

   flag = ARKStepGetStepStats(sundials_mem,
                              &nsteps,
                              &hinused,
                              &hlast,
                              &hcur,
                              &tcur);

   // Get nonlinear solver stats
   flag = ARKStepGetNonlinSolvStats(sundials_mem,
                                    &nniters,
                                    &nncfails);
   MFEM_VERIFY(flag == ARK_SUCCESS, "error in ARKStepGetNonlinSolvStats()");

   mfem::out <<
             "ARKStep:\n"
             "num steps:                 " << nsteps << "\n"
             "num exp rhs evals:         " << nfe_evals << "\n"
             "num imp rhs evals:         " << nfi_evals << "\n"
             "num lin setups:            " << nlinsetups << "\n"
             "num nonlin sol iters:      " << nniters << "\n"
             "num nonlin conv fail:      " << nncfails << "\n"
             "num steps attempted:       " << step_attempts << "\n"
             "num acc limited steps:     " << accsteps << "\n"
             "num exp limited stepfails: " << expsteps << "\n"
             "num error test fails:      " << netfails << "\n"
             "initial dt:                " << hinused << "\n"
             "last dt:                   " << hlast << "\n"
             "current dt:                " << hcur << "\n"
             "current t:                 " << tcur << "\n" << endl;

   return;
}

ARKStepSolver::~ARKStepSolver()
{
   N_VDestroy(y);
   SUNMatDestroy(A);
   SUNLinSolFree(LSA);
   SUNNonlinSolFree(NLS);
   ARKStepFree(&sundials_mem);
}

>>>>>>> c390dbbc
// ---------------------------------------------------------------------------
// KINSOL interface
// ---------------------------------------------------------------------------

// Wrapper for evaluating the nonlinear residual F(u) = 0
int KINSolver::Mult(const N_Vector u, N_Vector fu, void *user_data)
{
   const Vector mfem_u(u);
   Vector mfem_fu(fu);
   KINSolver *self = static_cast<KINSolver*>(user_data);
<<<<<<< HEAD

   // Compute the non-linear action F(u).
   self->oper->Mult(mfem_u, mfem_fu);

=======

   // Compute the non-linear action F(u).
   self->oper->Mult(mfem_u, mfem_fu);

>>>>>>> c390dbbc
   // Return success
   return 0;
}

// Wrapper for computing Jacobian-vector products
int KINSolver::GradientMult(N_Vector v, N_Vector Jv, N_Vector u,
                            booleantype *new_u, void *user_data)
{
   const Vector mfem_v(v);
   Vector mfem_Jv(Jv);
   KINSolver *self = static_cast<KINSolver*>(user_data);

   // Update Jacobian information if needed
   if (*new_u)
   {
      const Vector mfem_u(u);
      self->jacobian = &self->oper->GetGradient(mfem_u);
      *new_u = SUNFALSE;
   }

   // Compute the Jacobian-vector product
   self->jacobian->Mult(mfem_v, mfem_Jv);

   // Return success
   return 0;
}

// Wrapper for evaluating linear systems J u = b
int KINSolver::LinSysSetup(N_Vector u, N_Vector fu, SUNMatrix J,
                           void *user_data, N_Vector tmp1, N_Vector tmp2)
{
   const Vector mfem_u(u);
   KINSolver *self = static_cast<KINSolver*>(GET_CONTENT(J));

   // Update the Jacobian
   self->jacobian = &self->oper->GetGradient(mfem_u);

   // Set the Jacobian solve operator
   self->prec->SetOperator(*self->jacobian);

   // Return success
   return (0);
}

// Wrapper for solving linear systems J u = b
int KINSolver::LinSysSolve(SUNLinearSolver LS, SUNMatrix J, N_Vector u,
                           N_Vector b, realtype tol)
{
   Vector mfem_u(u), mfem_b(b);
   KINSolver *self = static_cast<KINSolver*>(GET_CONTENT(LS));
<<<<<<< HEAD

   // Solve for u = [J(u)]^{-1} b, maybe approximately.
   self->prec->Mult(mfem_b, mfem_u);

=======

   // Solve for u = [J(u)]^{-1} b, maybe approximately.
   self->prec->Mult(mfem_b, mfem_u);

>>>>>>> c390dbbc
   // Return success
   return (0);
}

KINSolver::KINSolver(int strategy, bool oper_grad)
   : global_strategy(strategy), use_oper_grad(oper_grad), y_scale(NULL),
<<<<<<< HEAD
     f_scale(NULL), jacobian(NULL)
=======
     f_scale(NULL), jacobian(NULL), maa(0)
>>>>>>> c390dbbc
{
   // Allocate empty serial N_Vectors
   y = N_VNewEmpty_Serial(0);
   y_scale = N_VNewEmpty_Serial(0);
   f_scale = N_VNewEmpty_Serial(0);
   MFEM_VERIFY(y && y_scale && f_scale, "Error in N_VNewEmpty_Serial().");

<<<<<<< HEAD
   // Create the solver memory
   sundials_mem = KINCreate();
   MFEM_VERIFY(sundials_mem, "Error in KINCreate().");

=======
>>>>>>> c390dbbc
   // Default abs_tol and print_level
   abs_tol     = pow(UNIT_ROUNDOFF, 1.0/3.0);
   print_level = 0;
}

#ifdef MFEM_USE_MPI
KINSolver::KINSolver(MPI_Comm comm, int strategy, bool oper_grad)
   : global_strategy(strategy), use_oper_grad(oper_grad), y_scale(NULL),
<<<<<<< HEAD
     f_scale(NULL), jacobian(NULL)
=======
     f_scale(NULL), jacobian(NULL), maa(0)
>>>>>>> c390dbbc
{
   if (comm == MPI_COMM_NULL)
   {

      // Allocate empty serial N_Vectors
      y = N_VNewEmpty_Serial(0);
      y_scale = N_VNewEmpty_Serial(0);
      f_scale = N_VNewEmpty_Serial(0);
      MFEM_VERIFY(y && y_scale && f_scale, "error in N_VNewEmpty_Serial()");

   }
   else
   {

      // Allocate empty parallel N_Vectors
      y = N_VNewEmpty_Parallel(comm, 0, 0);
      y_scale = N_VNewEmpty_Parallel(comm, 0, 0);
      f_scale = N_VNewEmpty_Parallel(comm, 0, 0);
      MFEM_VERIFY(y && y_scale && f_scale, "error in N_VNewEmpty_Parallel()");
<<<<<<< HEAD

   }

   // Create the solver memory
   sundials_mem = KINCreate();
   MFEM_VERIFY(sundials_mem, "error in KINCreate().");
=======

   }
>>>>>>> c390dbbc

   // Default abs_tol and print_level
   abs_tol     = pow(UNIT_ROUNDOFF, 1.0/3.0);
   print_level = 0;
}
#endif


void KINSolver::SetOperator(const Operator &op)
{
   // Initialize the base class
   NewtonSolver::SetOperator(op);
   jacobian = NULL;

<<<<<<< HEAD
   // Set actual size and data in the N_Vector y.
   if (!Parallel())
   {

      NV_LENGTH_S(y)       = height;
      NV_DATA_S(y)         = new double[height](); // value-initialize
      NV_LENGTH_S(y_scale) = height;
      NV_DATA_S(y_scale)   = NULL;
      NV_LENGTH_S(f_scale) = height;
      NV_DATA_S(f_scale)   = NULL;

   }
   else
=======
   // Get the vector length
   long local_size = height;
#ifdef MFEM_USE_MPI
   long global_size;
#endif

   if (Parallel())
>>>>>>> c390dbbc
   {
#ifdef MFEM_USE_MPI
      MPI_Allreduce(&local_size, &global_size, 1, MPI_LONG, MPI_SUM,
                    NV_COMM_P(y));
<<<<<<< HEAD
      NV_LOCLENGTH_P(y)        = local_size;
      NV_GLOBLENGTH_P(y)       = global_size;
      NV_DATA_P(y)             = new double[local_size](); // value-initialize
      NV_LOCLENGTH_P(y_scale)  = local_size;
      NV_GLOBLENGTH_P(y_scale) = global_size;
      NV_DATA_P(y_scale)       = NULL;
      NV_LOCLENGTH_P(f_scale)  = local_size;
      NV_GLOBLENGTH_P(f_scale) = global_size;
      NV_DATA_P(f_scale)       = NULL;
#endif
   }

   // Initialize KINSOL
   flag = KINInit(sundials_mem, KINSolver::Mult, y);
   MFEM_VERIFY(flag == KIN_SUCCESS, "error in KINInit()");

   // Attach the KINSolver as user-defined data
   flag = KINSetUserData(sundials_mem, this);
   MFEM_ASSERT(flag == KIN_SUCCESS, "error in KINSetUserData()");

   // Set default linear solver if necessary
   if (!prec)
   {
      LSA  = SUNLinSol_SPGMR(y, PREC_NONE, 0);
      MFEM_VERIFY(LSA, "error in SUNLinSol_SPGMR()");

      flag = KINSetLinearSolver(sundials_mem, LSA, NULL);
      MFEM_ASSERT(flag == KIN_SUCCESS, "error in KINSetLinearSolver()");

      // Set Jacobian-vector product function
      if (use_oper_grad)
      {
         flag = KINSetJacTimesVecFn(sundials_mem, KINSolver::GradientMult);
         MFEM_ASSERT(flag == KIN_SUCCESS, "error in KINSetJacTimesVecFn()");
      }
   }

   // Delete the allocated data in y.
   if (!Parallel())
   {
      delete [] NV_DATA_S(y);
      NV_DATA_S(y) = NULL;
   }
   else
=======
#endif
   }

   if (sundials_mem)
>>>>>>> c390dbbc
   {
      // Check if the problem size has changed since the last SetOperator call
      int resize = 0;
      if (!Parallel())
      {
         resize = (NV_LENGTH_S(y) != local_size);
      }
      else
      {
#ifdef MFEM_USE_MPI
         int l_resize = (NV_LOCLENGTH_P(y) != local_size) ||
                        (saved_global_size != global_size);
         MPI_Allreduce(&l_resize, &resize, 1, MPI_INT, MPI_LOR, NV_COMM_P(y));
#endif
<<<<<<< HEAD
=======
      }

      // Free existing solver memory and re-create with new vector size
      if (resize)
      {
         KINFree(&sundials_mem);
         sundials_mem = NULL;
      }
   }

   if (!sundials_mem)
   {
      // Set actual size and data in the N_Vector y.
      if (!Parallel())
      {
         NV_LENGTH_S(y)       = local_size;
         NV_DATA_S(y)         = new double[local_size](); // value-initialize
         NV_LENGTH_S(y_scale) = local_size;
         NV_DATA_S(y_scale)   = NULL;
         NV_LENGTH_S(f_scale) = local_size;
         NV_DATA_S(f_scale)   = NULL;
      }
      else
      {
#ifdef MFEM_USE_MPI
         NV_LOCLENGTH_P(y)        = local_size;
         NV_GLOBLENGTH_P(y)       = global_size;
         NV_DATA_P(y)             = new double[local_size](); // value-initialize
         NV_LOCLENGTH_P(y_scale)  = local_size;
         NV_GLOBLENGTH_P(y_scale) = global_size;
         NV_DATA_P(y_scale)       = NULL;
         NV_LOCLENGTH_P(f_scale)  = local_size;
         NV_GLOBLENGTH_P(f_scale) = global_size;
         NV_DATA_P(f_scale)       = NULL;
         saved_global_size        = global_size;
#endif
      }

      // Create the solver memory
      sundials_mem = KINCreate();
      MFEM_VERIFY(sundials_mem, "Error in KINCreate().");

      // Set number of acceleration vectors
      if (maa > 0)
      {
         flag = KINSetMAA(sundials_mem, maa);
         MFEM_ASSERT(flag == KIN_SUCCESS, "error in KINSetMAA()");
      }

      // Initialize KINSOL
      flag = KINInit(sundials_mem, KINSolver::Mult, y);
      MFEM_VERIFY(flag == KIN_SUCCESS, "error in KINInit()");

      // Attach the KINSolver as user-defined data
      flag = KINSetUserData(sundials_mem, this);
      MFEM_ASSERT(flag == KIN_SUCCESS, "error in KINSetUserData()");

      // Set the linear solver
      if (prec)
      {
         KINSolver::SetSolver(*prec);
      }
      else
      {
         // Free any existing linear solver
         if (A != NULL) { SUNMatDestroy(A); A = NULL; }
         if (LSA != NULL) { SUNLinSolFree(LSA); LSA = NULL; }

         LSA = SUNLinSol_SPGMR(y, PREC_NONE, 0);
         MFEM_VERIFY(LSA, "error in SUNLinSol_SPGMR()");

         flag = KINSetLinearSolver(sundials_mem, LSA, NULL);
         MFEM_ASSERT(flag == KIN_SUCCESS, "error in KINSetLinearSolver()");

         // Set Jacobian-vector product function
         if (use_oper_grad)
         {
            flag = KINSetJacTimesVecFn(sundials_mem, KINSolver::GradientMult);
            MFEM_ASSERT(flag == KIN_SUCCESS, "error in KINSetJacTimesVecFn()");
         }
      }

      // Delete the allocated data in y.
      if (!Parallel())
      {
         delete [] NV_DATA_S(y);
         NV_DATA_S(y) = NULL;
      }
      else
      {
#ifdef MFEM_USE_MPI
         delete [] NV_DATA_P(y);
         NV_DATA_P(y) = NULL;
#endif
      }
>>>>>>> c390dbbc
   }
}

void KINSolver::SetSolver(Solver &solver)
{
   // Store the solver
   prec = &solver;

   // Free any existing linear solver
<<<<<<< HEAD
=======
   if (A != NULL) { SUNMatDestroy(A); A = NULL; }
>>>>>>> c390dbbc
   if (LSA != NULL) { SUNLinSolFree(LSA); LSA = NULL; }

   // Wrap KINSolver as SUNLinearSolver and SUNMatrix
   LSA = SUNLinSolNewEmpty();
   MFEM_VERIFY(LSA, "error in SUNLinSolNewEmpty()");

   LSA->content      = this;
   LSA->ops->gettype = LSGetType;
   LSA->ops->solve   = KINSolver::LinSysSolve;
   LSA->ops->free    = LSFree;

   A = SUNMatNewEmpty();
   MFEM_VERIFY(A, "error in SUNMatNewEmpty()");

   A->content      = this;
   A->ops->getid   = MatGetID;
   A->ops->destroy = MatDestroy;

   // Attach the linear solver and matrix
   flag = KINSetLinearSolver(sundials_mem, LSA, A);
   MFEM_VERIFY(flag == KIN_SUCCESS, "error in KINSetLinearSolver()");

   // Set the Jacobian evaluation function
   flag = KINSetJacFn(sundials_mem, KINSolver::LinSysSetup);
   MFEM_VERIFY(flag == KIN_SUCCESS, "error in KINSetJacFn()");
}

void KINSolver::SetScaledStepTol(double sstol)
{
   flag = KINSetScaledStepTol(sundials_mem, sstol);
   MFEM_ASSERT(flag == KIN_SUCCESS, "error in KINSetScaledStepTol()");
}

void KINSolver::SetMaxSetupCalls(int max_calls)
{
   flag = KINSetMaxSetupCalls(sundials_mem, max_calls);
   MFEM_ASSERT(flag == KIN_SUCCESS, "error in KINSetMaxSetupCalls()");
}

<<<<<<< HEAD
// Compute the scaling vectors and solve nonlinear system
void KINSolver::Mult(const Vector &b, Vector &x) const
=======
void KINSolver::SetMAA(int m_aa)
>>>>>>> c390dbbc
{
   // Store internally as maa must be set before calling KINInit() to
   // set the maximum acceleration space size.
   maa = m_aa;
   if (sundials_mem)
   {
      flag = KINSetMAA(sundials_mem, maa);
      MFEM_ASSERT(flag == KIN_SUCCESS, "error in KINSetMAA()");
   }
}

// Compute the scaling vectors and solve nonlinear system
void KINSolver::Mult(const Vector &b, Vector &x) const
{
   // residual norm tolerance
   double tol;

   // Uses c = 1, corresponding to x_scale.
   c = 1.0;

   if (!iterative_mode) { x = 0.0; }

   // For relative tolerance, r = 1 / |residual(x)|, corresponding to fx_scale.
   if (rel_tol > 0.0)
   {

      oper->Mult(x, r);

      // Note that KINSOL uses infinity norms.
      double norm = r.Normlinf();
#ifdef MFEM_USE_MPI
      if (Parallel())
      {
         double lnorm = norm;
         MPI_Allreduce(&lnorm, &norm, 1, MPI_DOUBLE, MPI_MAX, NV_COMM_P(y));
      }
#endif
      if (abs_tol > rel_tol * norm)
      {
         r = 1.0;
<<<<<<< HEAD
=======
         tol = abs_tol;
>>>>>>> c390dbbc
      }
      else
      {
         r =  1.0 / norm;
<<<<<<< HEAD
=======
         tol = rel_tol;
>>>>>>> c390dbbc
      }
   }
   else
   {
      r = 1.0;
      tol = abs_tol;
   }

   // Set the residual norm tolerance
<<<<<<< HEAD
   flag = KINSetFuncNormTol(sundials_mem, abs_tol);
=======
   flag = KINSetFuncNormTol(sundials_mem, tol);
>>>>>>> c390dbbc
   MFEM_ASSERT(flag == KIN_SUCCESS, "error in KINSetFuncNormTol()");

   // Solve the nonlinear system by calling the other Mult method
   KINSolver::Mult(x, c, r);
}

<<<<<<< HEAD
// Solve the onlinear system using the provided scaling vectors
void KINSolver::Mult(Vector &x,
                     const Vector &x_scale, const Vector &fx_scale) const
{
   flag = KINSetPrintLevel(sundials_mem, print_level);
   MFEM_VERIFY(flag == KIN_SUCCESS, "KINSetPrintLevel() failed!");

=======
// Solve the nonlinear system using the provided scaling vectors
void KINSolver::Mult(Vector &x,
                     const Vector &x_scale, const Vector &fx_scale) const
{
>>>>>>> c390dbbc
   flag = KINSetNumMaxIters(sundials_mem, max_iter);
   MFEM_ASSERT(flag == KIN_SUCCESS, "KINSetNumMaxIters() failed!");

   if (!Parallel())
   {

      NV_DATA_S(y) = x.GetData();
      MFEM_VERIFY(NV_LENGTH_S(y) == x.Size(), "");
      NV_DATA_S(y_scale) = x_scale.GetData();
      NV_DATA_S(f_scale) = fx_scale.GetData();

<<<<<<< HEAD
=======
      flag = KINSetPrintLevel(sundials_mem, print_level);
      MFEM_VERIFY(flag == KIN_SUCCESS, "KINSetPrintLevel() failed!");
>>>>>>> c390dbbc
   }
   else
   {

#ifdef MFEM_USE_MPI
      NV_DATA_P(y) = x.GetData();
      MFEM_VERIFY(NV_LOCLENGTH_P(y) == x.Size(), "");
      NV_DATA_P(y_scale) = x_scale.GetData();
      NV_DATA_P(f_scale) = fx_scale.GetData();

      int rank;
      MPI_Comm_rank(NV_COMM_P(y), &rank);
      if (rank == 0)
      {
         flag = KINSetPrintLevel(sundials_mem, print_level);
         MFEM_VERIFY(flag == KIN_SUCCESS, "KINSetPrintLevel() failed!");
      }
#endif

   }

   if (!iterative_mode) { x = 0.0; }

   // Solve the nonlinear system
   flag = KINSol(sundials_mem, y, global_strategy, y_scale, f_scale);
   converged = (flag >= 0);

   // Get number of nonlinear iterations
   long int tmp_nni;
   flag = KINGetNumNonlinSolvIters(sundials_mem, &tmp_nni);
   MFEM_ASSERT(flag == KIN_SUCCESS, "error in KINGetNumNonlinSolvIters()");
   final_iter = (int) tmp_nni;

   // Get the residual norm
   flag = KINGetFuncNorm(sundials_mem, &final_norm);
   MFEM_ASSERT(flag == KIN_SUCCESS, "error in KINGetFuncNorm()");
}

KINSolver::~KINSolver()
{
   N_VDestroy(y);
   N_VDestroy(y_scale);
   N_VDestroy(f_scale);
   SUNMatDestroy(A);
   SUNLinSolFree(LSA);
   KINFree(&sundials_mem);
}

} // namespace mfem

#endif<|MERGE_RESOLUTION|>--- conflicted
+++ resolved
@@ -18,28 +18,16 @@
 #include "hypre.hpp"
 #endif
 
-<<<<<<< HEAD
-#include <sundials/sundials_config.h>
-#include <sundials/sundials_matrix.h>
-#include <sundials/sundials_linearsolver.h>
-=======
 // SUNDIALS vectors
->>>>>>> c390dbbc
 #include <nvector/nvector_serial.h>
 #ifdef MFEM_USE_MPI
 #include <nvector/nvector_parallel.h>
 #endif
 
-<<<<<<< HEAD
-#include <cvode/cvode.h>
-#include <sunlinsol/sunlinsol_spgmr.h>
-
-=======
 // SUNDIALS linear solvers
 #include <sunlinsol/sunlinsol_spgmr.h>
 
 // Access SUNDIALS object's content pointer
->>>>>>> c390dbbc
 #define GET_CONTENT(X) ( X->content )
 
 using namespace std;
@@ -50,13 +38,6 @@
 // ---------------------------------------------------------------------------
 // SUNMatrix interface functions
 // ---------------------------------------------------------------------------
-
-<<<<<<< HEAD
-// Access the wrapped object in the SUNMatrix
-static inline SundialsLinearSolver *GetObj(SUNMatrix A)
-{
-   return (SundialsLinearSolver *)(A->content);
-}
 
 // Return the matrix ID
 static SUNMatrix_ID MatGetID(SUNMatrix A)
@@ -76,37 +57,10 @@
 // SUNLinearSolver interface functions
 // ---------------------------------------------------------------------------
 
-// Access wrapped object in the SUNLinearSolver
-static inline SundialsLinearSolver *GetObj(SUNLinearSolver LS)
-{
-   return (SundialsLinearSolver *)(LS->content);
-}
-
 // Return the linear solver type
 static SUNLinearSolver_Type LSGetType(SUNLinearSolver LS)
 {
    return (SUNLINEARSOLVER_MATRIX_ITERATIVE);
-}
-
-// Initialize the linear solver
-static int LSInit(SUNLinearSolver LS)
-{
-   return (GetObj(LS)->Init());
-}
-
-// Setup the linear solver
-static int LSSetup(SUNLinearSolver LS, SUNMatrix A)
-{
-   return (GetObj(LS)->Setup());
-}
-
-// Solve the linear system A x = b
-static int LSSolve(SUNLinearSolver LS, SUNMatrix A, N_Vector x, N_Vector b,
-                   realtype tol)
-{
-   Vector mfem_x(x);
-   const Vector mfem_b(b);
-   return (GetObj(LS)->Solve(mfem_x, mfem_b));
 }
 
 static int LSFree(SUNLinearSolver LS)
@@ -117,61 +71,6 @@
    return (0);
 }
 
-
-int SundialsLinearSolver::ODELinSys(double, Vector, Vector, int, int *, double)
-{
-   mfem_error("SundialsLinearSolver::ODELinSys() is not overridden!");
-   return (-1);
-}
-
-int SundialsLinearSolver::ODEMassSys(double)
-{
-   mfem_error("SundialsLinearSolver::ODEMassSys() is not overridden!");
-   return (-1);
-}
-
-
-// ---------------------------------------------------------------------------
-// Wrappers for evaluating ODE linear systems
-// ---------------------------------------------------------------------------
-
-static int cvLinSysSetup(realtype t, N_Vector y, N_Vector fy, SUNMatrix A,
-                         booleantype jok, booleantype *jcur, realtype gamma,
-                         void *user_data, N_Vector tmp1, N_Vector tmp2,
-                         N_Vector tmp3)
-=======
-// Return the matrix ID
-static SUNMatrix_ID MatGetID(SUNMatrix A)
-{
-   return (SUNMATRIX_CUSTOM);
-}
-
-static void MatDestroy(SUNMatrix A)
-{
-   if (A->content) { A->content = NULL; }
-   if (A->ops) { free(A->ops); A->ops = NULL; }
-   free(A); A = NULL;
-   return;
-}
-
-// ---------------------------------------------------------------------------
-// SUNLinearSolver interface functions
-// ---------------------------------------------------------------------------
-
-// Return the linear solver type
-static SUNLinearSolver_Type LSGetType(SUNLinearSolver LS)
-{
-   return (SUNLINEARSOLVER_MATRIX_ITERATIVE);
-}
-
-static int LSFree(SUNLinearSolver LS)
-{
-   if (LS->content) { LS->content = NULL; }
-   if (LS->ops) { free(LS->ops); LS->ops = NULL; }
-   free(LS); LS = NULL;
-   return (0);
-}
-
 // ---------------------------------------------------------------------------
 // CVODE interface
 // ---------------------------------------------------------------------------
@@ -196,61 +95,6 @@
                              booleantype jok, booleantype *jcur,
                              realtype gamma, void *user_data, N_Vector tmp1,
                              N_Vector tmp2, N_Vector tmp3)
->>>>>>> c390dbbc
-{
-   // Get data from N_Vectors
-   const Vector mfem_y(y);
-   const Vector mfem_fy(fy);
-<<<<<<< HEAD
-
-   // Compute the linear system
-   return (GetObj(A)->ODELinSys(t, mfem_y, mfem_fy, jok, jcur, gamma));
-}
-
-static int arkLinSysSetup(realtype t, N_Vector y, N_Vector fy, SUNMatrix A,
-                          SUNMatrix M, booleantype jok, booleantype *jcur,
-                          realtype gamma, void *user_data, N_Vector tmp1,
-                          N_Vector tmp2, N_Vector tmp3)
-{
-   // Get data from N_Vectors
-   const Vector mfem_y(y);
-   Vector mfem_fy(fy);
-
-   // Compute the linear system
-   return (GetObj(A)->ODELinSys(t, mfem_y, mfem_fy, jok, jcur, gamma));
-}
-
-static int arkMassSysSetup(realtype t, SUNMatrix M, void *user_data,
-                           N_Vector tmp1, N_Vector tmp2, N_Vector tmp3)
-{
-   // Compute the mass matrix linear system
-   return (GetObj(M)->ODEMassSys(t));
-}
-
-// ---------------------------------------------------------------------------
-// CVODE interface
-// ---------------------------------------------------------------------------
-
-int CVODESolver::RHS(realtype t, const N_Vector y, N_Vector ydot,
-                     void *user_data)
-{
-   // Get data from N_Vectors
-   const Vector mfem_y(y);
-   Vector mfem_ydot(ydot);
-   CVODESolver *self = static_cast<CVODESolver*>(user_data);
-
-   // Compute y' = f(t, y)
-   self->f->SetTime(t);
-   self->f->Mult(mfem_y, mfem_ydot);
-
-   // Return success
-   return (0);
-}
-
-int CVODESolver::LinSysSetup(realtype t, N_Vector y, N_Vector fy, SUNMatrix A,
-                             booleantype jok, booleantype *jcur,
-                             realtype gamma, void *user_data, N_Vector tmp1,
-                             N_Vector tmp2, N_Vector tmp3)
 {
    // Get data from N_Vectors
    const Vector mfem_y(y);
@@ -258,7 +102,8 @@
    CVODESolver *self = static_cast<CVODESolver*>(GET_CONTENT(A));
 
    // Compute the linear system
-   return (self->f->ImplicitSetup(t, mfem_y, mfem_fy, jok, jcur, gamma));
+   self->f->SetTime(t);
+   return (self->f->SUNImplicitSetup(mfem_y, mfem_fy, jok, jcur, gamma));
 }
 
 int CVODESolver::LinSysSolve(SUNLinearSolver LS, SUNMatrix A, N_Vector x,
@@ -269,7 +114,7 @@
    CVODESolver *self = static_cast<CVODESolver*>(GET_CONTENT(LS));
 
    // Solve the linear system
-   return (self->f->ImplicitSolve(mfem_x, mfem_b, tol));
+   return (self->f->SUNImplicitSolve(mfem_b, mfem_x, tol));
 }
 
 CVODESolver::CVODESolver(int lmm)
@@ -284,45 +129,12 @@
 CVODESolver::CVODESolver(MPI_Comm comm, int lmm)
    : lmm_type(lmm), step_mode(CV_NORMAL)
 {
-=======
-   CVODESolver *self = static_cast<CVODESolver*>(GET_CONTENT(A));
-
-   // Compute the linear system
-   self->f->SetTime(t);
-   return (self->f->SUNImplicitSetup(mfem_y, mfem_fy, jok, jcur, gamma));
-}
-
-int CVODESolver::LinSysSolve(SUNLinearSolver LS, SUNMatrix A, N_Vector x,
-                             N_Vector b, realtype tol)
-{
-   Vector mfem_x(x);
-   const Vector mfem_b(b);
-   CVODESolver *self = static_cast<CVODESolver*>(GET_CONTENT(LS));
-
-   // Solve the linear system
-   return (self->f->SUNImplicitSolve(mfem_b, mfem_x, tol));
-}
-
-CVODESolver::CVODESolver(int lmm)
-   : lmm_type(lmm), step_mode(CV_NORMAL)
-{
-   // Allocate an empty serial N_Vector
-   y = N_VNewEmpty_Serial(0);
-   MFEM_VERIFY(y, "error in N_VNewEmpty_Serial()");
-}
-
-#ifdef MFEM_USE_MPI
-CVODESolver::CVODESolver(MPI_Comm comm, int lmm)
-   : lmm_type(lmm), step_mode(CV_NORMAL)
-{
->>>>>>> c390dbbc
    if (comm == MPI_COMM_NULL)
    {
 
       // Allocate an empty serial N_Vector
       y = N_VNewEmpty_Serial(0);
       MFEM_VERIFY(y, "error in N_VNewEmpty_Serial()");
-<<<<<<< HEAD
 
    }
    else
@@ -338,50 +150,9 @@
 
 void CVODESolver::Init(TimeDependentOperator &f_)
 {
-   mfem_error("CVODE Initialization error: use the initialization method\n"
-              "CVODESolver::Init(TimeDependentOperator &f_, double &t, Vector &x)\n");
-}
-
-void CVODESolver::Init(TimeDependentOperator &f_, double &t, Vector &x)
-{
-   // Check intputs for consistency
-   MFEM_VERIFY(f_.Height() == x.Size(),
-               "error inconsistent operator and vector size");
-
-   MFEM_VERIFY(f_.GetTime() == t,
-               "error inconsistent initial times");
-
    // Initialize the base class
    ODESolver::Init(f_);
 
-   // Create or ReInit CVODE
-   if (!sundials_mem)
-   {
-
-      // Create CVODE memory
-      CVODESolver::Create(t, x);
-
-   }
-   else
-=======
-
-   }
-   else
-   {
-
-      // Allocate an empty parallel N_Vector
-      y = N_VNewEmpty_Parallel(comm, 0, 0);  // calls MPI_Allreduce()
-      MFEM_VERIFY(y, "error in N_VNewEmpty_Parallel()");
-
-   }
-}
-#endif
-
-void CVODESolver::Init(TimeDependentOperator &f_)
-{
-   // Initialize the base class
-   ODESolver::Init(f_);
-
    // Get the vector length
    long local_size = f_.Height();
 #ifdef MFEM_USE_MPI
@@ -389,46 +160,13 @@
 #endif
 
    if (Parallel())
->>>>>>> c390dbbc
-   {
-
-      // Check that data is the same size and update array data
-      if (!Parallel())
-      {
-         MFEM_VERIFY(NV_LENGTH_S(y) == x.Size(),
-                     "error CVODE does not support resizing");
-         NV_DATA_S(y) = x.GetData();
-      }
-      else
-      {
-#ifdef MFEM_USE_MPI
-<<<<<<< HEAD
-         MFEM_VERIFY(NV_LOCLENGTH_P(y) == x.Size(),
-                     "error CVODE does not support resizing");
-         NV_DATA_P(y) = x.GetData();
-=======
+   {
+#ifdef MFEM_USE_MPI
       MPI_Allreduce(&local_size, &global_size, 1, MPI_LONG, MPI_SUM,
                     NV_COMM_P(y));
->>>>>>> c390dbbc
-#endif
-      }
-
-<<<<<<< HEAD
-      // Reinitialize CVODE memory
-      flag = CVodeReInit(sundials_mem, t, y);
-      MFEM_VERIFY(flag == CV_SUCCESS, "error in CVodeReInit()");
-
-   }
-}
-
-void CVODESolver::Create(double &t, Vector &x)
-{
-   // Fill N_Vector wrapper with initial condition data
-   if (!Parallel())
-   {
-      NV_LENGTH_S(y) = x.Size();
-      NV_DATA_S(y)   = x.GetData();
-=======
+#endif
+   }
+
    // Get current time
    double t = f_.GetTime();
 
@@ -455,7 +193,6 @@
          CVodeFree(&sundials_mem);
          sundials_mem = NULL;
       }
->>>>>>> c390dbbc
    }
 
    if (!sundials_mem)
@@ -471,20 +208,10 @@
       else
       {
 #ifdef MFEM_USE_MPI
-<<<<<<< HEAD
-      long local_size = x.Size();
-      long global_size;
-      MPI_Allreduce(&local_size, &global_size, 1, MPI_LONG, MPI_SUM,
-                    NV_COMM_P(y));
-      NV_LOCLENGTH_P(y)  = x.Size();
-      NV_GLOBLENGTH_P(y) = global_size;
-      NV_DATA_P(y)       = x.GetData();
-=======
          NV_LOCLENGTH_P(y)  = local_size;
          NV_GLOBLENGTH_P(y) = global_size;
          saved_global_size  = global_size;
          NV_DATA_P(y)       = new double[local_size](); // value-initialize
->>>>>>> c390dbbc
 #endif
       }
 
@@ -496,30 +223,6 @@
       flag = CVodeInit(sundials_mem, CVODESolver::RHS, t, y);
       MFEM_VERIFY(flag == CV_SUCCESS, "error in CVodeInit()");
 
-<<<<<<< HEAD
-   // Create CVODE
-   sundials_mem = CVodeCreate(lmm_type);
-   MFEM_VERIFY(sundials_mem, "error in CVodeCreate()");
-
-   // Initialize CVODE
-   flag = CVodeInit(sundials_mem, CVODESolver::RHS, t, y);
-   MFEM_VERIFY(flag == CV_SUCCESS, "error in CVodeInit()");
-
-   // Attach the CVODESolver as user-defined data
-   flag = CVodeSetUserData(sundials_mem, this);
-   MFEM_VERIFY(flag == CV_SUCCESS, "error in CVodeSetUserData()");
-
-   // Set default tolerances
-   flag = CVodeSStolerances(sundials_mem, default_rel_tol, default_abs_tol);
-   MFEM_VERIFY(flag == CV_SUCCESS, "error in CVodeSetSStolerances()");
-
-   // Set default linear solver (Newton is the default Nonlinear Solver)
-   LSA = SUNLinSol_SPGMR(y, PREC_NONE, 0);
-   MFEM_VERIFY(LSA, "error in SUNLinSol_SPGMR()");
-
-   flag = CVodeSetLinearSolver(sundials_mem, LSA, NULL);
-   MFEM_VERIFY(flag == CV_SUCCESS, "error in CVodeSetLinearSolver()");
-=======
       // Attach the CVODESolver as user-defined data
       flag = CVodeSetUserData(sundials_mem, this);
       MFEM_VERIFY(flag == CV_SUCCESS, "error in CVodeSetUserData()");
@@ -548,7 +251,6 @@
 
    // Set the reinit flag to call CVodeReInit() in the next Step() call.
    reinit = true;
->>>>>>> c390dbbc
 }
 
 void CVODESolver::Step(Vector &x, double &t, double &dt)
@@ -566,8 +268,6 @@
 #endif
    }
 
-<<<<<<< HEAD
-=======
    // Reinitialize CVODE memory if needed
    if (reinit)
    {
@@ -578,38 +278,35 @@
       reinit = false;
    }
 
->>>>>>> c390dbbc
    // Integrate the system
    double tout = t + dt;
    flag = CVode(sundials_mem, tout, y, &t, step_mode);
    MFEM_VERIFY(flag >= 0, "error in CVode()");
-<<<<<<< HEAD
 
    // Return the last incremental step size
    flag = CVodeGetLastStep(sundials_mem, &dt);
    MFEM_VERIFY(flag == CV_SUCCESS, "error in CVodeGetLastStep()");
 }
 
-void CVODESolver::SetLinearSolver(SundialsLinearSolver &ls_spec)
-{
-   // Free any existing linear solver
+void CVODESolver::UseMFEMLinearSolver()
+{
+   // Free any existing matrix and linear solver
+   if (A != NULL)   { SUNMatDestroy(A); A = NULL; }
    if (LSA != NULL) { SUNLinSolFree(LSA); LSA = NULL; }
 
    // Wrap linear solver as SUNLinearSolver and SUNMatrix
    LSA = SUNLinSolNewEmpty();
    MFEM_VERIFY(LSA, "error in SUNLinSolNewEmpty()");
 
-   LSA->content         = &ls_spec;
-   LSA->ops->gettype    = LSGetType;
-   LSA->ops->initialize = LSInit;
-   LSA->ops->setup      = LSSetup;
-   LSA->ops->solve      = LSSolve;
-   LSA->ops->free       = LSFree;
+   LSA->content      = this;
+   LSA->ops->gettype = LSGetType;
+   LSA->ops->solve   = CVODESolver::LinSysSolve;
+   LSA->ops->free    = LSFree;
 
    A = SUNMatNewEmpty();
    MFEM_VERIFY(A, "error in SUNMatNewEmpty()");
 
-   A->content      = &ls_spec;
+   A->content      = this;
    A->ops->getid   = MatGetID;
    A->ops->destroy = MatDestroy;
 
@@ -618,41 +315,25 @@
    MFEM_VERIFY(flag == CV_SUCCESS, "error in CVodeSetLinearSolver()");
 
    // Set the linear system evaluation function
-   flag = CVodeSetLinSysFn(sundials_mem, cvLinSysSetup);
-   MFEM_VERIFY(flag == CV_SUCCESS, "error in CVodeSetLinSysFn()");
-}
-
-
-void CVODESolver::SetLinearSolver()
-{
-   // Free any existing linear solver
-   if (LSA != NULL) { SUNLinSolFree(LSA); LSA = NULL; }
-
-   // Wrap linear solver as SUNLinearSolver and SUNMatrix
-   LSA = SUNLinSolNewEmpty();
-   MFEM_VERIFY(LSA, "error in SUNLinSolNewEmpty()");
-
-   LSA->content         = this;
-   LSA->ops->gettype    = LSGetType;
-   LSA->ops->solve      = CVODESolver::LinSysSolve;
-   LSA->ops->free       = LSFree;
-
-   A = SUNMatNewEmpty();
-   MFEM_VERIFY(A, "error in SUNMatNewEmpty()");
-
-   A->content      = this;
-   A->ops->getid   = MatGetID;
-   A->ops->destroy = MatDestroy;
-
-   // Attach the linear solver and matrix
-   flag = CVodeSetLinearSolver(sundials_mem, LSA, A);
-   MFEM_VERIFY(flag == CV_SUCCESS, "error in CVodeSetLinearSolver()");
-
-   // Set the linear system evaluation function
    flag = CVodeSetLinSysFn(sundials_mem, CVODESolver::LinSysSetup);
    MFEM_VERIFY(flag == CV_SUCCESS, "error in CVodeSetLinSysFn()");
 }
 
+void CVODESolver::UseSundialsLinearSolver()
+{
+   // Free any existing matrix and linear solver
+   if (A != NULL)   { SUNMatDestroy(A); A = NULL; }
+   if (LSA != NULL) { SUNLinSolFree(LSA); LSA = NULL; }
+
+   // Create linear solver
+   LSA = SUNLinSol_SPGMR(y, PREC_NONE, 0);
+   MFEM_VERIFY(LSA, "error in SUNLinSol_SPGMR()");
+
+   // Attach linear solver
+   flag = CVodeSetLinearSolver(sundials_mem, LSA, NULL);
+   MFEM_VERIFY(flag == CV_SUCCESS, "error in CVodeSetLinearSolver()");
+}
+
 void CVODESolver::SetStepMode(int itask)
 {
    step_mode = itask;
@@ -674,17 +355,10 @@
 {
    flag = CVodeSetMaxOrd(sundials_mem, max_order);
    MFEM_VERIFY(flag == CV_SUCCESS, "error in CVodeSetMaxOrd()");
-=======
-
-   // Return the last incremental step size
-   flag = CVodeGetLastStep(sundials_mem, &dt);
-   MFEM_VERIFY(flag == CV_SUCCESS, "error in CVodeGetLastStep()");
->>>>>>> c390dbbc
-}
-
-void CVODESolver::UseMFEMLinearSolver()
-{
-<<<<<<< HEAD
+}
+
+void CVODESolver::PrintInfo() const
+{
    long int nsteps, nfevals, nlinsetups, netfails;
    int      qlast, qcur;
    double   hinused, hlast, hcur, tcur;
@@ -726,40 +400,10 @@
              "current t:            " << tcur << "\n" << endl;
 
    return;
-=======
-   // Free any existing matrix and linear solver
-   if (A != NULL)   { SUNMatDestroy(A); A = NULL; }
-   if (LSA != NULL) { SUNLinSolFree(LSA); LSA = NULL; }
-
-   // Wrap linear solver as SUNLinearSolver and SUNMatrix
-   LSA = SUNLinSolNewEmpty();
-   MFEM_VERIFY(LSA, "error in SUNLinSolNewEmpty()");
-
-   LSA->content      = this;
-   LSA->ops->gettype = LSGetType;
-   LSA->ops->solve   = CVODESolver::LinSysSolve;
-   LSA->ops->free    = LSFree;
-
-   A = SUNMatNewEmpty();
-   MFEM_VERIFY(A, "error in SUNMatNewEmpty()");
-
-   A->content      = this;
-   A->ops->getid   = MatGetID;
-   A->ops->destroy = MatDestroy;
-
-   // Attach the linear solver and matrix
-   flag = CVodeSetLinearSolver(sundials_mem, LSA, A);
-   MFEM_VERIFY(flag == CV_SUCCESS, "error in CVodeSetLinearSolver()");
-
-   // Set the linear system evaluation function
-   flag = CVodeSetLinSysFn(sundials_mem, CVODESolver::LinSysSetup);
-   MFEM_VERIFY(flag == CV_SUCCESS, "error in CVodeSetLinSysFn()");
->>>>>>> c390dbbc
-}
-
-void CVODESolver::UseSundialsLinearSolver()
-{
-<<<<<<< HEAD
+}
+
+CVODESolver::~CVODESolver()
+{
    N_VDestroy(y);
    SUNMatDestroy(A);
    SUNLinSolFree(LSA);
@@ -781,6 +425,10 @@
 
    // Compute f(t, y) in y' = f(t, y) or fe(t, y) in y' = fe(t, y) + fi(t, y)
    self->f->SetTime(t);
+   if (self->rk_type == IMEX)
+   {
+      self->f->SetEvalMode(TimeDependentOperator::ADDITIVE_TERM_1);
+   }
    self->f->Mult(mfem_y, mfem_ydot);
 
    // Return success
@@ -796,8 +444,9 @@
    ARKStepSolver *self = static_cast<ARKStepSolver*>(user_data);
 
    // Compute fi(t, y) in y' = fe(t, y) + fi(t, y)
-   self->f2->SetTime(t);
-   self->f2->Mult(mfem_y, mfem_ydot);
+   self->f->SetTime(t);
+   self->f->SetEvalMode(TimeDependentOperator::ADDITIVE_TERM_2);
+   self->f->Mult(mfem_y, mfem_ydot);
 
    // Return success
    return (0);
@@ -814,7 +463,12 @@
    ARKStepSolver *self = static_cast<ARKStepSolver*>(GET_CONTENT(A));
 
    // Compute the linear system
-   return (self->f->ImplicitSetup(t, mfem_y, mfem_fy, jok, jcur, gamma));
+   self->f->SetTime(t);
+   if (self->rk_type == IMEX)
+   {
+      self->f->SetEvalMode(TimeDependentOperator::ADDITIVE_TERM_2);
+   }
+   return (self->f->SUNImplicitSetup(mfem_y, mfem_fy, jok, jcur, gamma));
 }
 
 int ARKStepSolver::LinSysSolve(SUNLinearSolver LS, SUNMatrix A, N_Vector x,
@@ -825,14 +479,11 @@
    ARKStepSolver *self = static_cast<ARKStepSolver*>(GET_CONTENT(LS));
 
    // Solve the linear system
-   if (self->rk_type == IMPLICIT)
-   {
-      return (self->f->ImplicitSolve(mfem_x, mfem_b, tol));
-   }
-   else
-   {
-      return (self->f2->ImplicitSolve(mfem_x, mfem_b, tol));
-   }
+   if (self->rk_type == IMEX)
+   {
+      self->f->SetEvalMode(TimeDependentOperator::ADDITIVE_TERM_2);
+   }
+   return (self->f->SUNImplicitSolve(mfem_b, mfem_x, tol));
 }
 
 int ARKStepSolver::MassSysSetup(realtype t, SUNMatrix M, void *user_data,
@@ -841,7 +492,8 @@
    ARKStepSolver *self = static_cast<ARKStepSolver*>(GET_CONTENT(M));
 
    // Compute the mass matrix system
-   return (self->f->MassSetup(t));
+   self->f->SetTime(t);
+   return (self->f->SUNMassSetup());
 }
 
 int ARKStepSolver::MassSysSolve(SUNLinearSolver LS, SUNMatrix M, N_Vector x,
@@ -852,14 +504,29 @@
    ARKStepSolver *self = static_cast<ARKStepSolver*>(GET_CONTENT(LS));
 
    // Solve the mass matrix system
-   if (self->rk_type == IMPLICIT)
-   {
-      return (self->f->MassSolve(mfem_x, mfem_b, tol));
-   }
-   else
-   {
-      return (self->f2->MassSolve(mfem_x, mfem_b, tol));
-   }
+   return (self->f->SUNMassSolve(mfem_b, mfem_x, tol));
+}
+
+int ARKStepSolver::MassMult1(SUNMatrix M, N_Vector x, N_Vector v)
+{
+   const Vector mfem_x(x);
+   Vector mfem_v(v);
+   ARKStepSolver *self = static_cast<ARKStepSolver*>(GET_CONTENT(M));
+
+   // Compute the mass matrix-vector product
+   return (self->f->SUNMassMult(mfem_x, mfem_v));
+}
+
+int ARKStepSolver::MassMult2(N_Vector x, N_Vector v, realtype t,
+                             void* mtimes_data)
+{
+   const Vector mfem_x(x);
+   Vector mfem_v(v);
+   ARKStepSolver *self = static_cast<ARKStepSolver*>(mtimes_data);
+
+   // Compute the mass matrix-vector product
+   self->f->SetTime(t);
+   return (self->f->SUNMassMult(mfem_x, mfem_v));
 }
 
 ARKStepSolver::ARKStepSolver(Type type)
@@ -892,393 +559,6 @@
       MFEM_VERIFY(y, "error in N_VNewEmpty_Parallel()");
 
    }
-=======
-   // Free any existing matrix and linear solver
-   if (A != NULL)   { SUNMatDestroy(A); A = NULL; }
-   if (LSA != NULL) { SUNLinSolFree(LSA); LSA = NULL; }
-
-   // Create linear solver
-   LSA = SUNLinSol_SPGMR(y, PREC_NONE, 0);
-   MFEM_VERIFY(LSA, "error in SUNLinSol_SPGMR()");
-
-   // Attach linear solver
-   flag = CVodeSetLinearSolver(sundials_mem, LSA, NULL);
-   MFEM_VERIFY(flag == CV_SUCCESS, "error in CVodeSetLinearSolver()");
-}
-
-void CVODESolver::SetStepMode(int itask)
-{
-   step_mode = itask;
-}
-
-void CVODESolver::SetSStolerances(double reltol, double abstol)
-{
-   flag = CVodeSStolerances(sundials_mem, reltol, abstol);
-   MFEM_VERIFY(flag == CV_SUCCESS, "error in CVodeSStolerances()");
-}
-
-void CVODESolver::SetMaxStep(double dt_max)
-{
-   flag = CVodeSetMaxStep(sundials_mem, dt_max);
-   MFEM_VERIFY(flag == CV_SUCCESS, "error in CVodeSetMaxStep()");
-}
-
-void CVODESolver::SetMaxOrder(int max_order)
-{
-   flag = CVodeSetMaxOrd(sundials_mem, max_order);
-   MFEM_VERIFY(flag == CV_SUCCESS, "error in CVodeSetMaxOrd()");
-}
-
-void CVODESolver::PrintInfo() const
-{
-   long int nsteps, nfevals, nlinsetups, netfails;
-   int      qlast, qcur;
-   double   hinused, hlast, hcur, tcur;
-   long int nniters, nncfails;
-
-   // Get integrator stats
-   flag = CVodeGetIntegratorStats(sundials_mem,
-                                  &nsteps,
-                                  &nfevals,
-                                  &nlinsetups,
-                                  &netfails,
-                                  &qlast,
-                                  &qcur,
-                                  &hinused,
-                                  &hlast,
-                                  &hcur,
-                                  &tcur);
-   MFEM_VERIFY(flag == CV_SUCCESS, "error in CVodeGetIntegratorStats()");
-
-   // Get nonlinear solver stats
-   flag = CVodeGetNonlinSolvStats(sundials_mem,
-                                  &nniters,
-                                  &nncfails);
-   MFEM_VERIFY(flag == CV_SUCCESS, "error in CVodeGetNonlinSolvStats()");
-
-   mfem::out <<
-             "CVODE:\n"
-             "num steps:            " << nsteps << "\n"
-             "num rhs evals:        " << nfevals << "\n"
-             "num lin setups:       " << nlinsetups << "\n"
-             "num nonlin sol iters: " << nniters << "\n"
-             "num nonlin conv fail: " << nncfails << "\n"
-             "num error test fails: " << netfails << "\n"
-             "last order:           " << qlast << "\n"
-             "current order:        " << qcur << "\n"
-             "initial dt:           " << hinused << "\n"
-             "last dt:              " << hlast << "\n"
-             "current dt:           " << hcur << "\n"
-             "current t:            " << tcur << "\n" << endl;
-
-   return;
-}
-
-CVODESolver::~CVODESolver()
-{
-   N_VDestroy(y);
-   SUNMatDestroy(A);
-   SUNLinSolFree(LSA);
-   SUNNonlinSolFree(NLS);
-   CVodeFree(&sundials_mem);
-}
-
-// ---------------------------------------------------------------------------
-// ARKStep interface
-// ---------------------------------------------------------------------------
-
-int ARKStepSolver::RHS1(realtype t, const N_Vector y, N_Vector ydot,
-                        void *user_data)
-{
-   // Get data from N_Vectors
-   const Vector mfem_y(y);
-   Vector mfem_ydot(ydot);
-   ARKStepSolver *self = static_cast<ARKStepSolver*>(user_data);
-
-   // Compute f(t, y) in y' = f(t, y) or fe(t, y) in y' = fe(t, y) + fi(t, y)
-   self->f->SetTime(t);
-   if (self->rk_type == IMEX)
-   {
-      self->f->SetEvalMode(TimeDependentOperator::ADDITIVE_TERM_1);
-   }
-   self->f->Mult(mfem_y, mfem_ydot);
-
-   // Return success
-   return (0);
-}
-
-int ARKStepSolver::RHS2(realtype t, const N_Vector y, N_Vector ydot,
-                        void *user_data)
-{
-   // Get data from N_Vectors
-   const Vector mfem_y(y);
-   Vector mfem_ydot(ydot);
-   ARKStepSolver *self = static_cast<ARKStepSolver*>(user_data);
-
-   // Compute fi(t, y) in y' = fe(t, y) + fi(t, y)
-   self->f->SetTime(t);
-   self->f->SetEvalMode(TimeDependentOperator::ADDITIVE_TERM_2);
-   self->f->Mult(mfem_y, mfem_ydot);
-
-   // Return success
-   return (0);
-}
-
-int ARKStepSolver::LinSysSetup(realtype t, N_Vector y, N_Vector fy, SUNMatrix A,
-                               SUNMatrix M, booleantype jok, booleantype *jcur,
-                               realtype gamma, void *user_data, N_Vector tmp1,
-                               N_Vector tmp2, N_Vector tmp3)
-{
-   // Get data from N_Vectors
-   const Vector mfem_y(y);
-   const Vector mfem_fy(fy);
-   ARKStepSolver *self = static_cast<ARKStepSolver*>(GET_CONTENT(A));
-
-   // Compute the linear system
-   self->f->SetTime(t);
-   if (self->rk_type == IMEX)
-   {
-      self->f->SetEvalMode(TimeDependentOperator::ADDITIVE_TERM_2);
-   }
-   return (self->f->SUNImplicitSetup(mfem_y, mfem_fy, jok, jcur, gamma));
-}
-
-int ARKStepSolver::LinSysSolve(SUNLinearSolver LS, SUNMatrix A, N_Vector x,
-                               N_Vector b, realtype tol)
-{
-   Vector mfem_x(x);
-   const Vector mfem_b(b);
-   ARKStepSolver *self = static_cast<ARKStepSolver*>(GET_CONTENT(LS));
-
-   // Solve the linear system
-   if (self->rk_type == IMEX)
-   {
-      self->f->SetEvalMode(TimeDependentOperator::ADDITIVE_TERM_2);
-   }
-   return (self->f->SUNImplicitSolve(mfem_b, mfem_x, tol));
-}
-
-int ARKStepSolver::MassSysSetup(realtype t, SUNMatrix M, void *user_data,
-                                N_Vector tmp1, N_Vector tmp2, N_Vector tmp3)
-{
-   ARKStepSolver *self = static_cast<ARKStepSolver*>(GET_CONTENT(M));
-
-   // Compute the mass matrix system
-   self->f->SetTime(t);
-   return (self->f->SUNMassSetup());
-}
-
-int ARKStepSolver::MassSysSolve(SUNLinearSolver LS, SUNMatrix M, N_Vector x,
-                                N_Vector b, realtype tol)
-{
-   Vector mfem_x(x);
-   const Vector mfem_b(b);
-   ARKStepSolver *self = static_cast<ARKStepSolver*>(GET_CONTENT(LS));
-
-   // Solve the mass matrix system
-   return (self->f->SUNMassSolve(mfem_b, mfem_x, tol));
-}
-
-int ARKStepSolver::MassMult1(SUNMatrix M, N_Vector x, N_Vector v)
-{
-   const Vector mfem_x(x);
-   Vector mfem_v(v);
-   ARKStepSolver *self = static_cast<ARKStepSolver*>(GET_CONTENT(M));
-
-   // Compute the mass matrix-vector product
-   return (self->f->SUNMassMult(mfem_x, mfem_v));
-}
-
-int ARKStepSolver::MassMult2(N_Vector x, N_Vector v, realtype t,
-                             void* mtimes_data)
-{
-   const Vector mfem_x(x);
-   Vector mfem_v(v);
-   ARKStepSolver *self = static_cast<ARKStepSolver*>(mtimes_data);
-
-   // Compute the mass matrix-vector product
-   self->f->SetTime(t);
-   return (self->f->SUNMassMult(mfem_x, mfem_v));
->>>>>>> c390dbbc
-}
-#endif
-
-<<<<<<< HEAD
-void ARKStepSolver::Init(TimeDependentOperator &f_)
-{
-   mfem_error("ARKStep Initialization error: use the initialization method\n"
-              "ARKStepSolver::Init(TimeDependentOperator &f_, double &t, Vector &x)\n");
-}
-
-void ARKStepSolver::Init(TimeDependentOperator &f_, double &t, Vector &x)
-{
-   // Check type
-   MFEM_VERIFY(rk_type != IMEX,
-               "error incorrect initialization method for IMEX problems\n");
-
-   // Check intputs for consistency
-   MFEM_VERIFY(f_.Height() == x.Size(),
-               "error inconsistent operator and vector size");
-
-   MFEM_VERIFY(f_.GetTime() == t,
-               "error inconsistent initial times");
-
-   // Initialize the base class
-   ODESolver::Init(f_);
-
-   // Create or ReInit ARKStep
-   if (!sundials_mem)
-   {
-
-      // Create ARKStep memory
-      ARKStepSolver::Create(t, x);
-
-   }
-   else
-   {
-
-      // Check that data is the same size and update array data
-      if (!Parallel())
-      {
-         MFEM_VERIFY(NV_LENGTH_S(y) == x.Size(),
-                     "error to resize ARKStep use ARKStep::ReSize()");
-         NV_DATA_S(y) = x.GetData();
-      }
-      else
-      {
-#ifdef MFEM_USE_MPI
-         MFEM_VERIFY(NV_LOCLENGTH_P(y) == x.Size(),
-                     "error to resize ARKStep use ARKStep::ReSize()");
-         NV_DATA_P(y) = x.GetData();
-#endif
-      }
-
-      // Reinitialize ARKStep memory
-      if (rk_type == IMPLICIT)
-      {
-         flag = ARKStepReInit(sundials_mem, NULL, ARKStepSolver::RHS1, t, y);
-      }
-      else
-      {
-         flag = ARKStepReInit(sundials_mem, ARKStepSolver::RHS1, NULL, t, y);
-      }
-      MFEM_VERIFY(flag == ARK_SUCCESS, "error in ARKStepReInit()");
-
-   }
-}
-
-void ARKStepSolver::Init(TimeDependentOperator &f_, TimeDependentOperator &f2_,
-                         double &t, Vector &x)
-{
-   // Check type
-   MFEM_VERIFY(rk_type == IMEX,
-               "error incorrect initialization method for non-IMEX problems\n");
-
-   // Check intputs for consistency
-   MFEM_VERIFY(f_.Height() == x.Size(),
-               "error inconsistent operator and vector size");
-
-   MFEM_VERIFY(f_.GetTime() == t,
-               "error inconsistent initial times");
-
-   // Initialize the base class
-   ODESolver::Init(f_, f2_);
-
-   // Create or ReInit ARKStep
-   if (!sundials_mem)
-   {
-
-      // Create ARKStep
-      ARKStepSolver::Create(t, x);
-
-   }
-   else
-   {
-
-      // Check that data is the same size and update array data
-      if (!Parallel())
-      {
-         MFEM_VERIFY(NV_LENGTH_S(y) == x.Size(),
-                     "error to resize ARKStep use ARKStep::ReSize()");
-         NV_DATA_S(y) = x.GetData();
-      }
-      else
-      {
-#ifdef MFEM_USE_MPI
-         MFEM_VERIFY(NV_LOCLENGTH_P(y) == x.Size(),
-                     "error to resize ARKStep use ARKStep::ReSize()");
-         NV_DATA_P(y) = x.GetData();
-#endif
-      }
-
-      // Reinitialize ARKStep memory
-      flag = ARKStepReInit(sundials_mem, ARKStepSolver::RHS1, ARKStepSolver::RHS2, t,
-                           y);
-      MFEM_VERIFY(flag == ARK_SUCCESS, "error in ARKStepCreate()");
-
-   }
-}
-
-void ARKStepSolver::Create(double &t, Vector &x)
-{
-   // Fill N_Vector wrapper with initial condition data
-   if (!Parallel())
-   {
-      NV_LENGTH_S(y) = x.Size();
-      NV_DATA_S(y)   = x.GetData();
-   }
-   else
-   {
-#ifdef MFEM_USE_MPI
-      long local_size = x.Size();
-      long global_size;
-      MPI_Allreduce(&local_size, &global_size, 1, MPI_LONG, MPI_SUM,
-                    NV_COMM_P(y));
-      NV_LOCLENGTH_P(y)  = x.Size();
-      NV_GLOBLENGTH_P(y) = global_size;
-      NV_DATA_P(y)       = x.GetData();
-#endif
-   }
-
-   // Initialize ARKStep
-   if (rk_type == IMPLICIT)
-   {
-      sundials_mem = ARKStepCreate(NULL, ARKStepSolver::RHS1, t, y);
-   }
-   else if (rk_type == EXPLICIT)
-   {
-      sundials_mem = ARKStepCreate(ARKStepSolver::RHS1, NULL, t, y);
-=======
-ARKStepSolver::ARKStepSolver(Type type)
-   : rk_type(type), step_mode(ARK_NORMAL),
-     use_implicit(type == IMPLICIT || type == IMEX)
-{
-   // Allocate an empty serial N_Vector
-   y = N_VNewEmpty_Serial(0);
-   MFEM_VERIFY(y, "error in N_VNewEmpty_Serial()");
-}
-
-#ifdef MFEM_USE_MPI
-ARKStepSolver::ARKStepSolver(MPI_Comm comm, Type type)
-   : rk_type(type), step_mode(ARK_NORMAL),
-     use_implicit(type == IMPLICIT || type == IMEX)
-{
-   if (comm == MPI_COMM_NULL)
-   {
-
-      // Allocate an empty serial N_Vector
-      y = N_VNewEmpty_Serial(0);
-      MFEM_VERIFY(y, "error in N_VNewEmpty_Serial()");
-
-   }
-   else
-   {
-
-      // Allocate an empty parallel N_Vector
-      y = N_VNewEmpty_Parallel(comm, 0, 0);  // calls MPI_Allreduce()
-      MFEM_VERIFY(y, "error in N_VNewEmpty_Parallel()");
-
-   }
 }
 #endif
 
@@ -1327,68 +607,10 @@
          ARKStepFree(&sundials_mem);
          sundials_mem = NULL;
       }
->>>>>>> c390dbbc
    }
 
    if (!sundials_mem)
    {
-<<<<<<< HEAD
-      sundials_mem = ARKStepCreate(ARKStepSolver::RHS1, ARKStepSolver::RHS2, t, y);
-   }
-   MFEM_VERIFY(sundials_mem, "error in ARKStepCreate()");
-
-   // Attach the ARKStepSolver as user-defined data
-   flag = ARKStepSetUserData(sundials_mem, this);
-   MFEM_VERIFY(flag == ARK_SUCCESS, "error in ARKStepSetUserData()");
-
-   // Set default tolerances
-   flag = ARKStepSStolerances(sundials_mem, default_rel_tol, default_abs_tol);
-   MFEM_VERIFY(flag == ARK_SUCCESS, "error in ARKStepSetSStolerances()");
-
-   // If implicit, set default linear solver
-   if (use_implicit)
-   {
-      LSA = SUNLinSol_SPGMR(y, PREC_NONE, 0);
-      MFEM_VERIFY(LSA, "error in SUNLinSol_SPGMR()");
-
-      flag = ARKStepSetLinearSolver(sundials_mem, LSA, NULL);
-      MFEM_VERIFY(flag == ARK_SUCCESS, "error in ARKStepSetLinearSolver()");
-   }
-}
-
-void ARKStepSolver::Resize(Vector &x, double hscale, double &t)
-{
-   MFEM_VERIFY(f->GetTime() == t,
-               "error inconsistent times");
-
-   if (rk_type == IMEX)
-   {
-      MFEM_VERIFY(f2->GetTime() == t, "error inconsistent times");
-   }
-
-   // Fill N_Vector wrapper
-   if (!Parallel())
-   {
-      NV_LENGTH_S(y) = x.Size();
-      NV_DATA_S(y)   = x.GetData();
-   }
-   else
-   {
-#ifdef MFEM_USE_MPI
-      long local_size = x.Size();
-      long global_size;
-      MPI_Allreduce(&local_size, &global_size, 1, MPI_LONG, MPI_SUM,
-                    NV_COMM_P(y));
-      NV_LOCLENGTH_P(y)  = x.Size();
-      NV_GLOBLENGTH_P(y) = global_size;
-      NV_DATA_P(y)       = x.GetData();
-#endif
-   }
-
-   // Resize ARKode memory
-   flag = ARKStepResize(sundials_mem, y, hscale, t, NULL, NULL);
-   MFEM_VERIFY(flag == ARK_SUCCESS, "error in ARKStepResize()");
-=======
 
       // Temporarly set N_Vector wrapper data to create ARKStep. The correct
       // initial condition will be set using ARKStepReInit() when Step() is
@@ -1452,7 +674,6 @@
 
    // Set the reinit flag to call ARKStepReInit() in the next Step() call.
    reinit = true;
->>>>>>> c390dbbc
 }
 
 void ARKStepSolver::Step(Vector &x, double &t, double &dt)
@@ -1470,7 +691,28 @@
 #endif
    }
 
-<<<<<<< HEAD
+   // Reinitialize ARKStep memory if needed
+   if (reinit)
+   {
+      if (rk_type == IMPLICIT)
+      {
+         flag = ARKStepReInit(sundials_mem, NULL, ARKStepSolver::RHS1, t, y);
+      }
+      else if (rk_type == EXPLICIT)
+      {
+         flag = ARKStepReInit(sundials_mem, ARKStepSolver::RHS1, NULL, t, y);
+      }
+      else
+      {
+         flag = ARKStepReInit(sundials_mem,
+                              ARKStepSolver::RHS1, ARKStepSolver::RHS2, t, y);
+      }
+      MFEM_VERIFY(flag == ARK_SUCCESS, "error in ARKStepReInit()");
+
+      // reset flag
+      reinit = false;
+   }
+
    // Integrate the system
    double tout = t + dt;
    flag = ARKStepEvolve(sundials_mem, tout, y, &t, step_mode);
@@ -1481,102 +723,20 @@
    MFEM_VERIFY(flag == ARK_SUCCESS, "error in ARKStepGetLastStep()");
 }
 
-void ARKStepSolver::SetLinearSolver(SundialsLinearSolver &ls_spec)
+void ARKStepSolver::UseMFEMLinearSolver()
 {
    // Free any existing matrix and linear solver
    if (A != NULL)   { SUNMatDestroy(A); A = NULL; }
    if (LSA != NULL) { SUNLinSolFree(LSA); LSA = NULL; }
 
-   // Check for implicit method before attaching
-   MFEM_VERIFY(use_implicit,
-               "The function is applicable only to implicit or imex time"
-               " integration.");
-
    // Wrap linear solver as SUNLinearSolver and SUNMatrix
    LSA = SUNLinSolNewEmpty();
    MFEM_VERIFY(LSA, "error in SUNLinSolNewEmpty()");
 
-   LSA->content         = &ls_spec;
-   LSA->ops->gettype    = LSGetType;
-   LSA->ops->initialize = LSInit;
-   LSA->ops->setup      = LSSetup;
-   LSA->ops->solve      = LSSolve;
-   LSA->ops->free       = LSFree;
-
-   A = SUNMatNewEmpty();
-   MFEM_VERIFY(A, "error in SUNMatNewEmpty()");
-
-   A->content      = &ls_spec;
-   A->ops->getid   = MatGetID;
-   A->ops->destroy = MatDestroy;
-
-   // Attach the linear solver and matrix
-   flag = ARKStepSetLinearSolver(sundials_mem, LSA, A);
-   MFEM_VERIFY(flag == ARK_SUCCESS, "error in ARKStepSetLinearSolver()");
-
-   // Set the linear system evaluation function
-   flag = ARKStepSetLinSysFn(sundials_mem, arkLinSysSetup);
-   MFEM_VERIFY(flag == ARK_SUCCESS, "error in ARKStepSetLinSysFn()");
-}
-
-void ARKStepSolver::SetLinearSolver()
-{
-   // Free any existing linear solver
-=======
-   // Reinitialize ARKStep memory if needed
-   if (reinit)
-   {
-      if (rk_type == IMPLICIT)
-      {
-         flag = ARKStepReInit(sundials_mem, NULL, ARKStepSolver::RHS1, t, y);
-      }
-      else if (rk_type == EXPLICIT)
-      {
-         flag = ARKStepReInit(sundials_mem, ARKStepSolver::RHS1, NULL, t, y);
-      }
-      else
-      {
-         flag = ARKStepReInit(sundials_mem,
-                              ARKStepSolver::RHS1, ARKStepSolver::RHS2, t, y);
-      }
-      MFEM_VERIFY(flag == ARK_SUCCESS, "error in ARKStepReInit()");
-
-      // reset flag
-      reinit = false;
-   }
-
-   // Integrate the system
-   double tout = t + dt;
-   flag = ARKStepEvolve(sundials_mem, tout, y, &t, step_mode);
-   MFEM_VERIFY(flag >= 0, "error in ARKStepEvolve()");
-
-   // Return the last incremental step size
-   flag = ARKStepGetLastStep(sundials_mem, &dt);
-   MFEM_VERIFY(flag == ARK_SUCCESS, "error in ARKStepGetLastStep()");
-}
-
-void ARKStepSolver::UseMFEMLinearSolver()
-{
-   // Free any existing matrix and linear solver
-   if (A != NULL)   { SUNMatDestroy(A); A = NULL; }
->>>>>>> c390dbbc
-   if (LSA != NULL) { SUNLinSolFree(LSA); LSA = NULL; }
-
-   // Wrap linear solver as SUNLinearSolver and SUNMatrix
-   LSA = SUNLinSolNewEmpty();
-   MFEM_VERIFY(LSA, "error in SUNLinSolNewEmpty()");
-
-<<<<<<< HEAD
-   LSA->content         = this;
-   LSA->ops->gettype    = LSGetType;
-   LSA->ops->solve      = ARKStepSolver::LinSysSolve;
-   LSA->ops->free       = LSFree;
-=======
    LSA->content      = this;
    LSA->ops->gettype = LSGetType;
    LSA->ops->solve   = ARKStepSolver::LinSysSolve;
    LSA->ops->free    = LSFree;
->>>>>>> c390dbbc
 
    A = SUNMatNewEmpty();
    MFEM_VERIFY(A, "error in SUNMatNewEmpty()");
@@ -1594,94 +754,42 @@
    MFEM_VERIFY(flag == ARK_SUCCESS, "error in ARKStepSetLinSysFn()");
 }
 
-<<<<<<< HEAD
-void ARKStepSolver::SetMassLinearSolver(SundialsLinearSolver &ls_spec,
-                                        int tdep)
+void ARKStepSolver::UseSundialsLinearSolver()
+{
+   // Free any existing matrix and linear solver
+   if (A != NULL)   { SUNMatDestroy(A); A = NULL; }
+   if (LSA != NULL) { SUNLinSolFree(LSA); LSA = NULL; }
+
+   // Create linear solver
+   LSA = SUNLinSol_SPGMR(y, PREC_NONE, 0);
+   MFEM_VERIFY(LSA, "error in SUNLinSol_SPGMR()");
+
+   // Attach linear solver
+   flag = ARKStepSetLinearSolver(sundials_mem, LSA, NULL);
+   MFEM_VERIFY(flag == ARK_SUCCESS, "error in ARKStepSetLinearSolver()");
+}
+
+void ARKStepSolver::UseMFEMMassLinearSolver(int tdep)
 {
    // Free any existing matrix and linear solver
    if (M != NULL)   { SUNMatDestroy(M); M = NULL; }
-   if (LSM != NULL) { SUNLinSolFree(LSM); LSA = NULL; }
+   if (LSM != NULL) { SUNLinSolFree(LSM); LSM = NULL; }
 
    // Wrap linear solver as SUNLinearSolver and SUNMatrix
    LSM = SUNLinSolNewEmpty();
    MFEM_VERIFY(LSM, "error in SUNLinSolNewEmpty()");
 
-   LSM->content         = &ls_spec;
-   LSM->ops->gettype    = LSGetType;
-   LSM->ops->initialize = LSInit;
-   LSM->ops->setup      = LSSetup;
-   LSM->ops->solve      = LSSolve;
-   LSA->ops->free       = LSFree;
-
-   M = SUNMatNewEmpty();
-   MFEM_VERIFY(M, "error in SUNMatNewEmpty()");
-
-   M->content      = &ls_spec;
-   M->ops->getid   = SUNMatGetID;
-   M->ops->destroy = MatDestroy;
-
-   // Attach the linear solver and matrix
-   flag = ARKStepSetMassLinearSolver(sundials_mem, LSM, M, tdep);
-   MFEM_VERIFY(flag == ARK_SUCCESS, "error in ARKStepSetLinearSolver()");
-
-   // Set the linear system function
-   flag = ARKStepSetMassFn(sundials_mem, arkMassSysSetup);
-   MFEM_VERIFY(flag == ARK_SUCCESS, "error in ARKStepSetMassFn()");
-}
-
-void ARKStepSolver::SetMassLinearSolver(int tdep)
-{
-   // Free any existing matrix and linear solver
-   if (M != NULL)   { SUNMatDestroy(M); M = NULL; }
-   if (LSM != NULL) { SUNLinSolFree(LSM); LSA = NULL; }
-=======
-void ARKStepSolver::UseSundialsLinearSolver()
-{
-   // Free any existing matrix and linear solver
-   if (A != NULL)   { SUNMatDestroy(A); A = NULL; }
-   if (LSA != NULL) { SUNLinSolFree(LSA); LSA = NULL; }
-
-   // Create linear solver
-   LSA = SUNLinSol_SPGMR(y, PREC_NONE, 0);
-   MFEM_VERIFY(LSA, "error in SUNLinSol_SPGMR()");
-
-   // Attach linear solver
-   flag = ARKStepSetLinearSolver(sundials_mem, LSA, NULL);
-   MFEM_VERIFY(flag == ARK_SUCCESS, "error in ARKStepSetLinearSolver()");
-}
-
-void ARKStepSolver::UseMFEMMassLinearSolver(int tdep)
-{
-   // Free any existing matrix and linear solver
-   if (M != NULL)   { SUNMatDestroy(M); M = NULL; }
-   if (LSM != NULL) { SUNLinSolFree(LSM); LSM = NULL; }
->>>>>>> c390dbbc
-
-   // Wrap linear solver as SUNLinearSolver and SUNMatrix
-   LSM = SUNLinSolNewEmpty();
-   MFEM_VERIFY(LSM, "error in SUNLinSolNewEmpty()");
-
-<<<<<<< HEAD
-   LSM->content         = this;
-   LSM->ops->gettype    = LSGetType;
-   LSM->ops->solve      = ARKStepSolver::MassSysSolve;
-   LSA->ops->free       = LSFree;
-=======
    LSM->content      = this;
    LSM->ops->gettype = LSGetType;
    LSM->ops->solve   = ARKStepSolver::MassSysSolve;
    LSA->ops->free    = LSFree;
->>>>>>> c390dbbc
 
    M = SUNMatNewEmpty();
    MFEM_VERIFY(M, "error in SUNMatNewEmpty()");
 
    M->content      = this;
    M->ops->getid   = SUNMatGetID;
-<<<<<<< HEAD
-=======
    M->ops->matvec  = ARKStepSolver::MassMult1;
->>>>>>> c390dbbc
    M->ops->destroy = MatDestroy;
 
    // Attach the linear solver and matrix
@@ -1693,8 +801,6 @@
    MFEM_VERIFY(flag == ARK_SUCCESS, "error in ARKStepSetMassFn()");
 }
 
-<<<<<<< HEAD
-=======
 void ARKStepSolver::UseSundialsMassLinearSolver(int tdep)
 {
    // Free any existing matrix and linear solver
@@ -1715,7 +821,6 @@
    MFEM_VERIFY(flag == ARK_SUCCESS, "error in ARKStepSetMassTimes()");
 }
 
->>>>>>> c390dbbc
 void ARKStepSolver::SetStepMode(int itask)
 {
    step_mode = itask;
@@ -1737,7 +842,6 @@
 {
    flag = ARKStepSetOrder(sundials_mem, order);
    MFEM_VERIFY(flag == ARK_SUCCESS, "error in ARKStepSetOrder()");
-<<<<<<< HEAD
 }
 
 void ARKStepSolver::SetERKTableNum(int table_num)
@@ -1754,38 +858,15 @@
 
 void ARKStepSolver::SetIMEXTableNum(int etable_num, int itable_num)
 {
-   flag = ARKStepSetTableNum(sundials_mem, itable_num, itable_num);
-   MFEM_VERIFY(flag == ARK_SUCCESS, "error in ARKStepSetTableNum()");
-}
-
-=======
-}
-
-void ARKStepSolver::SetERKTableNum(int table_num)
-{
-   flag = ARKStepSetTableNum(sundials_mem, -1, table_num);
-   MFEM_VERIFY(flag == ARK_SUCCESS, "error in ARKStepSetTableNum()");
-}
-
-void ARKStepSolver::SetIRKTableNum(int table_num)
-{
-   flag = ARKStepSetTableNum(sundials_mem, table_num, -1);
-   MFEM_VERIFY(flag == ARK_SUCCESS, "error in ARKStepSetTableNum()");
-}
-
-void ARKStepSolver::SetIMEXTableNum(int etable_num, int itable_num)
-{
    flag = ARKStepSetTableNum(sundials_mem, itable_num, etable_num);
    MFEM_VERIFY(flag == ARK_SUCCESS, "error in ARKStepSetTableNum()");
 }
 
->>>>>>> c390dbbc
 void ARKStepSolver::SetFixedStep(double dt)
 {
    flag = ARKStepSetFixedStep(sundials_mem, dt);
    MFEM_VERIFY(flag == ARK_SUCCESS, "error in ARKStepSetFixedStep()");
 }
-<<<<<<< HEAD
 
 void ARKStepSolver::PrintInfo() const
 {
@@ -1848,70 +929,6 @@
    ARKStepFree(&sundials_mem);
 }
 
-=======
-
-void ARKStepSolver::PrintInfo() const
-{
-   long int nsteps, expsteps, accsteps, step_attempts;
-   long int nfe_evals, nfi_evals;
-   long int nlinsetups, netfails;
-   double   hinused, hlast, hcur, tcur;
-   long int nniters, nncfails;
-
-   // Get integrator stats
-   flag = ARKStepGetTimestepperStats(sundials_mem,
-                                     &expsteps,
-                                     &accsteps,
-                                     &step_attempts,
-                                     &nfe_evals,
-                                     &nfi_evals,
-                                     &nlinsetups,
-                                     &netfails);
-   MFEM_VERIFY(flag == ARK_SUCCESS, "error in ARKStepGetTimestepperStats()");
-
-   flag = ARKStepGetStepStats(sundials_mem,
-                              &nsteps,
-                              &hinused,
-                              &hlast,
-                              &hcur,
-                              &tcur);
-
-   // Get nonlinear solver stats
-   flag = ARKStepGetNonlinSolvStats(sundials_mem,
-                                    &nniters,
-                                    &nncfails);
-   MFEM_VERIFY(flag == ARK_SUCCESS, "error in ARKStepGetNonlinSolvStats()");
-
-   mfem::out <<
-             "ARKStep:\n"
-             "num steps:                 " << nsteps << "\n"
-             "num exp rhs evals:         " << nfe_evals << "\n"
-             "num imp rhs evals:         " << nfi_evals << "\n"
-             "num lin setups:            " << nlinsetups << "\n"
-             "num nonlin sol iters:      " << nniters << "\n"
-             "num nonlin conv fail:      " << nncfails << "\n"
-             "num steps attempted:       " << step_attempts << "\n"
-             "num acc limited steps:     " << accsteps << "\n"
-             "num exp limited stepfails: " << expsteps << "\n"
-             "num error test fails:      " << netfails << "\n"
-             "initial dt:                " << hinused << "\n"
-             "last dt:                   " << hlast << "\n"
-             "current dt:                " << hcur << "\n"
-             "current t:                 " << tcur << "\n" << endl;
-
-   return;
-}
-
-ARKStepSolver::~ARKStepSolver()
-{
-   N_VDestroy(y);
-   SUNMatDestroy(A);
-   SUNLinSolFree(LSA);
-   SUNNonlinSolFree(NLS);
-   ARKStepFree(&sundials_mem);
-}
-
->>>>>>> c390dbbc
 // ---------------------------------------------------------------------------
 // KINSOL interface
 // ---------------------------------------------------------------------------
@@ -1922,17 +939,10 @@
    const Vector mfem_u(u);
    Vector mfem_fu(fu);
    KINSolver *self = static_cast<KINSolver*>(user_data);
-<<<<<<< HEAD
 
    // Compute the non-linear action F(u).
    self->oper->Mult(mfem_u, mfem_fu);
 
-=======
-
-   // Compute the non-linear action F(u).
-   self->oper->Mult(mfem_u, mfem_fu);
-
->>>>>>> c390dbbc
    // Return success
    return 0;
 }
@@ -1983,28 +993,17 @@
 {
    Vector mfem_u(u), mfem_b(b);
    KINSolver *self = static_cast<KINSolver*>(GET_CONTENT(LS));
-<<<<<<< HEAD
 
    // Solve for u = [J(u)]^{-1} b, maybe approximately.
    self->prec->Mult(mfem_b, mfem_u);
 
-=======
-
-   // Solve for u = [J(u)]^{-1} b, maybe approximately.
-   self->prec->Mult(mfem_b, mfem_u);
-
->>>>>>> c390dbbc
    // Return success
    return (0);
 }
 
 KINSolver::KINSolver(int strategy, bool oper_grad)
    : global_strategy(strategy), use_oper_grad(oper_grad), y_scale(NULL),
-<<<<<<< HEAD
-     f_scale(NULL), jacobian(NULL)
-=======
      f_scale(NULL), jacobian(NULL), maa(0)
->>>>>>> c390dbbc
 {
    // Allocate empty serial N_Vectors
    y = N_VNewEmpty_Serial(0);
@@ -2012,13 +1011,6 @@
    f_scale = N_VNewEmpty_Serial(0);
    MFEM_VERIFY(y && y_scale && f_scale, "Error in N_VNewEmpty_Serial().");
 
-<<<<<<< HEAD
-   // Create the solver memory
-   sundials_mem = KINCreate();
-   MFEM_VERIFY(sundials_mem, "Error in KINCreate().");
-
-=======
->>>>>>> c390dbbc
    // Default abs_tol and print_level
    abs_tol     = pow(UNIT_ROUNDOFF, 1.0/3.0);
    print_level = 0;
@@ -2027,11 +1019,7 @@
 #ifdef MFEM_USE_MPI
 KINSolver::KINSolver(MPI_Comm comm, int strategy, bool oper_grad)
    : global_strategy(strategy), use_oper_grad(oper_grad), y_scale(NULL),
-<<<<<<< HEAD
-     f_scale(NULL), jacobian(NULL)
-=======
      f_scale(NULL), jacobian(NULL), maa(0)
->>>>>>> c390dbbc
 {
    if (comm == MPI_COMM_NULL)
    {
@@ -2051,17 +1039,8 @@
       y_scale = N_VNewEmpty_Parallel(comm, 0, 0);
       f_scale = N_VNewEmpty_Parallel(comm, 0, 0);
       MFEM_VERIFY(y && y_scale && f_scale, "error in N_VNewEmpty_Parallel()");
-<<<<<<< HEAD
-
-   }
-
-   // Create the solver memory
-   sundials_mem = KINCreate();
-   MFEM_VERIFY(sundials_mem, "error in KINCreate().");
-=======
-
-   }
->>>>>>> c390dbbc
+
+   }
 
    // Default abs_tol and print_level
    abs_tol     = pow(UNIT_ROUNDOFF, 1.0/3.0);
@@ -2076,21 +1055,6 @@
    NewtonSolver::SetOperator(op);
    jacobian = NULL;
 
-<<<<<<< HEAD
-   // Set actual size and data in the N_Vector y.
-   if (!Parallel())
-   {
-
-      NV_LENGTH_S(y)       = height;
-      NV_DATA_S(y)         = new double[height](); // value-initialize
-      NV_LENGTH_S(y_scale) = height;
-      NV_DATA_S(y_scale)   = NULL;
-      NV_LENGTH_S(f_scale) = height;
-      NV_DATA_S(f_scale)   = NULL;
-
-   }
-   else
-=======
    // Get the vector length
    long local_size = height;
 #ifdef MFEM_USE_MPI
@@ -2098,62 +1062,14 @@
 #endif
 
    if (Parallel())
->>>>>>> c390dbbc
    {
 #ifdef MFEM_USE_MPI
       MPI_Allreduce(&local_size, &global_size, 1, MPI_LONG, MPI_SUM,
                     NV_COMM_P(y));
-<<<<<<< HEAD
-      NV_LOCLENGTH_P(y)        = local_size;
-      NV_GLOBLENGTH_P(y)       = global_size;
-      NV_DATA_P(y)             = new double[local_size](); // value-initialize
-      NV_LOCLENGTH_P(y_scale)  = local_size;
-      NV_GLOBLENGTH_P(y_scale) = global_size;
-      NV_DATA_P(y_scale)       = NULL;
-      NV_LOCLENGTH_P(f_scale)  = local_size;
-      NV_GLOBLENGTH_P(f_scale) = global_size;
-      NV_DATA_P(f_scale)       = NULL;
-#endif
-   }
-
-   // Initialize KINSOL
-   flag = KINInit(sundials_mem, KINSolver::Mult, y);
-   MFEM_VERIFY(flag == KIN_SUCCESS, "error in KINInit()");
-
-   // Attach the KINSolver as user-defined data
-   flag = KINSetUserData(sundials_mem, this);
-   MFEM_ASSERT(flag == KIN_SUCCESS, "error in KINSetUserData()");
-
-   // Set default linear solver if necessary
-   if (!prec)
-   {
-      LSA  = SUNLinSol_SPGMR(y, PREC_NONE, 0);
-      MFEM_VERIFY(LSA, "error in SUNLinSol_SPGMR()");
-
-      flag = KINSetLinearSolver(sundials_mem, LSA, NULL);
-      MFEM_ASSERT(flag == KIN_SUCCESS, "error in KINSetLinearSolver()");
-
-      // Set Jacobian-vector product function
-      if (use_oper_grad)
-      {
-         flag = KINSetJacTimesVecFn(sundials_mem, KINSolver::GradientMult);
-         MFEM_ASSERT(flag == KIN_SUCCESS, "error in KINSetJacTimesVecFn()");
-      }
-   }
-
-   // Delete the allocated data in y.
-   if (!Parallel())
-   {
-      delete [] NV_DATA_S(y);
-      NV_DATA_S(y) = NULL;
-   }
-   else
-=======
 #endif
    }
 
    if (sundials_mem)
->>>>>>> c390dbbc
    {
       // Check if the problem size has changed since the last SetOperator call
       int resize = 0;
@@ -2168,8 +1084,6 @@
                         (saved_global_size != global_size);
          MPI_Allreduce(&l_resize, &resize, 1, MPI_INT, MPI_LOR, NV_COMM_P(y));
 #endif
-<<<<<<< HEAD
-=======
       }
 
       // Free existing solver memory and re-create with new vector size
@@ -2265,7 +1179,6 @@
          NV_DATA_P(y) = NULL;
 #endif
       }
->>>>>>> c390dbbc
    }
 }
 
@@ -2275,10 +1188,7 @@
    prec = &solver;
 
    // Free any existing linear solver
-<<<<<<< HEAD
-=======
    if (A != NULL) { SUNMatDestroy(A); A = NULL; }
->>>>>>> c390dbbc
    if (LSA != NULL) { SUNLinSolFree(LSA); LSA = NULL; }
 
    // Wrap KINSolver as SUNLinearSolver and SUNMatrix
@@ -2318,12 +1228,7 @@
    MFEM_ASSERT(flag == KIN_SUCCESS, "error in KINSetMaxSetupCalls()");
 }
 
-<<<<<<< HEAD
-// Compute the scaling vectors and solve nonlinear system
-void KINSolver::Mult(const Vector &b, Vector &x) const
-=======
 void KINSolver::SetMAA(int m_aa)
->>>>>>> c390dbbc
 {
    // Store internally as maa must be set before calling KINInit() to
    // set the maximum acceleration space size.
@@ -2364,18 +1269,12 @@
       if (abs_tol > rel_tol * norm)
       {
          r = 1.0;
-<<<<<<< HEAD
-=======
          tol = abs_tol;
->>>>>>> c390dbbc
       }
       else
       {
          r =  1.0 / norm;
-<<<<<<< HEAD
-=======
          tol = rel_tol;
->>>>>>> c390dbbc
       }
    }
    else
@@ -2385,31 +1284,17 @@
    }
 
    // Set the residual norm tolerance
-<<<<<<< HEAD
-   flag = KINSetFuncNormTol(sundials_mem, abs_tol);
-=======
    flag = KINSetFuncNormTol(sundials_mem, tol);
->>>>>>> c390dbbc
    MFEM_ASSERT(flag == KIN_SUCCESS, "error in KINSetFuncNormTol()");
 
    // Solve the nonlinear system by calling the other Mult method
    KINSolver::Mult(x, c, r);
 }
 
-<<<<<<< HEAD
-// Solve the onlinear system using the provided scaling vectors
-void KINSolver::Mult(Vector &x,
-                     const Vector &x_scale, const Vector &fx_scale) const
-{
-   flag = KINSetPrintLevel(sundials_mem, print_level);
-   MFEM_VERIFY(flag == KIN_SUCCESS, "KINSetPrintLevel() failed!");
-
-=======
 // Solve the nonlinear system using the provided scaling vectors
 void KINSolver::Mult(Vector &x,
                      const Vector &x_scale, const Vector &fx_scale) const
 {
->>>>>>> c390dbbc
    flag = KINSetNumMaxIters(sundials_mem, max_iter);
    MFEM_ASSERT(flag == KIN_SUCCESS, "KINSetNumMaxIters() failed!");
 
@@ -2421,11 +1306,8 @@
       NV_DATA_S(y_scale) = x_scale.GetData();
       NV_DATA_S(f_scale) = fx_scale.GetData();
 
-<<<<<<< HEAD
-=======
       flag = KINSetPrintLevel(sundials_mem, print_level);
       MFEM_VERIFY(flag == KIN_SUCCESS, "KINSetPrintLevel() failed!");
->>>>>>> c390dbbc
    }
    else
    {
