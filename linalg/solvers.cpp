// Copyright (c) 2010-2020, Lawrence Livermore National Security, LLC. Produced
// at the Lawrence Livermore National Laboratory. All Rights reserved. See files
// LICENSE and NOTICE for details. LLNL-CODE-806117.
//
// This file is part of the MFEM library. For more information and source code
// availability visit https://mfem.org.
//
// MFEM is free software; you can redistribute it and/or modify it under the
// terms of the BSD-3 license. We welcome feedback and contributions, see file
// CONTRIBUTING.md for details.

#include "linalg.hpp"
#include "../general/forall.hpp"
#include "../general/globals.hpp"
#include "../fem/bilinearform.hpp"
#include <iostream>
#include <iomanip>
#include <algorithm>
#include <cmath>
#include <set>

namespace mfem
{

using namespace std;

IterativeSolver::IterativeSolver()
   : Solver(0, true)
{
   oper = NULL;
   prec = NULL;
   max_iter = 10;
   print_level = -1;
   rel_tol = abs_tol = 0.0;
#ifdef MFEM_USE_MPI
   dot_prod_type = 0;
#endif
}

#ifdef MFEM_USE_MPI
IterativeSolver::IterativeSolver(MPI_Comm _comm)
   : Solver(0, true)
{
   oper = NULL;
   prec = NULL;
   max_iter = 10;
   print_level = -1;
   rel_tol = abs_tol = 0.0;
   dot_prod_type = 1;
   comm = _comm;
}
#endif

double IterativeSolver::Dot(const Vector &x, const Vector &y) const
{
#ifndef MFEM_USE_MPI
   return (x * y);
#else
   if (dot_prod_type == 0)
   {
      return (x * y);
   }
   else
   {
      return InnerProduct(comm, x, y);
   }
#endif
}

void IterativeSolver::SetPrintLevel(int print_lvl)
{
#ifndef MFEM_USE_MPI
   print_level = print_lvl;
#else
   if (dot_prod_type == 0)
   {
      print_level = print_lvl;
   }
   else
   {
      int rank;
      MPI_Comm_rank(comm, &rank);
      if (rank == 0)
      {
         print_level = print_lvl;
      }
   }
#endif
}

void IterativeSolver::SetPreconditioner(Solver &pr)
{
   prec = &pr;
   prec->iterative_mode = false;
}

void IterativeSolver::SetOperator(const Operator &op)
{
   oper = &op;
   height = op.Height();
   width = op.Width();
   if (prec)
   {
      prec->SetOperator(*oper);
   }
}

void IterativeSolver::Monitor(int it, double norm, const Vector& r,
                              const Vector& x, bool final) const
{
   if (monitor != nullptr)
   {
      monitor->MonitorResidual(it, norm, r, final);
      monitor->MonitorSolution(it, norm, x, final);
   }
}

OperatorJacobiSmoother::OperatorJacobiSmoother(const BilinearForm &a,
                                               const Array<int> &ess_tdofs,
                                               const double dmpng)
   :
   Solver(a.FESpace()->GetTrueVSize()),
   N(height),
   dinv(N),
   damping(dmpng),
   ess_tdof_list(ess_tdofs),
   residual(N)
{
   Vector diag(N);
   a.AssembleDiagonal(diag);
   oper = &a;
   Setup(diag);
}

OperatorJacobiSmoother::OperatorJacobiSmoother(const Vector &d,
                                               const Array<int> &ess_tdofs,
                                               const double dmpng)
   :
   Solver(d.Size()),
   N(d.Size()),
   dinv(N),
   damping(dmpng),
   ess_tdof_list(ess_tdofs),
   residual(N)
{
   Setup(d);
}

void OperatorJacobiSmoother::Setup(const Vector &diag)
{
   residual.UseDevice(true);
   const double delta = damping;
   auto D = diag.Read();
   auto DI = dinv.Write();
   MFEM_FORALL(i, N, DI[i] = delta / D[i]; );
   auto I = ess_tdof_list.Read();
   MFEM_FORALL(i, ess_tdof_list.Size(), DI[I[i]] = delta; );
}

void OperatorJacobiSmoother::Mult(const Vector &x, Vector &y) const
{
   MFEM_ASSERT(x.Size() == N, "invalid input vector");
   MFEM_ASSERT(y.Size() == N, "invalid output vector");

   if (iterative_mode && oper)
   {
      oper->Mult(y, residual);  // r = A x
      subtract(x, residual, residual); // r = b - A x
   }
   else
   {
      residual = x;
      y.UseDevice(true);
      y = 0.0;
   }
   auto DI = dinv.Read();
   auto R = residual.Read();
   auto Y = y.ReadWrite();
   MFEM_FORALL(i, N, Y[i] += DI[i] * R[i]; );
}

OperatorChebyshevSmoother::OperatorChebyshevSmoother(Operator* oper_,
                                                     const Vector &d,
                                                     const Array<int>& ess_tdofs,
                                                     int order_, double max_eig_estimate_)
   :
   Solver(d.Size()),
   order(order_),
   max_eig_estimate(max_eig_estimate_),
   N(d.Size()),
   dinv(N),
   diag(d),
   coeffs(order),
   ess_tdof_list(ess_tdofs),
   residual(N),
   oper(oper_) { Setup(); }

#ifdef MFEM_USE_MPI
OperatorChebyshevSmoother::OperatorChebyshevSmoother(Operator* oper_,
                                                     const Vector &d,
                                                     const Array<int>& ess_tdofs,
                                                     int order_, MPI_Comm comm, int power_iterations, double power_tolerance)
#else
OperatorChebyshevSmoother::OperatorChebyshevSmoother(Operator* oper_,
                                                     const Vector &d,
                                                     const Array<int>& ess_tdofs,
                                                     int order_, int power_iterations, double power_tolerance)
#endif
   : Solver(d.Size()),
     order(order_),
     N(d.Size()),
     dinv(N),
     diag(d),
     coeffs(order),
     ess_tdof_list(ess_tdofs),
     residual(N),
     oper(oper_)
{
   OperatorJacobiSmoother invDiagOperator(diag, ess_tdofs, 1.0);
   ProductOperator diagPrecond(&invDiagOperator, oper, false, false);

#ifdef MFEM_USE_MPI
   PowerMethod powerMethod(comm);
#else
   PowerMethod powerMethod;
#endif
   Vector ev(oper->Width());
   max_eig_estimate = powerMethod.EstimateLargestEigenvalue(diagPrecond, ev,
                                                            power_iterations, power_tolerance);

   Setup();
}

void OperatorChebyshevSmoother::Setup()
{
   // Invert diagonal
   residual.UseDevice(true);
   auto D = diag.Read();
   auto X = dinv.Write();
   MFEM_FORALL(i, N, X[i] = 1.0 / D[i]; );
   auto I = ess_tdof_list.Read();
   MFEM_FORALL(i, ess_tdof_list.Size(), X[I[i]] = 1.0; );

   // Set up Chebyshev coefficients
   // For reference, see e.g., Parallel multigrid smoothing: polynomial versus
   // Gauss-Seidel by Adams et al.
   double upper_bound = 1.2 * max_eig_estimate;
   double lower_bound = 0.3 * max_eig_estimate;
   double theta = 0.5 * (upper_bound + lower_bound);
   double delta = 0.5 * (upper_bound - lower_bound);

   switch (order-1)
   {
      case 0:
      {
         coeffs[0] = 1.0 / theta;
         break;
      }
      case 1:
      {
         double tmp_0 = 1.0/(pow(delta, 2) - 2*pow(theta, 2));
         coeffs[0] = -4*theta*tmp_0;
         coeffs[1] = 2*tmp_0;
         break;
      }
      case 2:
      {
         double tmp_0 = 3*pow(delta, 2);
         double tmp_1 = pow(theta, 2);
         double tmp_2 = 1.0/(-4*pow(theta, 3) + theta*tmp_0);
         coeffs[0] = tmp_2*(tmp_0 - 12*tmp_1);
         coeffs[1] = 12/(tmp_0 - 4*tmp_1);
         coeffs[2] = -4*tmp_2;
         break;
      }
      case 3:
      {
         double tmp_0 = pow(delta, 2);
         double tmp_1 = pow(theta, 2);
         double tmp_2 = 8*tmp_0;
         double tmp_3 = 1.0/(pow(delta, 4) + 8*pow(theta, 4) - tmp_1*tmp_2);
         coeffs[0] = tmp_3*(32*pow(theta, 3) - 16*theta*tmp_0);
         coeffs[1] = tmp_3*(-48*tmp_1 + tmp_2);
         coeffs[2] = 32*theta*tmp_3;
         coeffs[3] = -8*tmp_3;
         break;
      }
      case 4:
      {
         double tmp_0 = 5*pow(delta, 4);
         double tmp_1 = pow(theta, 4);
         double tmp_2 = pow(theta, 2);
         double tmp_3 = pow(delta, 2);
         double tmp_4 = 60*tmp_3;
         double tmp_5 = 20*tmp_3;
         double tmp_6 = 1.0/(16*pow(theta, 5) - pow(theta, 3)*tmp_5 + theta*tmp_0);
         double tmp_7 = 160*tmp_2;
         double tmp_8 = 1.0/(tmp_0 + 16*tmp_1 - tmp_2*tmp_5);
         coeffs[0] = tmp_6*(tmp_0 + 80*tmp_1 - tmp_2*tmp_4);
         coeffs[1] = tmp_8*(tmp_4 - tmp_7);
         coeffs[2] = tmp_6*(-tmp_5 + tmp_7);
         coeffs[3] = -80*tmp_8;
         coeffs[4] = 16*tmp_6;
         break;
      }
      default:
         MFEM_ABORT("Chebyshev smoother not implemented for order = " << order);
   }
}

void OperatorChebyshevSmoother::Mult(const Vector& x, Vector &y) const
{
   if (iterative_mode)
   {
      MFEM_ABORT("Chebyshev smoother not implemented for iterative mode");
   }

   if (!oper)
   {
      MFEM_ABORT("Chebyshev smoother requires operator");
   }

   residual = x;
   helperVector.SetSize(x.Size());

   y.UseDevice(true);
   y = 0.0;

   for (int k = 0; k < order; ++k)
   {
      // Apply
      if (k > 0)
      {
         oper->Mult(residual, helperVector);
         residual = helperVector;
      }

      // Scale residual by inverse diagonal
      const int n = N;
      auto Dinv = dinv.Read();
      auto R = residual.ReadWrite();
      MFEM_FORALL(i, n, R[i] *= Dinv[i]; );

      // Add weighted contribution to y
      auto Y = y.ReadWrite();
      auto C = coeffs.Read();
      MFEM_FORALL(i, n, Y[i] += C[k] * R[i]; );
   }
}

void SLISolver::UpdateVectors()
{
   r.SetSize(width);
   z.SetSize(width);
}

void SLISolver::Mult(const Vector &b, Vector &x) const
{
   int i;

   // Optimized preconditioned SLI with fixed number of iterations and given
   // initial guess
   if (!rel_tol && iterative_mode && prec)
   {
      for (i = 0; i < max_iter; i++)
      {
         oper->Mult(x, r);  // r = A x
         subtract(b, r, r); // r = b - A x
         prec->Mult(r, z);  // z = B r
         add(x, 1.0, z, x); // x = x + B (b - A x)
      }
      converged = 1;
      final_iter = i;
      return;
   }

   // Optimized preconditioned SLI with fixed number of iterations and zero
   // initial guess
   if (!rel_tol && !iterative_mode && prec)
   {
      prec->Mult(b, x);     // x = B b (initial guess 0)
      for (i = 1; i < max_iter; i++)
      {
         oper->Mult(x, r);  // r = A x
         subtract(b, r, r); // r = b - A x
         prec->Mult(r, z);  // z = B r
         add(x, 1.0, z, x); // x = x + B (b - A x)
      }
      converged = 1;
      final_iter = i;
      return;
   }

   // General version of SLI with a relative tolerance, optional preconditioner
   // and optional initial guess
   double r0, nom, nom0, nomold = 1, cf;

   if (iterative_mode)
   {
      oper->Mult(x, r);
      subtract(b, r, r); // r = b - A x
   }
   else
   {
      r = b;
      x = 0.0;
   }

   if (prec)
   {
      prec->Mult(r, z); // z = B r
      nom0 = nom = sqrt(Dot(z, z));
   }
   else
   {
      nom0 = nom = sqrt(Dot(r, r));
   }

   if (print_level == 1)
      mfem::out << "   Iteration : " << setw(3) << 0 << "  ||Br|| = "
                << nom << '\n';

   r0 = std::max(nom*rel_tol, abs_tol);
   if (nom <= r0)
   {
      converged = 1;
      final_iter = 0;
      final_norm = nom;
      return;
   }

   // start iteration
   converged = 0;
   final_iter = max_iter;
   for (i = 1; true; )
   {
      if (prec) //  x = x + B (b - A x)
      {
         add(x, 1.0, z, x);
      }
      else
      {
         add(x, 1.0, r, x);
      }

      oper->Mult(x, r);
      subtract(b, r, r); // r = b - A x

      if (prec)
      {
         prec->Mult(r, z); //  z = B r
         nom = sqrt(Dot(z, z));
      }
      else
      {
         nom = sqrt(Dot(r, r));
      }

      cf = nom/nomold;
      if (print_level == 1)
         mfem::out << "   Iteration : " << setw(3) << i << "  ||Br|| = "
                   << nom << "\tConv. rate: " << cf << '\n';
      nomold = nom;

      if (nom < r0)
      {
         if (print_level == 2)
            mfem::out << "Number of SLI iterations: " << i << '\n'
                      << "Conv. rate: " << cf << '\n';
         else if (print_level == 3)
            mfem::out << "||Br_0|| = " << nom0 << '\n'
                      << "||Br_N|| = " << nom << '\n'
                      << "Number of SLI iterations: " << i << '\n';
         converged = 1;
         final_iter = i;
         break;
      }

      if (++i > max_iter)
      {
         break;
      }
   }

   if (print_level >= 0 && !converged)
   {
      mfem::err << "SLI: No convergence!" << '\n';
      mfem::out << "||Br_0|| = " << nom0 << '\n'
                << "||Br_N|| = " << nom << '\n'
                << "Number of SLI iterations: " << final_iter << '\n';
   }
   if (print_level >= 1 || (print_level >= 0 && !converged))
   {
      mfem::out << "Average reduction factor = "
                << pow (nom/nom0, 1.0/final_iter) << '\n';
   }
   final_norm = nom;
}

void SLI(const Operator &A, const Vector &b, Vector &x,
         int print_iter, int max_num_iter,
         double RTOLERANCE, double ATOLERANCE)
{
   SLISolver sli;
   sli.SetPrintLevel(print_iter);
   sli.SetMaxIter(max_num_iter);
   sli.SetRelTol(sqrt(RTOLERANCE));
   sli.SetAbsTol(sqrt(ATOLERANCE));
   sli.SetOperator(A);
   sli.Mult(b, x);
}

void SLI(const Operator &A, Solver &B, const Vector &b, Vector &x,
         int print_iter, int max_num_iter,
         double RTOLERANCE, double ATOLERANCE)
{
   SLISolver sli;
   sli.SetPrintLevel(print_iter);
   sli.SetMaxIter(max_num_iter);
   sli.SetRelTol(sqrt(RTOLERANCE));
   sli.SetAbsTol(sqrt(ATOLERANCE));
   sli.SetOperator(A);
   sli.SetPreconditioner(B);
   sli.Mult(b, x);
}


void CGSolver::UpdateVectors()
{
   r.SetSize(width);
   d.SetSize(width);
   z.SetSize(width);
}

void CGSolver::Mult(const Vector &b, Vector &x) const
{
   int i;
   double r0, den, nom, nom0, betanom, alpha, beta;

   if (iterative_mode)
   {
      oper->Mult(x, r);
      subtract(b, r, r); // r = b - A x
   }
   else
   {
      r = b;
      x = 0.0;
   }

   if (prec)
   {
      prec->Mult(r, z); // z = B r
      d = z;
   }
   else
   {
      d = r;
   }
   nom0 = nom = Dot(d, r);
   MFEM_ASSERT(IsFinite(nom), "nom = " << nom);
   if (print_level == 1 || print_level == 3)
   {
      mfem::out << "   Iteration : " << setw(3) << 0 << "  (B r, r) = "
                << nom << (print_level == 3 ? " ...\n" : "\n");
   }
   Monitor(0, nom, r, x);

   if (nom < 0.0)
   {
      if (print_level >= 0)
      {
         mfem::out << "PCG: The preconditioner is not positive definite. (Br, r) = "
                   << nom << '\n';
      }
      converged = 0;
      final_iter = 0;
      final_norm = nom;
      return;
   }
   r0 = std::max(nom*rel_tol*rel_tol, abs_tol*abs_tol);
   if (nom <= r0)
   {
      converged = 1;
      final_iter = 0;
      final_norm = sqrt(nom);
      return;
   }

   oper->Mult(d, z);  // z = A d
   den = Dot(z, d);
   MFEM_ASSERT(IsFinite(den), "den = " << den);
   if (den <= 0.0)
   {
      if (Dot(d, d) > 0.0 && print_level >= 0)
      {
         mfem::out << "PCG: The operator is not positive definite. (Ad, d) = "
                   << den << '\n';
      }
      if (den == 0.0)
      {
         converged = 0;
         final_iter = 0;
         final_norm = sqrt(nom);
         return;
      }
   }

   // start iteration
   converged = 0;
   final_iter = max_iter;
   for (i = 1; true; )
   {
      alpha = nom/den;
      add(x,  alpha, d, x);     //  x = x + alpha d
      add(r, -alpha, z, r);     //  r = r - alpha A d

      if (prec)
      {
         prec->Mult(r, z);      //  z = B r
         betanom = Dot(r, z);
      }
      else
      {
         betanom = Dot(r, r);
      }
      MFEM_ASSERT(IsFinite(betanom), "betanom = " << betanom);
      if (betanom < 0.0)
      {
         if (print_level >= 0)
         {
            mfem::out << "PCG: The preconditioner is not positive definite. (Br, r) = "
                      << betanom << '\n';
         }
         converged = 0;
         final_iter = i;
         break;
      }

      if (print_level == 1)
      {
         mfem::out << "   Iteration : " << setw(3) << i << "  (B r, r) = "
                   << betanom << '\n';
      }

      Monitor(i, betanom, r, x);

      if (betanom <= r0)
      {
         if (print_level == 2)
         {
            mfem::out << "Number of PCG iterations: " << i << '\n';
         }
         else if (print_level == 3)
         {
            mfem::out << "   Iteration : " << setw(3) << i << "  (B r, r) = "
                      << betanom << '\n';
         }
         converged = 1;
         final_iter = i;
         break;
      }

      if (++i > max_iter)
      {
         break;
      }

      beta = betanom/nom;
      if (prec)
      {
         add(z, beta, d, d);   //  d = z + beta d
      }
      else
      {
         add(r, beta, d, d);
      }
      oper->Mult(d, z);       //  z = A d
      den = Dot(d, z);
      MFEM_ASSERT(IsFinite(den), "den = " << den);
      if (den <= 0.0)
      {
         if (Dot(d, d) > 0.0 && print_level >= 0)
         {
            mfem::out << "PCG: The operator is not positive definite. (Ad, d) = "
                      << den << '\n';
         }
         if (den == 0.0)
         {
            final_iter = i;
            break;
         }
      }
      nom = betanom;
   }
   if (print_level >= 0 && !converged)
   {
      if (print_level != 1)
      {
         if (print_level != 3)
         {
            mfem::out << "   Iteration : " << setw(3) << 0 << "  (B r, r) = "
                      << nom0 << " ...\n";
         }
         mfem::out << "   Iteration : " << setw(3) << final_iter << "  (B r, r) = "
                   << betanom << '\n';
      }
      mfem::out << "PCG: No convergence!" << '\n';
   }
   if (print_level >= 1 || (print_level >= 0 && !converged))
   {
      mfem::out << "Average reduction factor = "
                << pow (betanom/nom0, 0.5/final_iter) << '\n';
   }
   final_norm = sqrt(betanom);

   Monitor(final_iter, final_norm, r, x, true);
}

void CG(const Operator &A, const Vector &b, Vector &x,
        int print_iter, int max_num_iter,
        double RTOLERANCE, double ATOLERANCE)
{
   CGSolver cg;
   cg.SetPrintLevel(print_iter);
   cg.SetMaxIter(max_num_iter);
   cg.SetRelTol(sqrt(RTOLERANCE));
   cg.SetAbsTol(sqrt(ATOLERANCE));
   cg.SetOperator(A);
   cg.Mult(b, x);
}

void PCG(const Operator &A, Solver &B, const Vector &b, Vector &x,
         int print_iter, int max_num_iter,
         double RTOLERANCE, double ATOLERANCE)
{
   CGSolver pcg;
   pcg.SetPrintLevel(print_iter);
   pcg.SetMaxIter(max_num_iter);
   pcg.SetRelTol(sqrt(RTOLERANCE));
   pcg.SetAbsTol(sqrt(ATOLERANCE));
   pcg.SetOperator(A);
   pcg.SetPreconditioner(B);
   pcg.Mult(b, x);
}


inline void GeneratePlaneRotation(double &dx, double &dy,
                                  double &cs, double &sn)
{
   if (dy == 0.0)
   {
      cs = 1.0;
      sn = 0.0;
   }
   else if (fabs(dy) > fabs(dx))
   {
      double temp = dx / dy;
      sn = 1.0 / sqrt( 1.0 + temp*temp );
      cs = temp * sn;
   }
   else
   {
      double temp = dy / dx;
      cs = 1.0 / sqrt( 1.0 + temp*temp );
      sn = temp * cs;
   }
}

inline void ApplyPlaneRotation(double &dx, double &dy, double &cs, double &sn)
{
   double temp = cs * dx + sn * dy;
   dy = -sn * dx + cs * dy;
   dx = temp;
}

inline void Update(Vector &x, int k, DenseMatrix &h, Vector &s,
                   Array<Vector*> &v)
{
   Vector y(s);

   // Backsolve:
   for (int i = k; i >= 0; i--)
   {
      y(i) /= h(i,i);
      for (int j = i - 1; j >= 0; j--)
      {
         y(j) -= h(j,i) * y(i);
      }
   }

   for (int j = 0; j <= k; j++)
   {
      x.Add(y(j), *v[j]);
   }
}

void GMRESSolver::Mult(const Vector &b, Vector &x) const
{
   // Generalized Minimum Residual method following the algorithm
   // on p. 20 of the SIAM Templates book.

   int n = width;

   DenseMatrix H(m+1, m);
   Vector s(m+1), cs(m+1), sn(m+1);
   Vector r(n), w(n);
   Array<Vector *> v;

   double resid;
   int i, j, k;

   if (iterative_mode)
   {
      oper->Mult(x, r);
   }
   else
   {
      x = 0.0;
   }

   if (prec)
   {
      if (iterative_mode)
      {
         subtract(b, r, w);
         prec->Mult(w, r);    // r = M (b - A x)
      }
      else
      {
         prec->Mult(b, r);
      }
   }
   else
   {
      if (iterative_mode)
      {
         subtract(b, r, r);
      }
      else
      {
         r = b;
      }
   }
   double beta = Norm(r);  // beta = ||r||
   MFEM_ASSERT(IsFinite(beta), "beta = " << beta);

   final_norm = std::max(rel_tol*beta, abs_tol);

   if (beta <= final_norm)
   {
      final_norm = beta;
      final_iter = 0;
      converged = 1;
      goto finish;
   }

   if (print_level == 1 || print_level == 3)
   {
      mfem::out << "   Pass : " << setw(2) << 1
                << "   Iteration : " << setw(3) << 0
                << "  ||B r|| = " << beta << (print_level == 3 ? " ...\n" : "\n");
   }

   Monitor(0, beta, r, x);

   v.SetSize(m+1, NULL);

   for (j = 1; j <= max_iter; )
   {
      if (v[0] == NULL) { v[0] = new Vector(n); }
      v[0]->Set(1.0/beta, r);
      s = 0.0; s(0) = beta;

      for (i = 0; i < m && j <= max_iter; i++, j++)
      {
         if (prec)
         {
            oper->Mult(*v[i], r);
            prec->Mult(r, w);        // w = M A v[i]
         }
         else
         {
            oper->Mult(*v[i], w);
         }

         for (k = 0; k <= i; k++)
         {
            H(k,i) = Dot(w, *v[k]);  // H(k,i) = w * v[k]
            w.Add(-H(k,i), *v[k]);   // w -= H(k,i) * v[k]
         }

         H(i+1,i) = Norm(w);           // H(i+1,i) = ||w||
         MFEM_ASSERT(IsFinite(H(i+1,i)), "Norm(w) = " << H(i+1,i));
         if (v[i+1] == NULL) { v[i+1] = new Vector(n); }
         v[i+1]->Set(1.0/H(i+1,i), w); // v[i+1] = w / H(i+1,i)

         for (k = 0; k < i; k++)
         {
            ApplyPlaneRotation(H(k,i), H(k+1,i), cs(k), sn(k));
         }

         GeneratePlaneRotation(H(i,i), H(i+1,i), cs(i), sn(i));
         ApplyPlaneRotation(H(i,i), H(i+1,i), cs(i), sn(i));
         ApplyPlaneRotation(s(i), s(i+1), cs(i), sn(i));

         resid = fabs(s(i+1));
         MFEM_ASSERT(IsFinite(resid), "resid = " << resid);

         if (resid <= final_norm)
         {
            Update(x, i, H, s, v);
            final_norm = resid;
            final_iter = j;
            converged = 1;
            goto finish;
         }

         if (print_level == 1)
         {
            mfem::out << "   Pass : " << setw(2) << (j-1)/m+1
                      << "   Iteration : " << setw(3) << j
                      << "  ||B r|| = " << resid << '\n';
         }

         Monitor(j, resid, r, x);
      }

      if (print_level == 1 && j <= max_iter)
      {
         mfem::out << "Restarting..." << '\n';
      }

      Update(x, i-1, H, s, v);

      oper->Mult(x, r);
      if (prec)
      {
         subtract(b, r, w);
         prec->Mult(w, r);    // r = M (b - A x)
      }
      else
      {
         subtract(b, r, r);
      }
      beta = Norm(r);         // beta = ||r||
      MFEM_ASSERT(IsFinite(beta), "beta = " << beta);
      if (beta <= final_norm)
      {
         final_norm = beta;
         final_iter = j;
         converged = 1;
         goto finish;
      }
   }

   final_norm = beta;
   final_iter = max_iter;
   converged = 0;

finish:
   if (print_level == 1 || print_level == 3)
   {
      mfem::out << "   Pass : " << setw(2) << (final_iter-1)/m+1
                << "   Iteration : " << setw(3) << final_iter
                << "  ||B r|| = " << final_norm << '\n';
   }
   else if (print_level == 2)
   {
      mfem::out << "GMRES: Number of iterations: " << final_iter << '\n';
   }
   if (print_level >= 0 && !converged)
   {
      mfem::out << "GMRES: No convergence!\n";
   }

   Monitor(final_iter, final_norm, r, x, true);

   for (i = 0; i < v.Size(); i++)
   {
      delete v[i];
   }
}

void FGMRESSolver::Mult(const Vector &b, Vector &x) const
{
   DenseMatrix H(m+1,m);
   Vector s(m+1), cs(m+1), sn(m+1);
   Vector r(b.Size());

   int i, j, k;


   if (iterative_mode)
   {
      oper->Mult(x, r);
      subtract(b,r,r);
   }
   else
   {
      x = 0.;
      r = b;
   }
   double beta = Norm(r);  // beta = ||r||
   MFEM_ASSERT(IsFinite(beta), "beta = " << beta);

   final_norm = std::max(rel_tol*beta, abs_tol);

   if (beta <= final_norm)
   {
      final_norm = beta;
      final_iter = 0;
      converged = 1;
      return;
   }

   if (print_level == 1)
   {
      mfem::out << "   Pass : " << setw(2) << 1
                << "   Iteration : " << setw(3) << 0
                << "  || r || = " << beta << endl;
   }

   Monitor(0, beta, r, x);

   Array<Vector*> v(m+1);
   Array<Vector*> z(m+1);
   for (i= 0; i<=m; i++)
   {
      v[i] = NULL;
      z[i] = NULL;
   }

   j = 1;
   while (j <= max_iter)
   {
      if (v[0] == NULL) { v[0] = new Vector(b.Size()); }
      (*v[0]) = 0.0;
      v[0] -> Add (1.0/beta, r);   // v[0] = r / ||r||
      s = 0.0; s(0) = beta;

      for (i = 0; i < m && j <= max_iter; i++, j++)
      {

         if (z[i] == NULL) { z[i] = new Vector(b.Size()); }
         (*z[i]) = 0.0;

         if (prec)
         {
            prec->Mult(*v[i], *z[i]);
         }
         else
         {
            (*z[i]) = (*v[i]);
         }
         oper->Mult(*z[i], r);

         for (k = 0; k <= i; k++)
         {
            H(k,i) = Dot( r, *v[k]); // H(k,i) = r * v[k]
            r.Add(-H(k,i), (*v[k])); // r -= H(k,i) * v[k]
         }

         H(i+1,i)  = Norm(r);       // H(i+1,i) = ||r||
         if (v[i+1] == NULL) { v[i+1] = new Vector(b.Size()); }
         (*v[i+1]) = 0.0;
         v[i+1] -> Add (1.0/H(i+1,i), r); // v[i+1] = r / H(i+1,i)

         for (k = 0; k < i; k++)
         {
            ApplyPlaneRotation(H(k,i), H(k+1,i), cs(k), sn(k));
         }

         GeneratePlaneRotation(H(i,i), H(i+1,i), cs(i), sn(i));
         ApplyPlaneRotation(H(i,i), H(i+1,i), cs(i), sn(i));
         ApplyPlaneRotation(s(i), s(i+1), cs(i), sn(i));

         double resid = fabs(s(i+1));
         MFEM_ASSERT(IsFinite(resid), "resid = " << resid);
         if (print_level == 1)
         {
            mfem::out << "   Pass : " << setw(2) << (j-1)/m+1
                      << "   Iteration : " << setw(3) << j
                      << "  || r || = " << resid << endl;
         }
         Monitor(j, resid, r, x, resid <= final_norm);

         if (resid <= final_norm)
         {
            Update(x, i, H, s, z);
            final_norm = resid;
            final_iter = j;
            converged = 1;

            if (print_level == 2)
            {
               mfem::out << "Number of FGMRES iterations: " << final_iter << endl;
            }

            for (i= 0; i<=m; i++)
            {
               if (v[i]) { delete v[i]; }
               if (z[i]) { delete z[i]; }
            }
            return;
         }
      }

      if (print_level == 1)
      {
         mfem::out << "Restarting..." << endl;
      }

      Update(x, i-1, H, s, z);

      oper->Mult(x, r);
      subtract(b,r,r);
      beta = Norm(r);
      MFEM_ASSERT(IsFinite(beta), "beta = " << beta);
      if (beta <= final_norm)
      {
         final_norm = beta;
         final_iter = j;
         converged = 1;

         if (print_level == 2)
         {
            mfem::out << "Number of FGMRES iterations: " << final_iter << endl;
         }

         for (i= 0; i<=m; i++)
         {
            if (v[i]) { delete v[i]; }
            if (z[i]) { delete z[i]; }
         }
         return;
      }
   }

   for (i = 0; i <= m; i++)
   {
      if (v[i]) { delete v[i]; }
      if (z[i]) { delete z[i]; }
   }
   converged = 0;

   if (print_level >= 0)
   {
      mfem::out << "FGMRES: No convergence!" << endl;
   }

   return;
}


int GMRES(const Operator &A, Vector &x, const Vector &b, Solver &M,
          int &max_iter, int m, double &tol, double atol, int printit)
{
   GMRESSolver gmres;
   gmres.SetPrintLevel(printit);
   gmres.SetMaxIter(max_iter);
   gmres.SetKDim(m);
   gmres.SetRelTol(sqrt(tol));
   gmres.SetAbsTol(sqrt(atol));
   gmres.SetOperator(A);
   gmres.SetPreconditioner(M);
   gmres.Mult(b, x);
   max_iter = gmres.GetNumIterations();
   tol = gmres.GetFinalNorm()*gmres.GetFinalNorm();
   return gmres.GetConverged();
}

void GMRES(const Operator &A, Solver &B, const Vector &b, Vector &x,
           int print_iter, int max_num_iter, int m, double rtol, double atol)
{
   GMRES(A, x, b, B, max_num_iter, m, rtol, atol, print_iter);
}


void BiCGSTABSolver::UpdateVectors()
{
   p.SetSize(width);
   phat.SetSize(width);
   s.SetSize(width);
   shat.SetSize(width);
   t.SetSize(width);
   v.SetSize(width);
   r.SetSize(width);
   rtilde.SetSize(width);
}

void BiCGSTABSolver::Mult(const Vector &b, Vector &x) const
{
   // BiConjugate Gradient Stabilized method following the algorithm
   // on p. 27 of the SIAM Templates book.

   int i;
   double resid, tol_goal;
   double rho_1, rho_2=1.0, alpha=1.0, beta, omega=1.0;

   if (iterative_mode)
   {
      oper->Mult(x, r);
      subtract(b, r, r); // r = b - A x
   }
   else
   {
      x = 0.0;
      r = b;
   }
   rtilde = r;

   resid = Norm(r);
   MFEM_ASSERT(IsFinite(resid), "resid = " << resid);
   if (print_level >= 0)
      mfem::out << "   Iteration : " << setw(3) << 0
                << "   ||r|| = " << resid << '\n';

   Monitor(0, resid, r, x);

   tol_goal = std::max(resid*rel_tol, abs_tol);

   if (resid <= tol_goal)
   {
      final_norm = resid;
      final_iter = 0;
      converged = 1;
      return;
   }

   for (i = 1; i <= max_iter; i++)
   {
      rho_1 = Dot(rtilde, r);
      if (rho_1 == 0)
      {
         if (print_level >= 0)
            mfem::out << "   Iteration : " << setw(3) << i
                      << "   ||r|| = " << resid << '\n';

         Monitor(i, resid, r, x);

         final_norm = resid;
         final_iter = i;
         converged = 0;
         return;
      }
      if (i == 1)
      {
         p = r;
      }
      else
      {
         beta = (rho_1/rho_2) * (alpha/omega);
         add(p, -omega, v, p);  //  p = p - omega * v
         add(r, beta, p, p);    //  p = r + beta * p
      }
      if (prec)
      {
         prec->Mult(p, phat);   //  phat = M^{-1} * p
      }
      else
      {
         phat = p;
      }
      oper->Mult(phat, v);     //  v = A * phat
      alpha = rho_1 / Dot(rtilde, v);
      add(r, -alpha, v, s); //  s = r - alpha * v
      resid = Norm(s);
      MFEM_ASSERT(IsFinite(resid), "resid = " << resid);
      if (resid < tol_goal)
      {
         x.Add(alpha, phat);  //  x = x + alpha * phat
         if (print_level >= 0)
            mfem::out << "   Iteration : " << setw(3) << i
                      << "   ||s|| = " << resid << '\n';
         final_norm = resid;
         final_iter = i;
         converged = 1;
         return;
      }
      if (print_level >= 0)
         mfem::out << "   Iteration : " << setw(3) << i
                   << "   ||s|| = " << resid;
      Monitor(i, resid, r, x);
      if (prec)
      {
         prec->Mult(s, shat);  //  shat = M^{-1} * s
      }
      else
      {
         shat = s;
      }
      oper->Mult(shat, t);     //  t = A * shat
      omega = Dot(t, s) / Dot(t, t);
      x.Add(alpha, phat);   //  x += alpha * phat
      x.Add(omega, shat);   //  x += omega * shat
      add(s, -omega, t, r); //  r = s - omega * t

      rho_2 = rho_1;
      resid = Norm(r);
      MFEM_ASSERT(IsFinite(resid), "resid = " << resid);
      if (print_level >= 0)
      {
         mfem::out << "   ||r|| = " << resid << '\n';
      }
      Monitor(i, resid, r, x);
      if (resid < tol_goal)
      {
         final_norm = resid;
         final_iter = i;
         converged = 1;
         return;
      }
      if (omega == 0)
      {
         final_norm = resid;
         final_iter = i;
         converged = 0;
         return;
      }
   }

   final_norm = resid;
   final_iter = max_iter;
   converged = 0;
}

int BiCGSTAB(const Operator &A, Vector &x, const Vector &b, Solver &M,
             int &max_iter, double &tol, double atol, int printit)
{
   BiCGSTABSolver bicgstab;
   bicgstab.SetPrintLevel(printit);
   bicgstab.SetMaxIter(max_iter);
   bicgstab.SetRelTol(sqrt(tol));
   bicgstab.SetAbsTol(sqrt(atol));
   bicgstab.SetOperator(A);
   bicgstab.SetPreconditioner(M);
   bicgstab.Mult(b, x);
   max_iter = bicgstab.GetNumIterations();
   tol = bicgstab.GetFinalNorm()*bicgstab.GetFinalNorm();
   return bicgstab.GetConverged();
}

void BiCGSTAB(const Operator &A, Solver &B, const Vector &b, Vector &x,
              int print_iter, int max_num_iter, double rtol, double atol)
{
   BiCGSTAB(A, x, b, B, max_num_iter, rtol, atol, print_iter);
}


void MINRESSolver::SetOperator(const Operator &op)
{
   IterativeSolver::SetOperator(op);
   v0.SetSize(width);
   v1.SetSize(width);
   w0.SetSize(width);
   w1.SetSize(width);
   q.SetSize(width);
   if (prec)
   {
      u1.SetSize(width);
   }
}

void MINRESSolver::Mult(const Vector &b, Vector &x) const
{
   // Based on the MINRES algorithm on p. 86, Fig. 6.9 in
   // "Iterative Krylov Methods for Large Linear Systems",
   // by Henk A. van der Vorst, 2003.
   // Extended to support an SPD preconditioner.

   int it;
   double beta, eta, gamma0, gamma1, sigma0, sigma1;
   double alpha, delta, rho1, rho2, rho3, norm_goal;
   Vector *z = (prec) ? &u1 : &v1;

   converged = 1;

   if (!iterative_mode)
   {
      v1 = b;
      x = 0.;
   }
   else
   {
      oper->Mult(x, v1);
      subtract(b, v1, v1);
   }

   if (prec)
   {
      prec->Mult(v1, u1);
   }
   eta = beta = sqrt(Dot(*z, v1));
   MFEM_ASSERT(IsFinite(eta), "eta = " << eta);
   gamma0 = gamma1 = 1.;
   sigma0 = sigma1 = 0.;

   norm_goal = std::max(rel_tol*eta, abs_tol);

   if (eta <= norm_goal)
   {
      it = 0;
      goto loop_end;
   }

   if (print_level == 1 || print_level == 3)
   {
      mfem::out << "MINRES: iteration " << setw(3) << 0 << ": ||r||_B = "
                << eta << (print_level == 3 ? " ...\n" : "\n");
   }
   Monitor(0, eta, *z, x);

   for (it = 1; it <= max_iter; it++)
   {
      v1 /= beta;
      if (prec)
      {
         u1 /= beta;
      }
      oper->Mult(*z, q);
      alpha = Dot(*z, q);
      MFEM_ASSERT(IsFinite(alpha), "alpha = " << alpha);
      if (it > 1) // (v0 == 0) for (it == 1)
      {
         q.Add(-beta, v0);
      }
      add(q, -alpha, v1, v0);

      delta = gamma1*alpha - gamma0*sigma1*beta;
      rho3 = sigma0*beta;
      rho2 = sigma1*alpha + gamma0*gamma1*beta;
      if (!prec)
      {
         beta = Norm(v0);
      }
      else
      {
         prec->Mult(v0, q);
         beta = sqrt(Dot(v0, q));
      }
      MFEM_ASSERT(IsFinite(beta), "beta = " << beta);
      rho1 = hypot(delta, beta);

      if (it == 1)
      {
         w0.Set(1./rho1, *z);   // (w0 == 0) and (w1 == 0)
      }
      else if (it == 2)
      {
         add(1./rho1, *z, -rho2/rho1, w1, w0);   // (w0 == 0)
      }
      else
      {
         add(-rho3/rho1, w0, -rho2/rho1, w1, w0);
         w0.Add(1./rho1, *z);
      }

      gamma0 = gamma1;
      gamma1 = delta/rho1;

      x.Add(gamma1*eta, w0);

      sigma0 = sigma1;
      sigma1 = beta/rho1;

      eta = -sigma1*eta;
      MFEM_ASSERT(IsFinite(eta), "eta = " << eta);

      if (fabs(eta) <= norm_goal)
      {
         goto loop_end;
      }

      if (print_level == 1)
      {
         mfem::out << "MINRES: iteration " << setw(3) << it << ": ||r||_B = "
                   << fabs(eta) << '\n';
      }
      Monitor(it, fabs(eta), *z, x);

      if (prec)
      {
         Swap(u1, q);
      }
      Swap(v0, v1);
      Swap(w0, w1);
   }
   converged = 0;
   it--;

loop_end:
   final_iter = it;
   final_norm = fabs(eta);

   if (print_level == 1 || print_level == 3)
   {
      mfem::out << "MINRES: iteration " << setw(3) << final_iter << ": ||r||_B = "
                << final_norm << '\n';
   }
   else if (print_level == 2)
   {
      mfem::out << "MINRES: number of iterations: " << final_iter << '\n';
   }
   Monitor(final_iter, final_norm, *z, x, true);
#if 0
   if (print_level >= 1)
   {
      oper->Mult(x, v1);
      subtract(b, v1, v1);
      if (prec)
      {
         prec->Mult(v1, u1);
      }
      eta = sqrt(Dot(*z, v1));
      mfem::out << "MINRES: iteration " << setw(3) << it << ": ||r||_B = "
                << eta << " (re-computed)" << '\n';
   }
#endif
   if (!converged && print_level >= 0)
   {
      mfem::out << "MINRES: No convergence!\n";
   }
}

void MINRES(const Operator &A, const Vector &b, Vector &x, int print_it,
            int max_it, double rtol, double atol)
{
   MINRESSolver minres;
   minres.SetPrintLevel(print_it);
   minres.SetMaxIter(max_it);
   minres.SetRelTol(sqrt(rtol));
   minres.SetAbsTol(sqrt(atol));
   minres.SetOperator(A);
   minres.Mult(b, x);
}

void MINRES(const Operator &A, Solver &B, const Vector &b, Vector &x,
            int print_it, int max_it, double rtol, double atol)
{
   MINRESSolver minres;
   minres.SetPrintLevel(print_it);
   minres.SetMaxIter(max_it);
   minres.SetRelTol(sqrt(rtol));
   minres.SetAbsTol(sqrt(atol));
   minres.SetOperator(A);
   minres.SetPreconditioner(B);
   minres.Mult(b, x);
}


void NewtonSolver::SetOperator(const Operator &op)
{
   oper = &op;
   height = op.Height();
   width = op.Width();
   MFEM_ASSERT(height == width, "square Operator is required.");

   xcur.SetSize(width);
   r.SetSize(width);
   c.SetSize(width);
}

void NewtonSolver::Mult(const Vector &b, Vector &x) const
{
   MFEM_ASSERT(oper != NULL, "the Operator is not set (use SetOperator).");
   MFEM_ASSERT(prec != NULL, "the Solver is not set (use SetSolver).");

   int it;
   double norm0, norm, norm_goal;
   const bool have_b = (b.Size() == Height());

   ProcessNewState(x);

   if (!iterative_mode)
   {
      x = 0.0;
   }

   oper->Mult(x, r);
   if (have_b)
   {
      r -= b;
   }

   norm0 = norm = Norm(r);
   norm_goal = std::max(rel_tol*norm, abs_tol);

   prec->iterative_mode = false;

   // x_{i+1} = x_i - [DF(x_i)]^{-1} [F(x_i)-b]
   for (it = 0; true; it++)
   {
      MFEM_ASSERT(IsFinite(norm), "norm = " << norm);
      if (print_level >= 0)
      {
         mfem::out << "Newton iteration " << setw(2) << it
                   << " : ||r|| = " << norm;
         if (it > 0)
         {
            mfem::out << ", ||r||/||r_0|| = " << norm/norm0;
         }
         mfem::out << '\n';
      }
      Monitor(it, norm, r, x);

      if (norm <= norm_goal)
      {
         converged = 1;
         break;
      }

      if (it >= max_iter)
      {
         converged = 0;
         break;
      }

      grad = &oper->GetGradient(x);
      prec->SetOperator(*grad);

      if (lin_rtol_type)
      {
         AdaptiveLinRtolPreSolve(x, it, norm);
      }

      prec->Mult(r, c); // c = [DF(x_i)]^{-1} [F(x_i)-b]

      if (lin_rtol_type)
      {
         AdaptiveLinRtolPostSolve(c, r, it, norm);
      }

      const double c_scale = ComputeScalingFactor(x, b);
      if (c_scale == 0.0)
      {
         converged = 0;
         break;
      }
      add(x, -c_scale, c, x);

      ProcessNewState(x);

      oper->Mult(x, r);
      if (have_b)
      {
         r -= b;
      }
      norm = Norm(r);
   }

   final_iter = it;
   final_norm = norm;
}

<<<<<<< HEAD
double NewtonSolver::CheckGradient(const Vector &x, const Vector &h) const
{
   Vector x1(x.Size());
   Vector b0(x.Size());

   // Evaluate operator and its gradient at x
   oper->Mult(x, b0);
   oper->GetGradient(x).Mult(h, c);

   // Evaluate operator at x+h
   add(x, 1.0, h, x1);
   oper->Mult(x1, r);

   // Compute error in F(x) + G * h
   r.Add(-1.0, b0);
   r.Add(-1.0, c);

   double norm1 = Norm(r);

   // Evaluate operator at x+h/2
   add(x, 0.5, h, x1);
   oper->Mult(x1, r);

   // Compute error in F(x) + G * h / 2
   r.Add(-1.0, b0);
   r.Add(-0.5, c);

   double norm2 = Norm(r);

   if (norm1 == 0.0 ) { return -1.0; }
   return 2.0 * norm2 / norm1;
=======
void NewtonSolver::SetAdaptiveLinRtol(const int type,
                                      const double rtol0,
                                      const double rtol_max,
                                      const double alpha,
                                      const double gamma)
{
   lin_rtol_type = type;
   lin_rtol0 = rtol0;
   lin_rtol_max = rtol_max;
   this->alpha = alpha;
   this->gamma = gamma;
}

void NewtonSolver::AdaptiveLinRtolPreSolve(const Vector &x,
                                           const int it,
                                           const double fnorm) const
{
   // Assume that when adaptive linear solver relative tolerance is activated,
   // we are working with an iterative solver.
   auto iterative_solver = static_cast<IterativeSolver *>(prec);
   // Adaptive linear solver relative tolerance
   double eta;
   // Safeguard threshold
   double sg_threshold = 0.1;

   if (it == 0)
   {
      eta = lin_rtol0;
   }
   else
   {
      if (lin_rtol_type == 1)
      {
         // eta = gamma * abs(||F(x1)|| - ||F(x0) + DF(x0) s0||) / ||F(x0)||
         eta = gamma * abs(fnorm - lnorm_last) / fnorm_last;
      }
      else if (lin_rtol_type == 2)
      {
         // eta = gamma * (||F(x1)|| / ||F(x0)||)^alpha
         eta = gamma * pow(fnorm / fnorm_last, alpha);
      }
      else
      {
         MFEM_ABORT("Unknown adaptive linear solver rtol version");
      }

      // Safeguard rtol from "oversolving" ?!
      const double sg_eta = gamma * pow(eta_last, alpha);
      if (sg_eta > sg_threshold) { eta = std::max(eta, sg_eta); }
   }

   eta = std::min(eta, lin_rtol_max);
   iterative_solver->SetRelTol(eta);
   eta_last = eta;
   if (print_level >= 0)
   {
      mfem::out << "Eisenstat-Walker rtol = " << eta << "\n";
   }
}

void NewtonSolver::AdaptiveLinRtolPostSolve(const Vector &x,
                                            const Vector &b,
                                            const int it,
                                            const double fnorm) const
{
   fnorm_last = fnorm;

   // If version 1 is chosen, the true linear residual norm has to be computed
   // and in most cases we can only retrieve the preconditioned linear residual
   // norm.
   if (lin_rtol_type == 1)
   {
      // lnorm_last = ||F(x0) + DF(x0) s0||
      Vector linres(x.Size());
      grad->Mult(x, linres);
      linres -= b;
      lnorm_last = Norm(linres);
   }
>>>>>>> 0d9146d3
}

void LBFGSSolver::Mult(const Vector &b, Vector &x) const
{
   MFEM_VERIFY(oper != NULL, "the Operator is not set (use SetOperator).");

   // Quadrature points that are checked for negative Jacobians etc.
   Vector sk, rk, yk, rho, alpha;
   DenseMatrix skM(width, m), ykM(width, m);

   // r - r_{k+1}, c - descent direction
   sk.SetSize(width);    // x_{k+1}-x_k
   rk.SetSize(width);    // nabla(f(x_{k}))
   yk.SetSize(width);    // r_{k+1}-r_{k}
   rho.SetSize(m);       // 1/(dot(yk,sk)
   alpha.SetSize(m);     // rhok*sk'*c
   int last_saved_id = -1;

   int it;
   double norm0, norm, norm_goal;
   const bool have_b = (b.Size() == Height());

   if (!iterative_mode)
   {
      x = 0.0;
   }

   // r = F(x)-b
   oper->Mult(x, r);
   if (have_b) { r -= b; }

   c = r;           // initial descent direction

   norm0 = norm = Norm(r);
   norm_goal = std::max(rel_tol*norm, abs_tol);
   for (it = 0; true; it++)
   {
      MFEM_ASSERT(IsFinite(norm), "norm = " << norm);
      if (print_level >= 0)
      {
         mfem::out << "LBFGS iteration " <<  it
                   << " : ||r|| = " << norm;
         if (it > 0)
         {
            mfem::out << ", ||r||/||r_0|| = " << norm/norm0;
         }
         mfem::out << '\n';
      }

      if (norm <= norm_goal)
      {
         converged = 1;
         break;
      }

      if (it >= max_iter)
      {
         converged = 0;
         break;
      }

      rk = r;
      const double c_scale = ComputeScalingFactor(x, b);
      if (c_scale == 0.0)
      {
         converged = 0;
         break;
      }
      add(x, -c_scale, c, x); // x_{k+1} = x_k - c_scale*c

      ProcessNewState(x);

      oper->Mult(x, r);
      if (have_b)
      {
         r -= b;
      }

      // LBFGS - construct descent direction
      subtract(r, rk, yk);   // yk = r_{k+1} - r_{k}
      sk = c; sk *= -c_scale; //sk = x_{k+1} - x_{k} = -c_scale*c
      const double gamma = Dot(sk, yk)/Dot(yk, yk);

      // Save last m vectors
      last_saved_id = (last_saved_id == m-1) ? 0 : last_saved_id+1;
      skM.SetCol(last_saved_id, sk);
      ykM.SetCol(last_saved_id, yk);

      c = r;
      for (int i = last_saved_id; i > -1; i--)
      {
         skM.GetColumn(i, sk);
         ykM.GetColumn(i, yk);
         rho(i) = 1./Dot(sk, yk);
         alpha(i) = rho(i)*Dot(sk,c);
         add(c, -alpha(i), yk, c);
      }
      if (it > m-1)
      {
         for (int i = m-1; i > last_saved_id; i--)
         {
            skM.GetColumn(i, sk);
            ykM.GetColumn(i, yk);
            rho(i) = 1./Dot(sk, yk);
            alpha(i) = rho(i)*Dot(sk,c);
            add(c, -alpha(i), yk, c);
         }
      }

      c *= gamma;   // scale search direction
      if (it > m-1)
      {
         for (int i = last_saved_id+1; i < m ; i++)
         {
            skM.GetColumn(i,sk);
            ykM.GetColumn(i,yk);
            double betai = rho(i)*Dot(yk, c);
            add(c, alpha(i)-betai, sk, c);
         }
      }
      for (int i = 0; i < last_saved_id+1 ; i++)
      {
         skM.GetColumn(i,sk);
         ykM.GetColumn(i,yk);
         double betai = rho(i)*Dot(yk, c);
         add(c, alpha(i)-betai, sk, c);
      }

      norm = Norm(r);
   }

   final_iter = it;
   final_norm = norm;
}

int aGMRES(const Operator &A, Vector &x, const Vector &b,
           const Operator &M, int &max_iter,
           int m_max, int m_min, int m_step, double cf,
           double &tol, double &atol, int printit)
{
   int n = A.Width();

   int m = m_max;

   DenseMatrix H(m+1,m);
   Vector s(m+1), cs(m+1), sn(m+1);
   Vector w(n), av(n);

   double r1, resid;
   int i, j, k;

   M.Mult(b,w);
   double normb = w.Norml2(); // normb = ||M b||
   if (normb == 0.0)
   {
      normb = 1;
   }

   Vector r(n);
   A.Mult(x, r);
   subtract(b,r,w);
   M.Mult(w, r);           // r = M (b - A x)
   double beta = r.Norml2();  // beta = ||r||

   resid = beta / normb;

   if (resid * resid <= tol)
   {
      tol = resid * resid;
      max_iter = 0;
      return 0;
   }

   if (printit)
      mfem::out << "   Pass : " << setw(2) << 1
                << "   Iteration : " << setw(3) << 0
                << "  (r, r) = " << beta*beta << '\n';

   tol *= (normb*normb);
   tol = (atol > tol) ? atol : tol;

   m = m_max;
   Array<Vector *> v(m+1);
   for (i= 0; i<=m; i++)
   {
      v[i] = new Vector(n);
      (*v[i]) = 0.0;
   }

   j = 1;
   while (j <= max_iter)
   {
      (*v[0]) = 0.0;
      v[0] -> Add (1.0/beta, r);   // v[0] = r / ||r||
      s = 0.0; s(0) = beta;

      r1 = beta;

      for (i = 0; i < m && j <= max_iter; i++)
      {
         A.Mult((*v[i]),av);
         M.Mult(av,w);              // w = M A v[i]

         for (k = 0; k <= i; k++)
         {
            H(k,i) = w * (*v[k]);    // H(k,i) = w * v[k]
            w.Add(-H(k,i), (*v[k])); // w -= H(k,i) * v[k]
         }

         H(i+1,i)  = w.Norml2();     // H(i+1,i) = ||w||
         (*v[i+1]) = 0.0;
         v[i+1] -> Add (1.0/H(i+1,i), w); // v[i+1] = w / H(i+1,i)

         for (k = 0; k < i; k++)
         {
            ApplyPlaneRotation(H(k,i), H(k+1,i), cs(k), sn(k));
         }

         GeneratePlaneRotation(H(i,i), H(i+1,i), cs(i), sn(i));
         ApplyPlaneRotation(H(i,i), H(i+1,i), cs(i), sn(i));
         ApplyPlaneRotation(s(i), s(i+1), cs(i), sn(i));

         resid = fabs(s(i+1));
         if (printit)
            mfem::out << "   Pass : " << setw(2) << j
                      << "   Iteration : " << setw(3) << i+1
                      << "  (r, r) = " << resid*resid << '\n';

         if ( resid*resid < tol)
         {
            Update(x, i, H, s, v);
            tol = resid * resid;
            max_iter = j;
            for (i= 0; i<=m; i++)
            {
               delete v[i];
            }
            return 0;
         }
      }

      if (printit)
      {
         mfem::out << "Restarting..." << '\n';
      }

      Update(x, i-1, H, s, v);

      A.Mult(x, r);
      subtract(b,r,w);
      M.Mult(w, r);           // r = M (b - A x)
      beta = r.Norml2();      // beta = ||r||
      if ( resid*resid < tol)
      {
         tol = resid * resid;
         max_iter = j;
         for (i= 0; i<=m; i++)
         {
            delete v[i];
         }
         return 0;
      }

      if (beta/r1 > cf)
      {
         if (m - m_step >= m_min)
         {
            m -= m_step;
         }
         else
         {
            m = m_max;
         }
      }

      j++;
   }

   tol = resid * resid;
   for (i= 0; i<=m; i++)
   {
      delete v[i];
   }
   return 1;
}

OptimizationProblem::OptimizationProblem(const int insize,
                                         const Operator *C_,
                                         const Operator *D_)
   : C(C_), D(D_), c_e(NULL), d_lo(NULL), d_hi(NULL), x_lo(NULL), x_hi(NULL),
     input_size(insize)
{
   if (C) { MFEM_ASSERT(C->Width() == input_size, "Wrong width of C."); }
   if (D) { MFEM_ASSERT(D->Width() == input_size, "Wrong width of D."); }
}

void OptimizationProblem::SetEqualityConstraint(const Vector &c)
{
   MFEM_ASSERT(C, "The C operator is unspecified -- can't set constraints.");
   MFEM_ASSERT(c.Size() == C->Height(), "Wrong size of the constraint.");

   c_e = &c;
}

void OptimizationProblem::SetInequalityConstraint(const Vector &dl,
                                                  const Vector &dh)
{
   MFEM_ASSERT(D, "The D operator is unspecified -- can't set constraints.");
   MFEM_ASSERT(dl.Size() == D->Height() && dh.Size() == D->Height(),
               "Wrong size of the constraint.");

   d_lo = &dl; d_hi = &dh;
}

void OptimizationProblem::SetSolutionBounds(const Vector &xl, const Vector &xh)
{
   MFEM_ASSERT(xl.Size() == input_size && xh.Size() == input_size,
               "Wrong size of the constraint.");

   x_lo = &xl; x_hi = &xh;
}

int OptimizationProblem::GetNumConstraints() const
{
   int m = 0;
   if (C) { m += C->Height(); }
   if (D) { m += D->Height(); }
   return m;
}

void SLBQPOptimizer::SetOptimizationProblem(const OptimizationProblem &prob)
{
   if (print_level > 1)
   {
      MFEM_WARNING("Objective functional is ignored as SLBQP always minimizes"
                   "the l2 norm of (x - x_target).");
   }
   MFEM_ASSERT(prob.GetC(), "Linear constraint is not set.");
   MFEM_ASSERT(prob.GetC()->Height() == 1, "Solver expects scalar constraint.");

   problem = &prob;
}

void SLBQPOptimizer::SetBounds(const Vector &_lo, const Vector &_hi)
{
   lo.SetDataAndSize(_lo.GetData(), _lo.Size());
   hi.SetDataAndSize(_hi.GetData(), _hi.Size());
}

void SLBQPOptimizer::SetLinearConstraint(const Vector &_w, double _a)
{
   w.SetDataAndSize(_w.GetData(), _w.Size());
   a = _a;
}

inline void SLBQPOptimizer::print_iteration(int it, double r, double l) const
{
   if (print_level > 1)
      mfem::out << "SLBQP iteration " << it << ": residual = " << r
                << ", lambda = " << l << '\n';
}

void SLBQPOptimizer::Mult(const Vector& xt, Vector& x) const
{
   // Based on code provided by Denis Ridzal, dridzal@sandia.gov.
   // Algorithm adapted from Dai and Fletcher, "New Algorithms for
   // Singly Linearly Constrained Quadratic Programs Subject to Lower
   // and Upper Bounds", Numerical Analysis Report NA/216, 2003.

   // Set some algorithm-specific constants and temporaries.
   int nclip   = 0;
   double l    = 0;
   double llow = 0;
   double lupp = 0;
   double lnew = 0;
   double dl   = 2;
   double r    = 0;
   double rlow = 0;
   double rupp = 0;
   double s    = 0;

   const double smin = 0.1;

   const double tol = max(abs_tol, rel_tol*a);

   // *** Start bracketing phase of SLBQP ***
   if (print_level > 1)
   {
      mfem::out << "SLBQP bracketing phase" << '\n';
   }

   // Solve QP with fixed Lagrange multiplier
   r = solve(l,xt,x,nclip);
   print_iteration(nclip, r, l);


   // If x=xt was already within bounds and satisfies the linear
   // constraint, then we already have the solution.
   if (fabs(r) <= tol)
   {
      converged = true;
      goto slbqp_done;
   }

   if (r < 0)
   {
      llow = l;  rlow = r;  l = l + dl;

      // Solve QP with fixed Lagrange multiplier
      r = solve(l,xt,x,nclip);
      print_iteration(nclip, r, l);

      while ((r < 0) && (nclip < max_iter))
      {
         llow = l;
         s = rlow/r - 1.0;
         if (s < smin) { s = smin; }
         dl = dl + dl/s;
         l = l + dl;

         // Solve QP with fixed Lagrange multiplier
         r = solve(l,xt,x,nclip);
         print_iteration(nclip, r, l);
      }

      lupp = l;  rupp = r;
   }
   else
   {
      lupp = l;  rupp = r;  l = l - dl;

      // Solve QP with fixed Lagrange multiplier
      r = solve(l,xt,x,nclip);
      print_iteration(nclip, r, l);

      while ((r > 0) && (nclip < max_iter))
      {
         lupp = l;
         s = rupp/r - 1.0;
         if (s < smin) { s = smin; }
         dl = dl + dl/s;
         l = l - dl;

         // Solve QP with fixed Lagrange multiplier
         r = solve(l,xt,x,nclip);
         print_iteration(nclip, r, l);
      }

      llow = l;  rlow = r;
   }

   // *** Stop bracketing phase of SLBQP ***


   // *** Start secant phase of SLBQP ***
   if (print_level > 1)
   {
      mfem::out << "SLBQP secant phase" << '\n';
   }

   s = 1.0 - rlow/rupp;  dl = dl/s;  l = lupp - dl;

   // Solve QP with fixed Lagrange multiplier
   r = solve(l,xt,x,nclip);
   print_iteration(nclip, r, l);

   while ( (fabs(r) > tol) && (nclip < max_iter) )
   {
      if (r > 0)
      {
         if (s <= 2.0)
         {
            lupp = l;  rupp = r;  s = 1.0 - rlow/rupp;
            dl = (lupp - llow)/s;  l = lupp - dl;
         }
         else
         {
            s = rupp/r - 1.0;
            if (s < smin) { s = smin; }
            dl = (lupp - l)/s;
            lnew = 0.75*llow + 0.25*l;
            if (lnew < l-dl) { lnew = l-dl; }
            lupp = l;  rupp = r;  l = lnew;
            s = (lupp - llow)/(lupp - l);
         }

      }
      else
      {
         if (s >= 2.0)
         {
            llow = l;  rlow = r;  s = 1.0 - rlow/rupp;
            dl = (lupp - llow)/s;  l = lupp - dl;
         }
         else
         {
            s = rlow/r - 1.0;
            if (s < smin) { s = smin; }
            dl = (l - llow)/s;
            lnew = 0.75*lupp + 0.25*l;
            if (lnew < l+dl) { lnew = l+dl; }
            llow = l;  rlow = r; l = lnew;
            s = (lupp - llow)/(lupp - l);
         }
      }

      // Solve QP with fixed Lagrange multiplier
      r = solve(l,xt,x,nclip);
      print_iteration(nclip, r, l);
   }

   // *** Stop secant phase of SLBQP ***

   converged = (fabs(r) <= tol);
   if (!converged && print_level >= 0)
   {
      mfem::err << "SLBQP not converged!" << '\n';
   }

slbqp_done:

   final_iter = nclip;
   final_norm = r;

   if (print_level == 1 || (!converged && print_level >= 0))
   {
      mfem::out << "SLBQP iterations = " << nclip << '\n';
      mfem::out << "SLBQP lambda     = " << l << '\n';
      mfem::out << "SLBQP residual   = " << r << '\n';
   }
}

struct WeightMinHeap
{
   const std::vector<double> &w;
   std::vector<size_t> c;
   std::vector<int> loc;

   WeightMinHeap(const std::vector<double> &w_) : w(w_)
   {
      c.reserve(w.size());
      loc.resize(w.size());
      for (size_t i=0; i<w.size(); ++i) { push(i); }
   }

   size_t percolate_up(size_t pos, double val)
   {
      for (; pos > 0 && w[c[(pos-1)/2]] > val; pos = (pos-1)/2)
      {
         c[pos] = c[(pos-1)/2];
         loc[c[(pos-1)/2]] = pos;
      }
      return pos;
   }

   size_t percolate_down(size_t pos, double val)
   {
      while (2*pos+1 < c.size())
      {
         size_t left = 2*pos+1;
         size_t right = left+1;
         size_t tgt;
         if (right < c.size() && w[c[right]] < w[c[left]]) { tgt = right; }
         else { tgt = left; }
         if (w[c[tgt]] < val)
         {
            c[pos] = c[tgt];
            loc[c[tgt]] = pos;
            pos = tgt;
         }
         else
         {
            break;
         }
      }
      return pos;
   }

   void push(size_t i)
   {
      double val = w[i];
      c.push_back(0);
      size_t pos = c.size()-1;
      pos = percolate_up(pos, val);
      c[pos] = i;
      loc[i] = pos;
   }

   int pop()
   {
      size_t i = c[0];
      size_t j = c.back();
      c.pop_back();
      // Mark as removed
      loc[i] = -1;
      if (c.empty()) { return i; }
      double val = w[j];
      size_t pos = 0;
      pos = percolate_down(pos, val);
      c[pos] = j;
      loc[j] = pos;
      return i;
   }

   void update(size_t i)
   {
      size_t pos = loc[i];
      double val = w[i];
      pos = percolate_up(pos, val);
      pos = percolate_down(pos, val);
      c[pos] = i;
      loc[i] = pos;
   }

   bool picked(size_t i)
   {
      return loc[i] < 0;
   }
};

void MinimumDiscardedFillOrdering(SparseMatrix &C, Array<int> &p)
{
   int n = C.Width();
   // Scale rows by reciprocal of diagonal and take absolute value
   Vector D;
   C.GetDiag(D);
   int *I = C.GetI();
   int *J = C.GetJ();
   double *V = C.GetData();
   for (int i=0; i<n; ++i)
   {
      for (int j=I[i]; j<I[i+1]; ++j)
      {
         V[j] = abs(V[j]/D[i]);
      }
   }

   std::vector<double> w(n, 0.0);
   for (int k=0; k<n; ++k)
   {
      // Find all neighbors i of k
      for (int ii=I[k]; ii<I[k+1]; ++ii)
      {
         int i = J[ii];
         // Find value of (i,k)
         double C_ik = 0.0;
         for (int kk=I[i]; kk<I[i+1]; ++kk)
         {
            if (J[kk] == k)
            {
               C_ik = V[kk];
               break;
            }
         }
         for (int jj=I[k]; jj<I[k+1]; ++jj)
         {
            int j = J[jj];
            if (j == k) { continue; }
            double C_kj = V[jj];
            bool ij_exists = false;
            for (int jj2=I[i]; jj2<I[i+1]; ++jj2)
            {
               if (J[jj2] == j)
               {
                  ij_exists = true;
                  break;
               }
            }
            if (!ij_exists) { w[k] += pow(C_ik*C_kj,2); }
         }
      }
      w[k] = sqrt(w[k]);
   }

   WeightMinHeap w_heap(w);

   // Compute ordering
   p.SetSize(n);
   for (int ii=0; ii<n; ++ii)
   {
      int pi = w_heap.pop();
      p[ii] = pi;
      w[pi] = -1;
      for (int kk=I[pi]; kk<I[pi+1]; ++kk)
      {
         int k = J[kk];
         if (w_heap.picked(k)) { continue; }
         // Recompute weight
         w[k] = 0.0;
         // Find all neighbors i of k
         for (int ii2=I[k]; ii2<I[k+1]; ++ii2)
         {
            int i = J[ii2];
            if (w_heap.picked(i)) { continue; }
            // Find value of (i,k)
            double C_ik = 0.0;
            for (int kk2=I[i]; kk2<I[i+1]; ++kk2)
            {
               if (J[kk2] == k)
               {
                  C_ik = V[kk2];
                  break;
               }
            }
            for (int jj=I[k]; jj<I[k+1]; ++jj)
            {
               int j = J[jj];
               if (j == k || w_heap.picked(j)) { continue; }
               double C_kj = V[jj];
               bool ij_exists = false;
               for (int jj2=I[i]; jj2<I[i+1]; ++jj2)
               {
                  if (J[jj2] == j)
                  {
                     ij_exists = true;
                     break;
                  }
               }
               if (!ij_exists) { w[k] += pow(C_ik*C_kj,2); }
            }
         }
         w[k] = sqrt(w[k]);
         w_heap.update(k);
      }
   }
}

BlockILU::BlockILU(int block_size_,
                   Reordering reordering_,
                   int k_fill_)
   : Solver(0),
     block_size(block_size_),
     k_fill(k_fill_),
     reordering(reordering_)
{ }

BlockILU::BlockILU(Operator &op,
                   int block_size_,
                   Reordering reordering_,
                   int k_fill_)
   : BlockILU(block_size_, reordering_, k_fill_)
{
   SetOperator(op);
}

void BlockILU::SetOperator(const Operator &op)
{
   const SparseMatrix *A = NULL;
#ifdef MFEM_USE_MPI
   const HypreParMatrix *A_par = dynamic_cast<const HypreParMatrix *>(&op);
   SparseMatrix A_par_diag;
   if (A_par != NULL)
   {
      A_par->GetDiag(A_par_diag);
      A = &A_par_diag;
   }
#endif
   if (A == NULL)
   {
      A = dynamic_cast<const SparseMatrix *>(&op);
      if (A == NULL)
      {
         MFEM_ABORT("BlockILU must be created with a SparseMatrix or HypreParMatrix");
      }
   }
   height = op.Height();
   width = op.Width();
   MFEM_ASSERT(A->Finalized(), "Matrix must be finalized.");
   CreateBlockPattern(*A);
   Factorize();
}

void BlockILU::CreateBlockPattern(const SparseMatrix &A)
{
   MFEM_VERIFY(k_fill == 0, "Only block ILU(0) is currently supported.");
   if (A.Height() % block_size != 0)
   {
      MFEM_ABORT("BlockILU: block size must evenly divide the matrix size");
   }

   int nrows = A.Height();
   const int *I = A.GetI();
   const int *J = A.GetJ();
   const double *V = A.GetData();
   int nnz = 0;
   int nblockrows = nrows / block_size;

   std::vector<std::set<int>> unique_block_cols(nblockrows);

   for (int iblock = 0; iblock < nblockrows; ++iblock)
   {
      for (int bi = 0; bi < block_size; ++bi)
      {
         int i = iblock * block_size + bi;
         for (int k = I[i]; k < I[i + 1]; ++k)
         {
            unique_block_cols[iblock].insert(J[k] / block_size);
         }
      }
      nnz += unique_block_cols[iblock].size();
   }

   if (reordering != Reordering::NONE)
   {
      SparseMatrix C(nblockrows, nblockrows);
      for (int iblock = 0; iblock < nblockrows; ++iblock)
      {
         for (int jblock : unique_block_cols[iblock])
         {
            for (int bi = 0; bi < block_size; ++bi)
            {
               int i = iblock * block_size + bi;
               for (int k = I[i]; k < I[i + 1]; ++k)
               {
                  int j = J[k];
                  if (j >= jblock * block_size && j < (jblock + 1) * block_size)
                  {
                     C.Add(iblock, jblock, V[k]*V[k]);
                  }
               }
            }
         }
      }
      C.Finalize(false);
      double *CV = C.GetData();
      for (int i=0; i<C.NumNonZeroElems(); ++i)
      {
         CV[i] = sqrt(CV[i]);
      }

      switch (reordering)
      {
         case Reordering::MINIMUM_DISCARDED_FILL:
            MinimumDiscardedFillOrdering(C, P);
            break;
         default:
            MFEM_ABORT("BlockILU: unknown reordering")
      }
   }
   else
   {
      // No reordering: permutation is identity
      P.SetSize(nblockrows);
      for (int i=0; i<nblockrows; ++i)
      {
         P[i] = i;
      }
   }

   // Compute inverse permutation
   Pinv.SetSize(nblockrows);
   for (int i=0; i<nblockrows; ++i)
   {
      Pinv[P[i]] = i;
   }

   // Permute columns
   std::vector<std::vector<int>> unique_block_cols_perminv(nblockrows);
   for (int i=0; i<nblockrows; ++i)
   {
      std::vector<int> &cols = unique_block_cols_perminv[i];
      for (int j : unique_block_cols[P[i]])
      {
         cols.push_back(Pinv[j]);
      }
      std::sort(cols.begin(), cols.end());
   }

   ID.SetSize(nblockrows);
   IB.SetSize(nblockrows + 1);
   IB[0] = 0;
   JB.SetSize(nnz);
   AB.SetSize(block_size, block_size, nnz);
   DB.SetSize(block_size, block_size, nblockrows);
   AB = 0.0;
   DB = 0.0;
   ipiv.SetSize(block_size*nblockrows);
   int counter = 0;

   for (int iblock = 0; iblock < nblockrows; ++iblock)
   {
      int iblock_perm = P[iblock];
      for (int jblock : unique_block_cols_perminv[iblock])
      {
         int jblock_perm = P[jblock];
         if (iblock == jblock)
         {
            ID[iblock] = counter;
         }
         JB[counter] = jblock;
         for (int bi = 0; bi < block_size; ++bi)
         {
            int i = iblock_perm*block_size + bi;
            for (int k = I[i]; k < I[i + 1]; ++k)
            {
               int j = J[k];
               if (j >= jblock_perm*block_size && j < (jblock_perm + 1)*block_size)
               {
                  int bj = j - jblock_perm*block_size;
                  double val = V[k];
                  AB(bi, bj, counter) = val;
                  // Extract the diagonal
                  if (iblock == jblock)
                  {
                     DB(bi, bj, iblock) = val;
                  }
               }
            }
         }
         ++counter;
      }
      IB[iblock + 1] = counter;
   }
}

void BlockILU::Factorize()
{
   int nblockrows = Height()/block_size;

   // Precompute LU factorization of diagonal blocks
   for (int i=0; i<nblockrows; ++i)
   {
      LUFactors factorization(DB.GetData(i), &ipiv[i*block_size]);
      factorization.Factor(block_size);
   }

   // Note: we use UseExternalData to extract submatrices from the tensor AB
   // instead of the DenseTensor call operator, because the call operator does
   // not allow for two simultaneous submatrix views into the same tensor
   DenseMatrix A_ik, A_ij, A_kj;
   // Loop over block rows (starting with second block row)
   for (int i=1; i<nblockrows; ++i)
   {
      // Find all nonzeros to the left of the diagonal in row i
      for (int kk=IB[i]; kk<IB[i+1]; ++kk)
      {
         int k = JB[kk];
         // Make sure we're still to the left of the diagonal
         if (k == i) { break; }
         if (k > i)
         {
            MFEM_ABORT("Matrix must be sorted with nonzero diagonal");
         }
         LUFactors A_kk_inv(DB.GetData(k), &ipiv[k*block_size]);
         A_ik.UseExternalData(&AB(0,0,kk), block_size, block_size);
         // A_ik = A_ik * A_kk^{-1}
         A_kk_inv.RightSolve(block_size, block_size, A_ik.GetData());
         // Modify everything to the right of k in row i
         for (int jj=kk+1; jj<IB[i+1]; ++jj)
         {
            int j = JB[jj];
            if (j <= k) { continue; } // Superfluous because JB is sorted?
            A_ij.UseExternalData(&AB(0,0,jj), block_size, block_size);
            for (int ll=IB[k]; ll<IB[k+1]; ++ll)
            {
               int l = JB[ll];
               if (l == j)
               {
                  A_kj.UseExternalData(&AB(0,0,ll), block_size, block_size);
                  // A_ij = A_ij - A_ik*A_kj;
                  AddMult_a(-1.0, A_ik, A_kj, A_ij);
                  // If we need to, update diagonal factorization
                  if (j == i)
                  {
                     DB(i) = A_ij;
                     LUFactors factorization(DB.GetData(i), &ipiv[i*block_size]);
                     factorization.Factor(block_size);
                  }
                  break;
               }
            }
         }
      }
   }
}

void BlockILU::Mult(const Vector &b, Vector &x) const
{
   MFEM_ASSERT(height > 0, "BlockILU(0) preconditioner is not constructed");
   int nblockrows = Height()/block_size;
   y.SetSize(Height());

   DenseMatrix B;
   Vector yi, yj, xi, xj;
   Vector tmp(block_size);
   // Forward substitute to solve Ly = b
   // Implicitly, L has identity on the diagonal
   y = 0.0;
   for (int i=0; i<nblockrows; ++i)
   {
      yi.SetDataAndSize(&y[i*block_size], block_size);
      for (int ib=0; ib<block_size; ++ib)
      {
         yi[ib] = b[ib + P[i]*block_size];
      }
      for (int k=IB[i]; k<ID[i]; ++k)
      {
         int j = JB[k];
         const DenseMatrix &L_ij = AB(k);
         yj.SetDataAndSize(&y[j*block_size], block_size);
         // y_i = y_i - L_ij*y_j
         L_ij.AddMult_a(-1.0, yj, yi);
      }
   }
   // Backward substitution to solve Ux = y
   for (int i=nblockrows-1; i >= 0; --i)
   {
      xi.SetDataAndSize(&x[P[i]*block_size], block_size);
      for (int ib=0; ib<block_size; ++ib)
      {
         xi[ib] = y[ib + i*block_size];
      }
      for (int k=ID[i]+1; k<IB[i+1]; ++k)
      {
         int j = JB[k];
         const DenseMatrix &U_ij = AB(k);
         xj.SetDataAndSize(&x[P[j]*block_size], block_size);
         // x_i = x_i - U_ij*x_j
         U_ij.AddMult_a(-1.0, xj, xi);
      }
      LUFactors A_ii_inv(&DB(0,0,i), &ipiv[i*block_size]);
      // x_i = D_ii^{-1} x_i
      A_ii_inv.Solve(block_size, 1, xi);
   }
}


void ResidualBCMonitor::MonitorResidual(
   int it, double norm, const Vector &r, bool final)
{
   if (!ess_dofs_list) { return; }

   double bc_norm_squared = 0.0;
   r.HostRead();
   ess_dofs_list->HostRead();
   for (int i = 0; i < ess_dofs_list->Size(); i++)
   {
      const double r_entry = r((*ess_dofs_list)[i]);
      bc_norm_squared += r_entry*r_entry;
   }
   bool print = true;
#ifdef MFEM_USE_MPI
   MPI_Comm comm = iter_solver->GetComm();
   if (comm != MPI_COMM_NULL)
   {
      double glob_bc_norm_squared = 0.0;
      MPI_Reduce(&bc_norm_squared, &glob_bc_norm_squared, 1, MPI_DOUBLE,
                 MPI_SUM, 0, comm);
      bc_norm_squared = glob_bc_norm_squared;
      int rank;
      MPI_Comm_rank(comm, &rank);
      print = (rank == 0);
   }
#endif
   if ((it == 0 || final || bc_norm_squared > 0.0) && print)
   {
      mfem::out << "      ResidualBCMonitor : b.c. residual norm = "
                << sqrt(bc_norm_squared) << endl;
   }
}


#ifdef MFEM_USE_SUITESPARSE

void UMFPackSolver::Init()
{
   mat = NULL;
   Numeric = NULL;
   AI = AJ = NULL;
   if (!use_long_ints)
   {
      umfpack_di_defaults(Control);
   }
   else
   {
      umfpack_dl_defaults(Control);
   }
}

void UMFPackSolver::SetOperator(const Operator &op)
{
   void *Symbolic;

   if (Numeric)
   {
      if (!use_long_ints)
      {
         umfpack_di_free_numeric(&Numeric);
      }
      else
      {
         umfpack_dl_free_numeric(&Numeric);
      }
   }

   mat = const_cast<SparseMatrix *>(dynamic_cast<const SparseMatrix *>(&op));
   MFEM_VERIFY(mat, "not a SparseMatrix");

   // UMFPack requires that the column-indices in mat corresponding to each
   // row be sorted.
   // Generally, this will modify the ordering of the entries of mat.
   mat->SortColumnIndices();

   height = mat->Height();
   width = mat->Width();
   MFEM_VERIFY(width == height, "not a square matrix");

   const int * Ap = mat->HostReadI();
   const int * Ai = mat->HostReadJ();
   const double * Ax = mat->HostReadData();

   if (!use_long_ints)
   {
      int status = umfpack_di_symbolic(width, width, Ap, Ai, Ax, &Symbolic,
                                       Control, Info);
      if (status < 0)
      {
         umfpack_di_report_info(Control, Info);
         umfpack_di_report_status(Control, status);
         mfem_error("UMFPackSolver::SetOperator :"
                    " umfpack_di_symbolic() failed!");
      }

      status = umfpack_di_numeric(Ap, Ai, Ax, Symbolic, &Numeric,
                                  Control, Info);
      if (status < 0)
      {
         umfpack_di_report_info(Control, Info);
         umfpack_di_report_status(Control, status);
         mfem_error("UMFPackSolver::SetOperator :"
                    " umfpack_di_numeric() failed!");
      }
      umfpack_di_free_symbolic(&Symbolic);
   }
   else
   {
      SuiteSparse_long status;

      delete [] AJ;
      delete [] AI;
      AI = new SuiteSparse_long[width + 1];
      AJ = new SuiteSparse_long[Ap[width]];
      for (int i = 0; i <= width; i++)
      {
         AI[i] = (SuiteSparse_long)(Ap[i]);
      }
      for (int i = 0; i < Ap[width]; i++)
      {
         AJ[i] = (SuiteSparse_long)(Ai[i]);
      }

      status = umfpack_dl_symbolic(width, width, AI, AJ, Ax, &Symbolic,
                                   Control, Info);
      if (status < 0)
      {
         umfpack_dl_report_info(Control, Info);
         umfpack_dl_report_status(Control, status);
         mfem_error("UMFPackSolver::SetOperator :"
                    " umfpack_dl_symbolic() failed!");
      }

      status = umfpack_dl_numeric(AI, AJ, Ax, Symbolic, &Numeric,
                                  Control, Info);
      if (status < 0)
      {
         umfpack_dl_report_info(Control, Info);
         umfpack_dl_report_status(Control, status);
         mfem_error("UMFPackSolver::SetOperator :"
                    " umfpack_dl_numeric() failed!");
      }
      umfpack_dl_free_symbolic(&Symbolic);
   }
}

void UMFPackSolver::Mult(const Vector &b, Vector &x) const
{
   if (mat == NULL)
      mfem_error("UMFPackSolver::Mult : matrix is not set!"
                 " Call SetOperator first!");
   b.HostRead();
   x.HostReadWrite();
   if (!use_long_ints)
   {
      int status =
         umfpack_di_solve(UMFPACK_At, mat->HostReadI(), mat->HostReadJ(),
                          mat->HostReadData(), x, b, Numeric, Control, Info);
      umfpack_di_report_info(Control, Info);
      if (status < 0)
      {
         umfpack_di_report_status(Control, status);
         mfem_error("UMFPackSolver::Mult : umfpack_di_solve() failed!");
      }
   }
   else
   {
      SuiteSparse_long status =
         umfpack_dl_solve(UMFPACK_At, AI, AJ, mat->HostReadData(), x, b,
                          Numeric, Control, Info);
      umfpack_dl_report_info(Control, Info);
      if (status < 0)
      {
         umfpack_dl_report_status(Control, status);
         mfem_error("UMFPackSolver::Mult : umfpack_dl_solve() failed!");
      }
   }
}

void UMFPackSolver::MultTranspose(const Vector &b, Vector &x) const
{
   if (mat == NULL)
      mfem_error("UMFPackSolver::MultTranspose : matrix is not set!"
                 " Call SetOperator first!");
   b.HostRead();
   x.HostReadWrite();
   if (!use_long_ints)
   {
      int status =
         umfpack_di_solve(UMFPACK_A, mat->HostReadI(), mat->HostReadJ(),
                          mat->HostReadData(), x, b, Numeric, Control, Info);
      umfpack_di_report_info(Control, Info);
      if (status < 0)
      {
         umfpack_di_report_status(Control, status);
         mfem_error("UMFPackSolver::MultTranspose :"
                    " umfpack_di_solve() failed!");
      }
   }
   else
   {
      SuiteSparse_long status =
         umfpack_dl_solve(UMFPACK_A, AI, AJ, mat->HostReadData(), x, b,
                          Numeric, Control, Info);
      umfpack_dl_report_info(Control, Info);
      if (status < 0)
      {
         umfpack_dl_report_status(Control, status);
         mfem_error("UMFPackSolver::MultTranspose :"
                    " umfpack_dl_solve() failed!");
      }
   }
}

UMFPackSolver::~UMFPackSolver()
{
   delete [] AJ;
   delete [] AI;
   if (Numeric)
   {
      if (!use_long_ints)
      {
         umfpack_di_free_numeric(&Numeric);
      }
      else
      {
         umfpack_dl_free_numeric(&Numeric);
      }
   }
}

void KLUSolver::Init()
{
   klu_defaults(&Common);
}

void KLUSolver::SetOperator(const Operator &op)
{
   if (Numeric)
   {
      MFEM_ASSERT(Symbolic != 0,
                  "Had Numeric pointer in KLU, but not Symbolic");
      klu_free_symbolic(&Symbolic, &Common);
      Symbolic = 0;
      klu_free_numeric(&Numeric, &Common);
      Numeric = 0;
   }

   mat = const_cast<SparseMatrix *>(dynamic_cast<const SparseMatrix *>(&op));
   MFEM_VERIFY(mat != NULL, "not a SparseMatrix");

   // KLU requires that the column-indices in mat corresponding to each row be
   // sorted.  Generally, this will modify the ordering of the entries of mat.
   mat->SortColumnIndices();

   height = mat->Height();
   width = mat->Width();
   MFEM_VERIFY(width == height, "not a square matrix");

   int * Ap = mat->GetI();
   int * Ai = mat->GetJ();
   double * Ax = mat->GetData();

   Symbolic = klu_analyze( height, Ap, Ai, &Common);
   Numeric = klu_factor(Ap, Ai, Ax, Symbolic, &Common);
}

void KLUSolver::Mult(const Vector &b, Vector &x) const
{
   MFEM_VERIFY(mat != NULL,
               "KLUSolver::Mult : matrix is not set!  Call SetOperator first!");

   int n = mat->Height();
   int numRhs = 1;
   // Copy B into X, so we can pass it in and overwrite it.
   x = b;
   // Solve the transpose, since KLU thinks the matrix is compressed column
   // format.
   klu_tsolve( Symbolic, Numeric, n, numRhs, x.GetData(), &Common);
}

void KLUSolver::MultTranspose(const Vector &b, Vector &x) const
{
   MFEM_VERIFY(mat != NULL,
               "KLUSolver::Mult : matrix is not set!  Call SetOperator first!");

   int n = mat->Height();
   int numRhs = 1;
   // Copy B into X, so we can pass it in and overwrite it.
   x = b;
   // Solve the regular matrix, not the transpose, since KLU thinks the matrix
   // is compressed column format.
   klu_solve( Symbolic, Numeric, n, numRhs, x.GetData(), &Common);
}

KLUSolver::~KLUSolver()
{
   klu_free_symbolic (&Symbolic, &Common) ;
   klu_free_numeric (&Numeric, &Common) ;
   Symbolic = 0;
   Numeric = 0;
}

#endif // MFEM_USE_SUITESPARSE

}<|MERGE_RESOLUTION|>--- conflicted
+++ resolved
@@ -1653,7 +1653,6 @@
    final_norm = norm;
 }
 
-<<<<<<< HEAD
 double NewtonSolver::CheckGradient(const Vector &x, const Vector &h) const
 {
    Vector x1(x.Size());
@@ -1685,7 +1684,8 @@
 
    if (norm1 == 0.0 ) { return -1.0; }
    return 2.0 * norm2 / norm1;
-=======
+}
+
 void NewtonSolver::SetAdaptiveLinRtol(const int type,
                                       const double rtol0,
                                       const double rtol_max,
@@ -1764,7 +1764,6 @@
       linres -= b;
       lnorm_last = Norm(linres);
    }
->>>>>>> 0d9146d3
 }
 
 void LBFGSSolver::Mult(const Vector &b, Vector &x) const
