// Copyright (c) 2010-2021, Lawrence Livermore National Security, LLC. Produced
// at the Lawrence Livermore National Laboratory. All Rights reserved. See files
// LICENSE and NOTICE for details. LLNL-CODE-806117.
//
// This file is part of the MFEM library. For more information and source code
// availability visit https://mfem.org.
//
// MFEM is free software; you can redistribute it and/or modify it under the
// terms of the BSD-3 license. We welcome feedback and contributions, see file
// CONTRIBUTING.md for details.

#ifndef MFEM_DENSEMAT
#define MFEM_DENSEMAT

#include "../config/config.hpp"
#include "../general/globals.hpp"
#include "matrix.hpp"

namespace mfem
{

/// Data type dense matrix using column-major storage
class DenseMatrix : public Matrix
{
   friend class DenseTensor;
   friend class DenseMatrixInverse;

private:
   Memory<double> data;

   void Eigensystem(Vector &ev, DenseMatrix *evect = NULL);

   void Eigensystem(DenseMatrix &b, Vector &ev, DenseMatrix *evect = NULL);

   // Auxiliary method used in FNorm2() and FNorm()
   void FNorm(double &scale_factor, double &scaled_fnorm2) const;

public:
   /** Default constructor for DenseMatrix.
       Sets data = NULL and height = width = 0. */
   DenseMatrix();

   /// Copy constructor
   DenseMatrix(const DenseMatrix &);

   /// Creates square matrix of size s.
   explicit DenseMatrix(int s);

   /// Creates rectangular matrix of size m x n.
   DenseMatrix(int m, int n);

   /// Creates rectangular matrix equal to the transpose of mat.
   DenseMatrix(const DenseMatrix &mat, char ch);

   /// Construct a DenseMatrix using an existing data array.
   /** The DenseMatrix does not assume ownership of the data array, i.e. it will
       not delete the array. */
   DenseMatrix(double *d, int h, int w)
      : Matrix(h, w) { UseExternalData(d, h, w); }

   /// Create a dense matrix using a braced initializer list
   /// The inner lists correspond to rows of the matrix
   template <int M, int N>
   explicit DenseMatrix(const double (&values)[M][N]) : DenseMatrix(M, N)
   {
      // DenseMatrix is column-major so copies have to be element-wise
      for (int i = 0; i < M; i++)
      {
         for (int j = 0; j < N; j++)
         {
            (*this)(i,j) = values[i][j];
         }
      }
   }

   /// Change the data array and the size of the DenseMatrix.
   /** The DenseMatrix does not assume ownership of the data array, i.e. it will
       not delete the data array @a d. This method should not be used with
       DenseMatrix that owns its current data array. */
   void UseExternalData(double *d, int h, int w)
   {
      data.Wrap(d, h*w, false);
      height = h; width = w;
   }

   /// Change the data array and the size of the DenseMatrix.
   /** The DenseMatrix does not assume ownership of the data array, i.e. it will
       not delete the new array @a d. This method will delete the current data
       array, if owned. */
   void Reset(double *d, int h, int w)
   { if (OwnsData()) { data.Delete(); } UseExternalData(d, h, w); }

   /** Clear the data array and the dimensions of the DenseMatrix. This method
       should not be used with DenseMatrix that owns its current data array. */
   void ClearExternalData() { data.Reset(); height = width = 0; }

   /// Delete the matrix data array (if owned) and reset the matrix state.
   void Clear()
   { if (OwnsData()) { data.Delete(); } ClearExternalData(); }

   /// For backward compatibility define Size to be synonym of Width()
   int Size() const { return Width(); }

   /// Change the size of the DenseMatrix to s x s.
   void SetSize(int s) { SetSize(s, s); }

   /// Change the size of the DenseMatrix to h x w.
   void SetSize(int h, int w);

   /// Returns the matrix data array.
   inline double *Data() const
   { return const_cast<double*>((const double*)data);}

   /// Returns the matrix data array.
   inline double *GetData() const { return Data(); }

   Memory<double> &GetMemory() { return data; }
   const Memory<double> &GetMemory() const { return data; }

   /// Return the DenseMatrix data (host pointer) ownership flag.
   inline bool OwnsData() const { return data.OwnsHostPtr(); }

   /// Returns reference to a_{ij}.
   inline double &operator()(int i, int j);

   /// Returns constant reference to a_{ij}.
   inline const double &operator()(int i, int j) const;

   /// Matrix inner product: tr(A^t B)
   double operator*(const DenseMatrix &m) const;

   /// Trace of a square matrix
   double Trace() const;

   /// Returns reference to a_{ij}.
   virtual double &Elem(int i, int j);

   /// Returns constant reference to a_{ij}.
   virtual const double &Elem(int i, int j) const;

   /// Matrix vector multiplication.
   void Mult(const double *x, double *y) const;

   /// Matrix vector multiplication.
   virtual void Mult(const Vector &x, Vector &y) const;

   /// Multiply a vector with the transpose matrix.
   void MultTranspose(const double *x, double *y) const;

   /// Multiply a vector with the transpose matrix.
   virtual void MultTranspose(const Vector &x, Vector &y) const;

   /// y += A.x
   void AddMult(const Vector &x, Vector &y) const;

   /// y += A^t x
   void AddMultTranspose(const Vector &x, Vector &y) const;

   /// y += a * A.x
   void AddMult_a(double a, const Vector &x, Vector &y) const;

   /// y += a * A^t x
   void AddMultTranspose_a(double a, const Vector &x, Vector &y) const;

   /// Compute y^t A x
   double InnerProduct(const double *x, const double *y) const;

   /// LeftScaling this = diag(s) * this
   void LeftScaling(const Vector & s);
   /// InvLeftScaling this = diag(1./s) * this
   void InvLeftScaling(const Vector & s);
   /// RightScaling: this = this * diag(s);
   void RightScaling(const Vector & s);
   /// InvRightScaling: this = this * diag(1./s);
   void InvRightScaling(const Vector & s);
   /// SymmetricScaling this = diag(sqrt(s)) * this * diag(sqrt(s))
   void SymmetricScaling(const Vector & s);
   /// InvSymmetricScaling this = diag(sqrt(1./s)) * this * diag(sqrt(1./s))
   void InvSymmetricScaling(const Vector & s);

   /// Compute y^t A x
   double InnerProduct(const Vector &x, const Vector &y) const
   { return InnerProduct((const double *)x, (const double *)y); }

   /// Returns a pointer to the inverse matrix.
   virtual MatrixInverse *Inverse() const;

   /// Replaces the current matrix with its inverse
   void Invert();

   /// Replaces the current matrix with its square root inverse
   void SquareRootInverse();

   /// Calculates the determinant of the matrix
   /// (optimized for 2x2, 3x3, and 4x4 matrices)
   double Det() const;

   double Weight() const;

   /** @brief Set the matrix to alpha * A, assuming that A has the same
       dimensions as the matrix and uses column-major layout. */
   void Set(double alpha, const double *A);
   /// Set the matrix to alpha * A.
   void Set(double alpha, const DenseMatrix &A)
   {
      SetSize(A.Height(), A.Width());
      Set(alpha, A.GetData());
   }

   /// Adds the matrix A multiplied by the number c to the matrix
   void Add(const double c, const DenseMatrix &A);

   /// Sets the matrix elements equal to constant c
   DenseMatrix &operator=(double c);

   /// Copy the matrix entries from the given array
   DenseMatrix &operator=(const double *d);

   /// Sets the matrix size and elements equal to those of m
   DenseMatrix &operator=(const DenseMatrix &m);

   DenseMatrix &operator+=(const double *m);
   DenseMatrix &operator+=(const DenseMatrix &m);

   DenseMatrix &operator-=(const DenseMatrix &m);

   DenseMatrix &operator*=(double c);

   /// (*this) = -(*this)
   void Neg();

   /// Take the 2-norm of the columns of A and store in v
   void Norm2(double *v) const;

   /// Compute the norm ||A|| = max_{ij} |A_{ij}|
   double MaxMaxNorm() const;

   /// Compute the Frobenius norm of the matrix
   double FNorm() const { double s, n2; FNorm(s, n2); return s*sqrt(n2); }

   /// Compute the square of the Frobenius norm of the matrix
   double FNorm2() const { double s, n2; FNorm(s, n2); return s*s*n2; }

   /// Compute eigenvalues of A x = ev x where A = *this
   void Eigenvalues(Vector &ev)
   { Eigensystem(ev); }

   /// Compute eigenvalues and eigenvectors of A x = ev x where A = *this
   void Eigenvalues(Vector &ev, DenseMatrix &evect)
   { Eigensystem(ev, &evect); }

   /// Compute eigenvalues and eigenvectors of A x = ev x where A = *this
   void Eigensystem(Vector &ev, DenseMatrix &evect)
   { Eigensystem(ev, &evect); }

   /** Compute generalized eigenvalues and eigenvectors of A x = ev B x,
       where A = *this */
   void Eigenvalues(DenseMatrix &b, Vector &ev)
   { Eigensystem(b, ev); }

   /// Compute generalized eigenvalues of A x = ev B x, where A = *this
   void Eigenvalues(DenseMatrix &b, Vector &ev, DenseMatrix &evect)
   { Eigensystem(b, ev, &evect); }

   /** Compute generalized eigenvalues and eigenvectors of A x = ev B x,
       where A = *this */
   void Eigensystem(DenseMatrix &b, Vector &ev, DenseMatrix &evect)
   { Eigensystem(b, ev, &evect); }

   void SingularValues(Vector &sv) const;
   int Rank(double tol) const;

   /// Return the i-th singular value (decreasing order) of NxN matrix, N=1,2,3.
   double CalcSingularvalue(const int i) const;

   /** Return the eigenvalues (in increasing order) and eigenvectors of a
       2x2 or 3x3 symmetric matrix. */
   void CalcEigenvalues(double *lambda, double *vec) const;

   void GetRow(int r, Vector &row) const;
   void GetColumn(int c, Vector &col) const;
   double *GetColumn(int col) { return data + col*height; }
   const double *GetColumn(int col) const { return data + col*height; }

   void GetColumnReference(int c, Vector &col)
   { col.SetDataAndSize(data + c * height, height); }

   void SetRow(int r, const double* row);
   void SetRow(int r, const Vector &row);

   void SetCol(int c, const double* col);
   void SetCol(int c, const Vector &col);


   /// Set all entries of a row to the specified value.
   void SetRow(int row, double value);
   /// Set all entries of a column to the specified value.
   void SetCol(int col, double value);

   /// Returns the diagonal of the matrix
   void GetDiag(Vector &d) const;
   /// Returns the l1 norm of the rows of the matrix v_i = sum_j |a_ij|
   void Getl1Diag(Vector &l) const;
   /// Compute the row sums of the DenseMatrix
   void GetRowSums(Vector &l) const;

   /// Creates n x n diagonal matrix with diagonal elements c
   void Diag(double c, int n);
   /// Creates n x n diagonal matrix with diagonal given by diag
   void Diag(double *diag, int n);

   /// (*this) = (*this)^t
   void Transpose();
   /// (*this) = A^t
   void Transpose(const DenseMatrix &A);
   /// (*this) = 1/2 ((*this) + (*this)^t)
   void Symmetrize();

   void Lump();

   /** Given a DShape matrix (from a scalar FE), stored in *this, returns the
       CurlShape matrix. If *this is a N by D matrix, then curl is a D*N by
       D*(D-1)/2 matrix. The size of curl must be set outside. The dimension D
       can be either 2 or 3. */
   void GradToCurl(DenseMatrix &curl);
   /** Given a DShape matrix (from a scalar FE), stored in *this,
       returns the DivShape vector. If *this is a N by dim matrix,
       then div is a dim*N vector. The size of div must be set
       outside.  */
   void GradToDiv(Vector &div);

   /// Copy rows row1 through row2 from A to *this
   void CopyRows(const DenseMatrix &A, int row1, int row2);
   /// Copy columns col1 through col2 from A to *this
   void CopyCols(const DenseMatrix &A, int col1, int col2);
   /// Copy the m x n submatrix of A at row/col offsets Aro/Aco to *this
   void CopyMN(const DenseMatrix &A, int m, int n, int Aro, int Aco);
   /// Copy matrix A to the location in *this at row_offset, col_offset
   void CopyMN(const DenseMatrix &A, int row_offset, int col_offset);
   /// Copy matrix A^t to the location in *this at row_offset, col_offset
   void CopyMNt(const DenseMatrix &A, int row_offset, int col_offset);
   /** Copy the m x n submatrix of A at row/col offsets Aro/Aco to *this at
       row_offset, col_offset */
   void CopyMN(const DenseMatrix &A, int m, int n, int Aro, int Aco,
               int row_offset, int col_offset);
   /// Copy c on the diagonal of size n to *this at row_offset, col_offset
   void CopyMNDiag(double c, int n, int row_offset, int col_offset);
   /// Copy diag on the diagonal of size n to *this at row_offset, col_offset
   void CopyMNDiag(double *diag, int n, int row_offset, int col_offset);
   /// Copy All rows and columns except m and n from A
   void CopyExceptMN(const DenseMatrix &A, int m, int n);

   /// Perform (ro+i,co+j)+=A(i,j) for 0<=i<A.Height, 0<=j<A.Width
   void AddMatrix(DenseMatrix &A, int ro, int co);
   /// Perform (ro+i,co+j)+=a*A(i,j) for 0<=i<A.Height, 0<=j<A.Width
   void AddMatrix(double a, const DenseMatrix &A, int ro, int co);

   /// Add the matrix 'data' to the Vector 'v' at the given 'offset'
   void AddToVector(int offset, Vector &v) const;
   /// Get the matrix 'data' from the Vector 'v' at the given 'offset'
   void GetFromVector(int offset, const Vector &v);
   /** If (dofs[i] < 0 and dofs[j] >= 0) or (dofs[i] >= 0 and dofs[j] < 0)
       then (*this)(i,j) = -(*this)(i,j).  */
   void AdjustDofDirection(Array<int> &dofs);

   /// Replace small entries, abs(a_ij) <= eps, with zero.
   void Threshold(double eps);

   /** Count the number of entries in the matrix for which isfinite
       is false, i.e. the entry is a NaN or +/-Inf. */
   int CheckFinite() const { return mfem::CheckFinite(data, height*width); }

   /// Prints matrix to stream out.
   virtual void Print(std::ostream &out = mfem::out, int width_ = 4) const;
   virtual void PrintMatlab(std::ostream &out = mfem::out) const;
   /// Prints the transpose matrix to stream out.
   virtual void PrintT(std::ostream &out = mfem::out, int width_ = 4) const;

   /// Invert and print the numerical conditioning of the inversion.
   void TestInversion();

   long MemoryUsage() const { return data.Capacity() * sizeof(double); }

   /// Shortcut for mfem::Read( GetMemory(), TotalSize(), on_dev).
   const double *Read(bool on_dev = true) const
   { return mfem::Read(data, Height()*Width(), on_dev); }

   /// Shortcut for mfem::Read(GetMemory(), TotalSize(), false).
   const double *HostRead() const
   { return mfem::Read(data, Height()*Width(), false); }

   /// Shortcut for mfem::Write(GetMemory(), TotalSize(), on_dev).
   double *Write(bool on_dev = true)
   { return mfem::Write(data, Height()*Width(), on_dev); }

   /// Shortcut for mfem::Write(GetMemory(), TotalSize(), false).
   double *HostWrite()
   { return mfem::Write(data, Height()*Width(), false); }

   /// Shortcut for mfem::ReadWrite(GetMemory(), TotalSize(), on_dev).
   double *ReadWrite(bool on_dev = true)
   { return mfem::ReadWrite(data, Height()*Width(), on_dev); }

   /// Shortcut for mfem::ReadWrite(GetMemory(), TotalSize(), false).
   double *HostReadWrite()
   { return mfem::ReadWrite(data, Height()*Width(), false); }

   /// Destroys dense matrix.
   virtual ~DenseMatrix();
};

/// C = A + alpha*B
void Add(const DenseMatrix &A, const DenseMatrix &B,
         double alpha, DenseMatrix &C);

/// C = alpha*A + beta*B
void Add(double alpha, const double *A,
         double beta,  const double *B, DenseMatrix &C);

/// C = alpha*A + beta*B
void Add(double alpha, const DenseMatrix &A,
         double beta,  const DenseMatrix &B, DenseMatrix &C);

/// @brief Solves the dense linear system, `A * X = B` for `X`
///
/// @param [in,out] A the square matrix for the linear system
/// @param [in,out] X the rhs vector, B, on input, the solution, X, on output.
/// @param [in] TOL optional fuzzy comparison tolerance. Defaults to 1e-9.
///
/// @return status set to true if successful, otherwise, false.
///
/// @note This routine may replace the contents of the input Matrix, A, with the
///       corresponding LU factorization of the matrix. Matrices of size 1x1 and
///       2x2 are handled explicitly.
///
/// @pre A.IsSquare() == true
/// @pre X != nullptr
bool LinearSolve(DenseMatrix& A, double* X, double TOL = 1.e-9);

/// Matrix matrix multiplication.  A = B * C.
void Mult(const DenseMatrix &b, const DenseMatrix &c, DenseMatrix &a);

/// Matrix matrix multiplication.  A += B * C.
void AddMult(const DenseMatrix &b, const DenseMatrix &c, DenseMatrix &a);

/// Matrix matrix multiplication.  A += alpha * B * C.
void AddMult_a(double alpha, const DenseMatrix &b, const DenseMatrix &c,
               DenseMatrix &a);

/** Calculate the adjugate of a matrix (for NxN matrices, N=1,2,3) or the matrix
    adj(A^t.A).A^t for rectangular matrices (2x1, 3x1, or 3x2). This operation
    is well defined even when the matrix is not full rank. */
void CalcAdjugate(const DenseMatrix &a, DenseMatrix &adja);

/// Calculate the transposed adjugate of a matrix (for NxN matrices, N=1,2,3)
void CalcAdjugateTranspose(const DenseMatrix &a, DenseMatrix &adjat);

/** Calculate the inverse of a matrix (for NxN matrices, N=1,2,3) or the
    left inverse (A^t.A)^{-1}.A^t (for 2x1, 3x1, or 3x2 matrices) */
void CalcInverse(const DenseMatrix &a, DenseMatrix &inva);

/// Calculate the inverse transpose of a matrix (for NxN matrices, N=1,2,3)
void CalcInverseTranspose(const DenseMatrix &a, DenseMatrix &inva);

/** For a given Nx(N-1) (N=2,3) matrix J, compute a vector n such that
    n_k = (-1)^{k+1} det(J_k), k=1,..,N, where J_k is the matrix J with the
    k-th row removed. Note: J^t.n = 0, det([n|J])=|n|^2=det(J^t.J). */
void CalcOrtho(const DenseMatrix &J, Vector &n);

/// Calculate the matrix A.At
void MultAAt(const DenseMatrix &a, DenseMatrix &aat);

/// ADAt = A D A^t, where D is diagonal
void MultADAt(const DenseMatrix &A, const Vector &D, DenseMatrix &ADAt);

/// ADAt += A D A^t, where D is diagonal
void AddMultADAt(const DenseMatrix &A, const Vector &D, DenseMatrix &ADAt);

/// Multiply a matrix A with the transpose of a matrix B:   A*Bt
void MultABt(const DenseMatrix &A, const DenseMatrix &B, DenseMatrix &ABt);

/// ADBt = A D B^t, where D is diagonal
void MultADBt(const DenseMatrix &A, const Vector &D,
              const DenseMatrix &B, DenseMatrix &ADBt);

/// ABt += A * B^t
void AddMultABt(const DenseMatrix &A, const DenseMatrix &B, DenseMatrix &ABt);

/// ADBt = A D B^t, where D is diagonal
void AddMultADBt(const DenseMatrix &A, const Vector &D,
                 const DenseMatrix &B, DenseMatrix &ADBt);

/// ABt += a * A * B^t
void AddMult_a_ABt(double a, const DenseMatrix &A, const DenseMatrix &B,
                   DenseMatrix &ABt);

/// Multiply the transpose of a matrix A with a matrix B:   At*B
void MultAtB(const DenseMatrix &A, const DenseMatrix &B, DenseMatrix &AtB);

/// AAt += a * A * A^t
void AddMult_a_AAt(double a, const DenseMatrix &A, DenseMatrix &AAt);

/// AAt = a * A * A^t
void Mult_a_AAt(double a, const DenseMatrix &A, DenseMatrix &AAt);

/// Make a matrix from a vector V.Vt
void MultVVt(const Vector &v, DenseMatrix &vvt);

void MultVWt(const Vector &v, const Vector &w, DenseMatrix &VWt);

/// VWt += v w^t
void AddMultVWt(const Vector &v, const Vector &w, DenseMatrix &VWt);

/// VVt += v v^t
void AddMultVVt(const Vector &v, DenseMatrix &VWt);

/// VWt += a * v w^t
void AddMult_a_VWt(const double a, const Vector &v, const Vector &w,
                   DenseMatrix &VWt);

/// VVt += a * v v^t
void AddMult_a_VVt(const double a, const Vector &v, DenseMatrix &VVt);


/** Class that can compute LU factorization of external data and perform various
    operations with the factored data. */
class LUFactors
{
public:
   double *data;
   int *ipiv;
#ifdef MFEM_USE_LAPACK
   static const int ipiv_base = 1;
#else
   static const int ipiv_base = 0;
#endif

   /** With this constructor, the (public) data and ipiv members should be set
       explicitly before calling class methods. */
   LUFactors() { }

   LUFactors(double *data_, int *ipiv_) : data(data_), ipiv(ipiv_) { }

   /**
    * @brief Compute the LU factorization of the current matrix
    *
    * Factorize the current matrix of size (m x m) overwriting it with the
    * LU factors. The factorization is such that L.U = P.A, where A is the
    * original matrix and P is a permutation matrix represented by ipiv.
    *
    * @param [in] m size of the square matrix
    * @param [in] TOL optional fuzzy comparison tolerance. Defaults to 0.0.
    *
    * @return status set to true if successful, otherwise, false.
    */
   bool Factor(int m, double TOL = 0.0);

   /** Assuming L.U = P.A factored data of size (m x m), compute |A|
       from the diagonal values of U and the permutation information. */
   double Det(int m) const;

   /** Assuming L.U = P.A factored data of size (m x m), compute X <- A X,
       for a matrix X of size (m x n). */
   void Mult(int m, int n, double *X) const;

   /** Assuming L.U = P.A factored data of size (m x m), compute
       X <- L^{-1} P X, for a matrix X of size (m x n). */
   void LSolve(int m, int n, double *X) const;

   /** Assuming L.U = P.A factored data of size (m x m), compute
       X <- U^{-1} X, for a matrix X of size (m x n). */
   void USolve(int m, int n, double *X) const;

   /** Assuming L.U = P.A factored data of size (m x m), compute X <- A^{-1} X,
       for a matrix X of size (m x n). */
   void Solve(int m, int n, double *X) const;

   /** Assuming L.U = P.A factored data of size (m x m), compute X <- X A^{-1},
       for a matrix X of size (n x m). */
   void RightSolve(int m, int n, double *X) const;

   /// Assuming L.U = P.A factored data of size (m x m), compute X <- A^{-1}.
   void GetInverseMatrix(int m, double *X) const;

   /** Given an (n x m) matrix A21, compute X2 <- X2 - A21 X1, for matrices X1,
       and X2 of size (m x r) and (n x r), respectively. */
   static void SubMult(int m, int n, int r, const double *A21,
                       const double *X1, double *X2);

   /** Assuming P.A = L.U factored data of size (m x m), compute the 2x2 block
       decomposition:
          | P 0 | |  A  A12 | = |  L  0 | | U U12 |
          | 0 I | | A21 A22 |   | L21 I | | 0 S22 |
       where A12, A21, and A22 are matrices of size (m x n), (n x m), and
       (n x n), respectively. The blocks are overwritten as follows:
          A12 <- U12 = L^{-1} P A12
          A21 <- L21 = A21 U^{-1}
          A22 <- S22 = A22 - L21 U12.
       The block S22 is the Schur complement. */
   void BlockFactor(int m, int n, double *A12, double *A21, double *A22) const;

   /** Given BlockFactor()'d data, perform the forward block solve for the
       linear system:
          |  A  A12 | | X1 | = | B1 |
          | A21 A22 | | X2 |   | B2 |
       written in the factored form:
          |  L  0 | | U U12 | | X1 | = | P 0 | | B1 |
          | L21 I | | 0 S22 | | X2 |   | 0 I | | B2 |.
       The resulting blocks Y1, Y2 solve the system:
          |  L  0 | | Y1 | = | P 0 | | B1 |
          | L21 I | | Y2 |   | 0 I | | B2 |
       The blocks are overwritten as follows:
          B1 <- Y1 = L^{-1} P B1
          B2 <- Y2 = B2 - L21 Y1 = B2 - A21 A^{-1} B1
       The blocks B1/Y1 and B2/Y2 are of size (m x r) and (n x r), respectively.
       The Schur complement system is given by: S22 X2 = Y2. */
   void BlockForwSolve(int m, int n, int r, const double *L21,
                       double *B1, double *B2) const;

   /** Given BlockFactor()'d data, perform the backward block solve in
          | U U12 | | X1 | = | Y1 |
          | 0 S22 | | X2 |   | Y2 |.
       The input is the solution block X2 and the block Y1 resulting from
       BlockForwSolve(). The result block X1 overwrites input block Y1:
          Y1 <- X1 = U^{-1} (Y1 - U12 X2). */
   void BlockBackSolve(int m, int n, int r, const double *U12,
                       const double *X2, double *Y1) const;
};


/** Data type for inverse of square dense matrix.
    Stores LU factors */
class DenseMatrixInverse : public MatrixInverse
{
private:
   const DenseMatrix *a;
   LUFactors lu;

public:
   /// Default constructor.
   DenseMatrixInverse() : a(NULL), lu(NULL, NULL) { }

   /** Creates square dense matrix. Computes factorization of mat
       and stores LU factors. */
   DenseMatrixInverse(const DenseMatrix &mat);

   /// Same as above but does not factorize the matrix.
   DenseMatrixInverse(const DenseMatrix *mat);

   ///  Get the size of the inverse matrix
   int Size() const { return Width(); }

   /// Factor the current DenseMatrix, *a
   void Factor();

   /// Factor a new DenseMatrix of the same size
   void Factor(const DenseMatrix &mat);

   virtual void SetOperator(const Operator &op);

   /// Matrix vector multiplication with the inverse of dense matrix.
   void Mult(const double *x, double *y) const;

   /// Matrix vector multiplication with the inverse of dense matrix.
   virtual void Mult(const Vector &x, Vector &y) const;

   /// Multiply the inverse matrix by another matrix: X = A^{-1} B.
   void Mult(const DenseMatrix &B, DenseMatrix &X) const;

   /// Multiply the inverse matrix by another matrix: X <- A^{-1} X.
   void Mult(DenseMatrix &X) const { lu.Solve(width, X.Width(), X.Data()); }

   /// Compute and return the inverse matrix in Ainv.
   void GetInverseMatrix(DenseMatrix &Ainv) const;

   /// Compute the determinant of the original DenseMatrix using the LU factors.
   double Det() const { return lu.Det(width); }

   /// Print the numerical conditioning of the inversion: ||A^{-1} A - I||.
   void TestInversion();

   /// Destroys dense inverse matrix.
   virtual ~DenseMatrixInverse();
};


class DenseMatrixEigensystem
{
   DenseMatrix &mat;
   Vector      EVal;
   DenseMatrix EVect;
   Vector ev;
   int n;

#ifdef MFEM_USE_LAPACK
   double *work;
   char jobz, uplo;
   int lwork, info;
#endif

public:

   DenseMatrixEigensystem(DenseMatrix &m);
   DenseMatrixEigensystem(const DenseMatrixEigensystem &other);
   void Eval();
   Vector &Eigenvalues() { return EVal; }
   DenseMatrix &Eigenvectors() { return EVect; }
   double Eigenvalue(int i) { return EVal(i); }
   const Vector &Eigenvector(int i)
   {
      ev.SetData(EVect.Data() + i * EVect.Height());
      return ev;
   }
   ~DenseMatrixEigensystem();
};


class DenseMatrixSVD
{
   Vector sv;
   int m, n;

#ifdef MFEM_USE_LAPACK
   double *work;
   char jobu, jobvt;
   int lwork, info;
#endif

   void Init();
public:

   DenseMatrixSVD(DenseMatrix &M);
   DenseMatrixSVD(int h, int w);
   void Eval(DenseMatrix &M);
   Vector &Singularvalues() { return sv; }
   double Singularvalue(int i) { return sv(i); }
   ~DenseMatrixSVD();
};

class Table;

/// Rank 3 tensor (array of matrices)
class DenseTensor
{
private:
   DenseMatrix Mk;
   Memory<double> tdata;
   int nk;

public:
   DenseTensor()
   {
      nk = 0;
      tdata.Reset();
   }

   DenseTensor(int i, int j, int k)
      : Mk(NULL, i, j)
   {
      nk = k;
      tdata.New(i*j*k);
   }

<<<<<<< HEAD
   DenseTensor(double *d, int i, int j, int k)
      : Mk(NULL, i, j)
   {
      nk = k;
      tdata.Wrap(d, i*j*k, false);
=======
   DenseTensor(int i, int j, int k, MemoryType mt)
      : Mk(NULL, i, j)
   {
      nk = k;
      tdata.New(i*j*k, mt);
>>>>>>> d9275d73
   }

   /// Copy constructor: deep copy
   DenseTensor(const DenseTensor &other)
      : Mk(NULL, other.Mk.height, other.Mk.width), nk(other.nk)
   {
      const int size = Mk.Height()*Mk.Width()*nk;
      if (size > 0)
      {
         tdata.New(size, other.tdata.GetMemoryType());
         tdata.CopyFrom(other.tdata, size);
      }
      else
      {
         tdata.Reset();
      }
   }

   int SizeI() const { return Mk.Height(); }
   int SizeJ() const { return Mk.Width(); }
   int SizeK() const { return nk; }

   int TotalSize() const { return SizeI()*SizeJ()*SizeK(); }

   void SetSize(int i, int j, int k, MemoryType mt_ = MemoryType::PRESERVE)
   {
      const MemoryType mt = mt_ == MemoryType::PRESERVE ? tdata.GetMemoryType() : mt_;
      tdata.Delete();
      Mk.UseExternalData(NULL, i, j);
      nk = k;
      tdata.New(i*j*k, mt);
   }

   void UseExternalData(double *ext_data, int i, int j, int k)
   {
      tdata.Delete();
      Mk.UseExternalData(NULL, i, j);
      nk = k;
      tdata.Wrap(ext_data, i*j*k, false);
   }

   /// Sets the tensor elements equal to constant c
   DenseTensor &operator=(double c);

   DenseMatrix &operator()(int k)
   {
      MFEM_ASSERT_INDEX_IN_RANGE(k, 0, SizeK());
      Mk.data = Memory<double>(GetData(k), SizeI()*SizeJ(), false);
      return Mk;
   }
   const DenseMatrix &operator()(int k) const
   { return const_cast<DenseTensor&>(*this)(k); }

   double &operator()(int i, int j, int k)
   {
      MFEM_ASSERT_INDEX_IN_RANGE(i, 0, SizeI());
      MFEM_ASSERT_INDEX_IN_RANGE(j, 0, SizeJ());
      MFEM_ASSERT_INDEX_IN_RANGE(k, 0, SizeK());
      return tdata[i+SizeI()*(j+SizeJ()*k)];
   }

   const double &operator()(int i, int j, int k) const
   {
      MFEM_ASSERT_INDEX_IN_RANGE(i, 0, SizeI());
      MFEM_ASSERT_INDEX_IN_RANGE(j, 0, SizeJ());
      MFEM_ASSERT_INDEX_IN_RANGE(k, 0, SizeK());
      return tdata[i+SizeI()*(j+SizeJ()*k)];
   }

   double *GetData(int k)
   {
      MFEM_ASSERT_INDEX_IN_RANGE(k, 0, SizeK());
      return tdata+k*Mk.Height()*Mk.Width();
   }

   double *Data() { return tdata; }

   const double *Data() const { return tdata; }

   Memory<double> &GetMemory() { return tdata; }
   const Memory<double> &GetMemory() const { return tdata; }

   /** Matrix-vector product from unassembled element matrices, assuming both
       'x' and 'y' use the same elem_dof table. */
   void AddMult(const Table &elem_dof, const Vector &x, Vector &y) const;

   void Clear()
   { UseExternalData(NULL, 0, 0, 0); }

   long MemoryUsage() const { return nk*Mk.MemoryUsage(); }

   /// Shortcut for mfem::Read( GetMemory(), TotalSize(), on_dev).
   const double *Read(bool on_dev = true) const
   { return mfem::Read(tdata, Mk.Height()*Mk.Width()*nk, on_dev); }

   /// Shortcut for mfem::Read(GetMemory(), TotalSize(), false).
   const double *HostRead() const
   { return mfem::Read(tdata, Mk.Height()*Mk.Width()*nk, false); }

   /// Shortcut for mfem::Write(GetMemory(), TotalSize(), on_dev).
   double *Write(bool on_dev = true)
   { return mfem::Write(tdata, Mk.Height()*Mk.Width()*nk, on_dev); }

   /// Shortcut for mfem::Write(GetMemory(), TotalSize(), false).
   double *HostWrite()
   { return mfem::Write(tdata, Mk.Height()*Mk.Width()*nk, false); }

   /// Shortcut for mfem::ReadWrite(GetMemory(), TotalSize(), on_dev).
   double *ReadWrite(bool on_dev = true)
   { return mfem::ReadWrite(tdata, Mk.Height()*Mk.Width()*nk, on_dev); }

   /// Shortcut for mfem::ReadWrite(GetMemory(), TotalSize(), false).
   double *HostReadWrite()
   { return mfem::ReadWrite(tdata, Mk.Height()*Mk.Width()*nk, false); }

   void Swap(DenseTensor &t)
   {
      mfem::Swap(tdata, t.tdata);
      mfem::Swap(nk, t.nk);
   }

   ~DenseTensor() { tdata.Delete(); }
};

/** @brief Compute the LU factorization of a batch of matrices

    Factorize n matrices of size (m x m) stored in a dense tensor overwriting it
    with the LU factors. The factorization is such that L.U = Piv.A, where A is
    the original matrix and Piv is a permutation matrix represented by P.

    @param [in, out] Mlu batch of square matrices - dimension m x m x n.
    @param [out] P array storing pivot information - dimension m x n.
    @param [in] TOL optional fuzzy comparison tolerance. Defaults to 0.0. */
void BatchLUFactor(DenseTensor &Mlu, Array<int> &P, const double TOL = 0.0);

/** @brief Solve batch linear systems

    Assuming L.U = P.A for n factored matrices (m x m), compute x <- A x, for n
    companion vectors.

    @param [in] Mlu batch of LU factors for matrix M - dimension m x m x n.
    @param [in] P array storing pivot information - dimension m x n.
    @param [in, out] X vector storing right-hand side and then solution -
    dimension m x n. */
void BatchLUSolve(const DenseTensor &Mlu, const Array<int> &P, Vector &X);


// Inline methods

inline double &DenseMatrix::operator()(int i, int j)
{
   MFEM_ASSERT(data && i >= 0 && i < height && j >= 0 && j < width, "");
   return data[i+j*height];
}

inline const double &DenseMatrix::operator()(int i, int j) const
{
   MFEM_ASSERT(data && i >= 0 && i < height && j >= 0 && j < width, "");
   return data[i+j*height];
}

} // namespace mfem

#endif<|MERGE_RESOLUTION|>--- conflicted
+++ resolved
@@ -761,19 +761,18 @@
       tdata.New(i*j*k);
    }
 
-<<<<<<< HEAD
    DenseTensor(double *d, int i, int j, int k)
       : Mk(NULL, i, j)
    {
       nk = k;
       tdata.Wrap(d, i*j*k, false);
-=======
+   }
+  
    DenseTensor(int i, int j, int k, MemoryType mt)
       : Mk(NULL, i, j)
    {
       nk = k;
       tdata.New(i*j*k, mt);
->>>>>>> d9275d73
    }
 
    /// Copy constructor: deep copy
