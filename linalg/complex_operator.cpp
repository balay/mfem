--- conflicted
+++ resolved
@@ -71,26 +71,16 @@
    x.Read();
    y.UseDevice(true); y = 0.0;
 
-<<<<<<< HEAD
-   x_r_.MakeRef(const_cast<Vector&>(x), 0);
-   x_i_.MakeRef(const_cast<Vector&>(x), width/2);
-
-   y_r_.MakeRef(y, 0);
-   y_i_.MakeRef(y, height/2);
-=======
    x_r_.MakeRef(const_cast<Vector&>(x), 0, width/2);
    x_i_.MakeRef(const_cast<Vector&>(x), width/2, width/2);
 
    y_r_.MakeRef(y, 0, height/2);
    y_i_.MakeRef(y, height/2, height/2);
->>>>>>> a2da036b
 
    this->Mult(x_r_, x_i_, y_r_, y_i_);
 
    y_r_.SyncAliasMemory(y);
    y_i_.SyncAliasMemory(y);
-<<<<<<< HEAD
-=======
 
    // Remark: Temporary fix to eliminate issue of dangling aliases
    //         when the base vectors are deleted
@@ -98,13 +88,11 @@
    x_i_.Destroy();
    y_r_.Destroy();
    y_i_.Destroy();
->>>>>>> a2da036b
 }
 
 void ComplexOperator::Mult(const Vector &x_r, const Vector &x_i,
                            Vector &y_r, Vector &y_i) const
 {
-
    if (Op_Real_)
    {
       Op_Real_->Mult(x_r, y_r);
@@ -139,18 +127,6 @@
    x.Read();
    y.UseDevice(true); y = 0.0;
 
-<<<<<<< HEAD
-   y_r_.MakeRef(const_cast<Vector&>(x), 0);
-   y_i_.MakeRef(const_cast<Vector&>(x), height/2);
-
-   x_r_.MakeRef(y, 0);
-   x_i_.MakeRef(y, width/2);
-
-   this->MultTranspose(y_r_, y_i_, x_r_, x_i_);
-
-   x_r_.SyncAliasMemory(y);
-   x_i_.SyncAliasMemory(y);
-=======
    x_r_.MakeRef(const_cast<Vector&>(x), 0, height/2);
    x_i_.MakeRef(const_cast<Vector&>(x), height/2, height/2);
 
@@ -168,7 +144,6 @@
    x_i_.Destroy();
    y_r_.Destroy();
    y_i_.Destroy();
->>>>>>> a2da036b
 }
 
 void ComplexOperator::MultTranspose(const Vector &x_r, const Vector &x_i,
