--- conflicted
+++ resolved
@@ -1621,8 +1621,8 @@
    }
 }
 
-<<<<<<< HEAD
 #if MFEM_HYPRE_VERSION >= 21800
+
 void BlockInverseScale(const HypreParMatrix *A, HypreParMatrix *C,
                        const Vector *b, HypreParVector *d,
                        int blocksize, BlockInverseScaleJob job)
@@ -1649,10 +1649,10 @@
       d->SetOwnership(true);
    }
 }
+
 #endif
-=======
+
 #if MFEM_HYPRE_VERSION < 21400
->>>>>>> bf3f1f13
 
 HypreParMatrix *Add(double alpha, const HypreParMatrix &A,
                     double beta,  const HypreParMatrix &B)
