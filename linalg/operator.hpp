// Copyright (c) 2010-2020, Lawrence Livermore National Security, LLC. Produced
// at the Lawrence Livermore National Laboratory. All Rights reserved. See files
// LICENSE and NOTICE for details. LLNL-CODE-806117.
//
// This file is part of the MFEM library. For more information and source code
// availability visit https://mfem.org.
//
// MFEM is free software; you can redistribute it and/or modify it under the
// terms of the BSD-3 license. We welcome feedback and contributions, see file
// CONTRIBUTING.md for details.

#ifndef MFEM_OPERATOR
#define MFEM_OPERATOR

#include "vector.hpp"

namespace mfem
{

class ConstrainedOperator;
class RectangularConstrainedOperator;

/// Abstract operator
class Operator
{
protected:
   int height; ///< Dimension of the output / number of rows in the matrix.
   int width;  ///< Dimension of the input / number of columns in the matrix.

   /// see FormSystemOperator()
   void FormConstrainedSystemOperator(
      const Array<int> &ess_tdof_list, ConstrainedOperator* &Aout);

   /// see FormRectangularSystemOperator()
   void FormRectangularConstrainedSystemOperator(
      const Array<int> &trial_tdof_list,
      const Array<int> &test_tdof_list,
      RectangularConstrainedOperator* &Aout);

   /// Returns RAP Operator of this, taking in input/output Prolongation matrices
   Operator *SetupRAP(const Operator *Pi, const Operator *Po);

public:
   /// Initializes memory for true vectors of linear system
   void InitTVectors(const Operator *Po, const Operator *Ri, const Operator *Pi,
                     Vector &x, Vector &b,
                     Vector &X, Vector &B) const;

   /// Construct a square Operator with given size s (default 0).
   explicit Operator(int s = 0) { height = width = s; }

   /** @brief Construct an Operator with the given height (output size) and
       width (input size). */
   Operator(int h, int w) { height = h; width = w; }

   /// Get the height (size of output) of the Operator. Synonym with NumRows().
   inline int Height() const { return height; }
   /** @brief Get the number of rows (size of output) of the Operator. Synonym
       with Height(). */
   inline int NumRows() const { return height; }

   /// Get the width (size of input) of the Operator. Synonym with NumCols().
   inline int Width() const { return width; }
   /** @brief Get the number of columns (size of input) of the Operator. Synonym
       with Width(). */
   inline int NumCols() const { return width; }

   /// Return the MemoryClass preferred by the Operator.
   /** This is the MemoryClass that will be used to access the input and output
       vectors in the Mult() and MultTranspose() methods.

       For example, classes using the MFEM_FORALL macro for implementation can
       return the value returned by Device::GetMemoryClass().

       The default implementation of this method in class Operator returns
       MemoryClass::HOST. */
   virtual MemoryClass GetMemoryClass() const { return MemoryClass::HOST; }

   /// Operator application: `y=A(x)`.
   virtual void Mult(const Vector &x, Vector &y) const = 0;

   /** @brief Action of the transpose operator: `y=A^t(x)`. The default behavior
       in class Operator is to generate an error. */
   virtual void MultTranspose(const Vector &x, Vector &y) const
   { mfem_error("Operator::MultTranspose() is not overloaded!"); }

   /** @brief Evaluate the gradient operator at the point @a x. The default
       behavior in class Operator is to generate an error. */
   virtual Operator &GetGradient(const Vector &x) const
   {
      mfem_error("Operator::GetGradient() is not overloaded!");
      return const_cast<Operator &>(*this);
   }

   /** @brief Prolongation operator from linear algebra (linear system) vectors,
       to input vectors for the operator. `NULL` means identity. */
   virtual const Operator *GetProlongation() const { return NULL; }
   /** @brief Restriction operator from input vectors for the operator to linear
       algebra (linear system) vectors. `NULL` means identity. */
   virtual const Operator *GetRestriction() const  { return NULL; }
   /** @brief Prolongation operator from linear algebra (linear system) vectors,
       to output vectors for the operator. `NULL` means identity. */
   virtual const Operator *GetOutputProlongation() const
   {
      return GetProlongation(); // Assume square unless specialized
   }
   /** @brief Restriction operator from output vectors for the operator to linear
       algebra (linear system) vectors. `NULL` means identity. */
   virtual const Operator *GetOutputRestriction() const
   {
      return GetRestriction(); // Assume square unless specialized
   }

   /** @brief Form a constrained linear system using a matrix-free approach.

       Assuming square operator, form the operator linear system `A(X)=B`,
       corresponding to it and the right-hand side @a b, by applying any
       necessary transformations such as: parallel assembly, conforming
       constraints for non-conforming AMR and eliminating boundary conditions.
       @note Static condensation and hybridization are not supported for general
       operators (cf. the analogous methods BilinearForm::FormLinearSystem() and
       ParBilinearForm::FormLinearSystem()).

       The constraints are specified through the prolongation P from
       GetProlongation(), and restriction R from GetRestriction() methods, which
       are e.g. available through the (parallel) finite element space of any
       (parallel) bilinear form operator. We assume that the operator is square,
       using the same input and output space, so we have: `A(X)=[P^t (*this)
       P](X)`, `B=P^t(b)`, and `X=R(x)`.

       The vector @a x must contain the essential boundary condition values.
       These are eliminated through the ConstrainedOperator class and the vector
       @a X is initialized by setting its essential entries to the boundary
       conditions and all other entries to zero (@a copy_interior == 0) or
       copied from @a x (@a copy_interior != 0).

       After solving the system `A(X)=B`, the (finite element) solution @a x can
       be recovered by calling Operator::RecoverFEMSolution() with the same
       vectors @a X, @a b, and @a x.

       @note The caller is responsible for destroying the output operator @a A!
       @note If there are no transformations, @a X simply reuses the data of @a
       x. */
   void FormLinearSystem(const Array<int> &ess_tdof_list,
                         Vector &x, Vector &b,
                         Operator* &A, Vector &X, Vector &B,
                         int copy_interior = 0);

   /** @brief Form a column-constrained linear system using a matrix-free approach.

       Form the operator linear system `A(X)=B` corresponding to the operator
       and the right-hand side @a b, by applying any necessary transformations
       such as: parallel assembly, conforming constraints for non-conforming AMR
       and eliminating boundary conditions.  @note Static condensation and
       hybridization are not supported for general operators (cf. the method
       MixedBilinearForm::FormRectangularLinearSystem())

       The constraints are specified through the input prolongation Pi from
       GetProlongation(), and output restriction Ro from GetOutputRestriction()
       methods, which are e.g. available through the (parallel) finite element
       spaces of any (parallel) mixed bilinear form operator. So we have:
       `A(X)=[Ro (*this) Pi](X)`, `B=Ro(b)`, and `X=Pi^T(x)`.

       The vector @a x must contain the essential boundary condition values.
       The "columns" in this operator corresponding to these values are
       eliminated through the RectangularConstrainedOperator class.

       After solving the system `A(X)=B`, the (finite element) solution @a x can
       be recovered by calling Operator::RecoverFEMSolution() with the same
       vectors @a X, @a b, and @a x.

       @note The caller is responsible for destroying the output operator @a A!
       @note If there are no transformations, @a X simply reuses the data of @a
       x. */
   void FormRectangularLinearSystem(const Array<int> &trial_tdof_list,
                                    const Array<int> &test_tdof_list,
                                    Vector &x, Vector &b,
                                    Operator* &A, Vector &X, Vector &B);

   /** @brief Reconstruct a solution vector @a x (e.g. a GridFunction) from the
       solution @a X of a constrained linear system obtained from
       Operator::FormLinearSystem() or Operator::FormRectangularLinearSystem().

       Call this method after solving a linear system constructed using
       Operator::FormLinearSystem() to recover the solution as an input vector,
       @a x, for this Operator (presumably a finite element grid function). This
       method has identical signature to the analogous method for bilinear
       forms, though currently @a b is not used in the implementation. */
   virtual void RecoverFEMSolution(const Vector &X, const Vector &b, Vector &x);

   /** @brief Return in @a A a parallel (on truedofs) version of this square
       operator.

       This returns the same operator as FormLinearSystem(), but does without
       the transformations of the right-hand side and initial guess. */
   void FormSystemOperator(const Array<int> &ess_tdof_list,
                           Operator* &A);

   /** @brief Return in @a A a parallel (on truedofs) version of this
       rectangular operator (including constraints).

       This returns the same operator as FormRectangularLinearSystem(), but does
       without the transformations of the right-hand side. */
   void FormRectangularSystemOperator(const Array<int> &trial_tdof_list,
                                      const Array<int> &test_tdof_list,
                                      Operator* &A);

   /** @brief Return in @a A a parallel (on truedofs) version of this
       rectangular operator.

       This is similar to FormSystemOperator(), but for dof-to-dof mappings
       (discrete linear operators), which can also correspond to rectangular
       matrices. The user should provide specializations of GetProlongation()
       for the input dofs and GetOutputRestriction() for the output dofs in
       their Operator implementation that are appropriate for the two spaces the
       Operator maps between. These are e.g. available through the (parallel)
       finite element space of any (parallel) bilinear form operator. We have:
       `A(X)=[Rout (*this) Pin](X)`. */
   void FormDiscreteOperator(Operator* &A);

   /// Prints operator with input size n and output size m in Matlab format.
   void PrintMatlab(std::ostream & out, int n = 0, int m = 0) const;

   /// Virtual destructor.
   virtual ~Operator() { }

   /// Enumeration defining IDs for some classes derived from Operator.
   /** This enumeration is primarily used with class OperatorHandle. */
   enum Type
   {
      ANY_TYPE,         ///< ID for the base class Operator, i.e. any type.
      MFEM_SPARSEMAT,   ///< ID for class SparseMatrix.
      Hypre_ParCSR,     ///< ID for class HypreParMatrix.
      PETSC_MATAIJ,     ///< ID for class PetscParMatrix, MATAIJ format.
      PETSC_MATIS,      ///< ID for class PetscParMatrix, MATIS format.
      PETSC_MATSHELL,   ///< ID for class PetscParMatrix, MATSHELL format.
      PETSC_MATNEST,    ///< ID for class PetscParMatrix, MATNEST format.
      PETSC_MATHYPRE,   ///< ID for class PetscParMatrix, MATHYPRE format.
      PETSC_MATGENERIC, ///< ID for class PetscParMatrix, unspecified format.
      Complex_Operator, ///< ID for class ComplexOperator.
      MFEM_ComplexSparseMat, ///< ID for class ComplexSparseMatrix.
      Complex_Hypre_ParCSR   ///< ID for class ComplexHypreParMatrix.
   };

   /// Return the type ID of the Operator class.
   /** This method is intentionally non-virtual, so that it returns the ID of
       the specific pointer or reference type used when calling this method. If
       not overridden by derived classes, they will automatically use the type ID
       of the base Operator class, ANY_TYPE. */
   Type GetType() const { return ANY_TYPE; }
};


/// Base abstract class for first order time dependent operators.
/** Operator of the form: (x,t) -> f(x,t), where k = f(x,t) generally solves the
    algebraic equation F(x,k,t) = G(x,t). The functions F and G represent the
    _implicit_ and _explicit_ parts of the operator, respectively. For explicit
    operators, F(x,k,t) = k, so f(x,t) = G(x,t). */
class TimeDependentOperator : public Operator
{
public:
   enum Type
   {
      EXPLICIT,   ///< This type assumes F(x,k,t) = k, i.e. k = f(x,t) = G(x,t).
      IMPLICIT,   ///< This is the most general type, no assumptions on F and G.
      HOMOGENEOUS ///< This type assumes that G(x,t) = 0.
   };

   /// Evaluation mode. See SetEvalMode() for details.
   enum EvalMode
   {
      /** Normal evaluation. */
      NORMAL,
      /** Assuming additive split, f(x,t) = f1(x,t) + f2(x,t), evaluate the
          first term, f1. */
      ADDITIVE_TERM_1,
      /** Assuming additive split, f(x,t) = f1(x,t) + f2(x,t), evaluate the
          second term, f2. */
      ADDITIVE_TERM_2
   };

protected:
   double t;  ///< Current time.
   Type type; ///< Describes the form of the TimeDependentOperator.
   EvalMode eval_mode; ///< Current evaluation mode.

public:
   /** @brief Construct a "square" TimeDependentOperator y = f(x,t), where x and
       y have the same dimension @a n. */
   explicit TimeDependentOperator(int n = 0, double t_ = 0.0,
                                  Type type_ = EXPLICIT)
      : Operator(n) { t = t_; type = type_; eval_mode = NORMAL; }

   /** @brief Construct a TimeDependentOperator y = f(x,t), where x and y have
       dimensions @a w and @a h, respectively. */
   TimeDependentOperator(int h, int w, double t_ = 0.0, Type type_ = EXPLICIT)
      : Operator(h, w) { t = t_; type = type_; eval_mode = NORMAL; }

   /// Read the currently set time.
   virtual double GetTime() const { return t; }

   /// Set the current time.
   virtual void SetTime(const double _t) { t = _t; }

   /// True if #type is #EXPLICIT.
   bool isExplicit() const { return (type == EXPLICIT); }
   /// True if #type is #IMPLICIT or #HOMOGENEOUS.
   bool isImplicit() const { return !isExplicit(); }
   /// True if #type is #HOMOGENEOUS.
   bool isHomogeneous() const { return (type == HOMOGENEOUS); }

   /// Return the current evaluation mode. See SetEvalMode() for details.
   EvalMode GetEvalMode() const { return eval_mode; }

   /// Set the evaluation mode of the time-dependent operator.
   /** The evaluation mode is a switch that allows time-stepping methods to
       request evaluation of separate components/terms of the time-dependent
       operator. For example, IMEX methods typically assume additive split of
       the operator: f(x,t) = f1(x,t) + f2(x,t) and they rely on the ability to
       evaluate the two terms separately.

       Generally, setting the evaluation mode should affect the behavior of all
       evaluation-related methods in the class, such as Mult(), ImplicitSolve(),
       etc. However, the exact list of methods that need to support a specific
       mode will depend on the used time-stepping method. */
   virtual void SetEvalMode(const EvalMode new_eval_mode)
   { eval_mode = new_eval_mode; }

   /** @brief Perform the action of the explicit part of the operator, G:
       @a y = G(@a x, t) where t is the current time.

       Presently, this method is used by some PETSc ODE solvers, for more
       details, see the PETSc Manual. */
   virtual void ExplicitMult(const Vector &x, Vector &y) const;

   /** @brief Perform the action of the implicit part of the operator, F:
       @a y = F(@a x, @a k, t) where t is the current time.

       Presently, this method is used by some PETSc ODE solvers, for more
       details, see the PETSc Manual.*/
   virtual void ImplicitMult(const Vector &x, const Vector &k, Vector &y) const;

   /** @brief Perform the action of the operator: @a y = k = f(@a x, t), where
       k solves the algebraic equation F(@a x, k, t) = G(@a x, t) and t is the
       current time. */
   virtual void Mult(const Vector &x, Vector &y) const;

   /** @brief Solve the equation: @a k = f(@a x + @a dt @a k, t), for the
       unknown @a k at the current time t.

       For general F and G, the equation for @a k becomes:
       F(@a x + @a dt @a k, @a k, t) = G(@a x + @a dt @a k, t).

       The input vector @a x corresponds to time index (or cycle) n, while the
       currently set time, #t, and the result vector @a k correspond to time
       index n+1. The time step @a dt corresponds to the time interval between
       cycles n and n+1.

       This method allows for the abstract implementation of some time
       integration methods, including diagonal implicit Runge-Kutta (DIRK)
       methods and the backward Euler method in particular.

       If not re-implemented, this method simply generates an error. */
   virtual void ImplicitSolve(const double dt, const Vector &x, Vector &k);

   /** @brief Return an Operator representing (dF/dk @a shift + dF/dx) at the
       given @a x, @a k, and the currently set time.

       Presently, this method is used by some PETSc ODE solvers, for more
       details, see the PETSc Manual. */
   virtual Operator& GetImplicitGradient(const Vector &x, const Vector &k,
                                         double shift) const;

   /** @brief Return an Operator representing dG/dx at the given point @a x and
       the currently set time.

       Presently, this method is used by some PETSc ODE solvers, for more
       details, see the PETSc Manual. */
   virtual Operator& GetExplicitGradient(const Vector &x) const;

<<<<<<< HEAD
   /** @brief Setup the ODE linear system A(x,t) = (I - gamma J) or
       A = (M - gamma J), where J(x,t) = df/dt(x,t).

       @param[in]  t     The time at which A(x,t) should be evaluated.
       @param[in]  x     The state at which A(x,t) should be evaluated.
       @param[in]  fx    The current value of the ODE rhs function, f(x,t).
=======
   /** @brief Setup the ODE linear system \f$ A(x,t) = (I - gamma J) \f$ or
       \f$ A = (M - gamma J) \f$, where \f$ J(x,t) = \frac{df}{dt(x,t)} \f$.

       @param[in]  x     The state at which \f$A(x,t)\f$ should be evaluated.
       @param[in]  fx    The current value of the ODE rhs function, \f$f(x,t)\f$.
>>>>>>> c390dbbc
       @param[in]  jok   Flag indicating if the Jacobian should be updated.
       @param[out] jcur  Flag to signal if the Jacobian was updated.
       @param[in]  gamma The scaled time step value.

       If not re-implemented, this method simply generates an error.

       Presently, this method is used by SUNDIALS ODE solvers, for more
       details, see the SUNDIALS User Guides. */
<<<<<<< HEAD
   virtual int ImplicitSetup(const double t, const Vector &x, const Vector &fx,
                             int jok, int *jcur, double gamma);

   /** @brief Solve the ODE linear system A x = b as setup by the method
       ImplicitSetup().

       @param[in,out]  x   On input, the initial guess. On output, the solution.
       @param[in]      b   The linear system right-hand side.
=======
   virtual int SUNImplicitSetup(const Vector &x, const Vector &fx,
                                int jok, int *jcur, double gamma);

   /** @brief Solve the ODE linear system \f$ A x = b \f$ as setup by
       the method SUNImplicitSetup().

       @param[in]      b   The linear system right-hand side.
       @param[in,out]  x   On input, the initial guess. On output, the solution.
>>>>>>> c390dbbc
       @param[in]      tol Linear solve tolerance.

       If not re-implemented, this method simply generates an error.

       Presently, this method is used by SUNDIALS ODE solvers, for more
       details, see the SUNDIALS User Guides. */
<<<<<<< HEAD
   virtual int ImplicitSolve(Vector &x, const Vector &b, double tol);

   /** @brief Setup the mass matrix in the ODE system M y' = f(y,t).

       @param[in]  t     The time at which M(t) should be evaluated.
=======
   virtual int SUNImplicitSolve(const Vector &b, Vector &x, double tol);

   /** @brief Setup the mass matrix in the ODE system \f$ M y' = f(y,t) \f$ .
>>>>>>> c390dbbc

       If not re-implemented, this method simply generates an error.

       Presently, this method is used by SUNDIALS ARKStep integrator, for more
       details, see the ARKode User Guide. */
<<<<<<< HEAD
   virtual int MassSetup(const double t);

   /** @brief Solve the mass matrix linear system M x = b as setup by the method
       MassSetup().

       @param[in,out]  x   On input, the initial guess. On output, the solution.
       @param[in]      b   The linear system right-hand side.
=======
   virtual int SUNMassSetup();

   /** @brief Solve the mass matrix linear system \f$ M x = b \f$
       as setup by the method SUNMassSetup().

       @param[in]      b   The linear system right-hand side.
       @param[in,out]  x   On input, the initial guess. On output, the solution.
>>>>>>> c390dbbc
       @param[in]      tol Linear solve tolerance.

       If not re-implemented, this method simply generates an error.

       Presently, this method is used by SUNDIALS ARKStep integrator, for more
       details, see the ARKode User Guide. */
<<<<<<< HEAD
   virtual int MassSolve(Vector &x, const Vector &b, double tol);
=======
   virtual int SUNMassSolve(const Vector &b, Vector &x, double tol);

   /** @brief Compute the mass matrix-vector product \f$ v = M x \f$ .

       @param[in]   x The vector to multiply.
       @param[out]  v The result of the matrix-vector product.

       If not re-implemented, this method simply generates an error.

       Presently, this method is used by SUNDIALS ARKStep integrator, for more
       details, see the ARKode User Guide. */
   virtual int SUNMassMult(const Vector &x, Vector &v);
>>>>>>> c390dbbc

   virtual ~TimeDependentOperator() { }
};

/// Base abstract class for second order time dependent operators.
/** Operator of the form: (x,dxdt,t) -> f(x,dxdt,t), where k = f(x,dxdt,t)
    generally solves the algebraic equation F(x,dxdt,k,t) = G(x,dxdt,t).
    The functions F and G represent the_implicit_ and _explicit_ parts of
    the operator, respectively. For explicit operators,
    F(x,dxdt,k,t) = k, so f(x,dxdt,t) = G(x,dxdt,t). */
class SecondOrderTimeDependentOperator : public TimeDependentOperator
{
public:
   /** @brief Construct a "square" SecondOrderTimeDependentOperator
       y = f(x,dxdt,t), where x, dxdt and y have the same dimension @a n. */
   explicit SecondOrderTimeDependentOperator(int n = 0, double t_ = 0.0,
                                             Type type_ = EXPLICIT)
      : TimeDependentOperator(n, t_,type_) { }

   /** @brief Construct a SecondOrderTimeDependentOperator y = f(x,dxdt,t),
       where x, dxdt and y have the same dimension @a n. */
   SecondOrderTimeDependentOperator(int h, int w, double t_ = 0.0,
                                    Type type_ = EXPLICIT)
      : TimeDependentOperator(h, w, t_,type_) { }

   using TimeDependentOperator::Mult;

   /** @brief Perform the action of the operator: @a y = k = f(@a x,@ dxdt, t),
       where k solves the algebraic equation
       F(@a x,@ dxdt, k, t) = G(@a x,@ dxdt, t) and t is the current time. */
   virtual void Mult(const Vector &x, const Vector &dxdt, Vector &y) const;

   using TimeDependentOperator::ImplicitSolve;
   /** @brief Solve the equation:
       @a k = f(@a x + 1/2 @a dt0^2 @a k, @a dxdt + @a dt1 @a k, t), for the
       unknown @a k at the current time t.

       For general F and G, the equation for @a k becomes:
       F(@a x + 1/2 @a dt0^2 @a k, @a dxdt + @a dt1 @a k, t)
                        = G(@a x + 1/2 @a dt0^2 @a k, @a dxdt + @a dt1 @a k, t).

       The input vector @a x corresponds to time index (or cycle) n, while the
       currently set time, #t, and the result vector @a k correspond to time
       index n+1. The time step @a dt corresponds to the time interval between
       cycles n and n+1.

       This method allows for the abstract implementation of some time
       integration methods.

       If not re-implemented, this method simply generates an error. */
   virtual void ImplicitSolve(const double dt0, const double dt1,
                              const Vector &x, const Vector &dxdt, Vector &k);


   virtual ~SecondOrderTimeDependentOperator() { }
};


/// Base class for solvers
class Solver : public Operator
{
public:
   /// If true, use the second argument of Mult() as an initial guess.
   bool iterative_mode;

   /** @brief Initialize a square Solver with size @a s.

       @warning Use a Boolean expression for the second parameter (not an int)
       to distinguish this call from the general rectangular constructor. */
   explicit Solver(int s = 0, bool iter_mode = false)
      : Operator(s) { iterative_mode = iter_mode; }

   /// Initialize a Solver with height @a h and width @a w.
   Solver(int h, int w, bool iter_mode = false)
      : Operator(h, w) { iterative_mode = iter_mode; }

   /// Set/update the solver for the given operator.
   virtual void SetOperator(const Operator &op) = 0;
};


/// Identity Operator I: x -> x.
class IdentityOperator : public Operator
{
public:
   /// Create an identity operator of size @a n.
   explicit IdentityOperator(int n) : Operator(n) { }

   /// Operator application
   virtual void Mult(const Vector &x, Vector &y) const { y = x; }

   /// Application of the transpose
   virtual void MultTranspose(const Vector &x, Vector &y) const { y = x; }
};

/// Returns true if P is the identity prolongation, i.e. if it is either NULL or
/// an IdentityOperator.
inline bool IsIdentityProlongation(const Operator *P)
{
   return !P || dynamic_cast<const IdentityOperator*>(P);
}

/// Scaled Operator B: x -> a A(x).
class ScaledOperator : public Operator
{
private:
   const Operator &A_;
   double a_;

public:
   /// Create an operator which is a scalar multiple of A.
   explicit ScaledOperator(const Operator *A, double a)
      : Operator(A->Width(), A->Height()), A_(*A), a_(a) { }

   /// Operator application
   virtual void Mult(const Vector &x, Vector &y) const
   { A_.Mult(x, y); y *= a_; }
};


/** @brief The transpose of a given operator. Switches the roles of the methods
    Mult() and MultTranspose(). */
class TransposeOperator : public Operator
{
private:
   const Operator &A;

public:
   /// Construct the transpose of a given operator @a *a.
   TransposeOperator(const Operator *a)
      : Operator(a->Width(), a->Height()), A(*a) { }

   /// Construct the transpose of a given operator @a a.
   TransposeOperator(const Operator &a)
      : Operator(a.Width(), a.Height()), A(a) { }

   /// Operator application. Apply the transpose of the original Operator.
   virtual void Mult(const Vector &x, Vector &y) const
   { A.MultTranspose(x, y); }

   /// Application of the transpose. Apply the original Operator.
   virtual void MultTranspose(const Vector &x, Vector &y) const
   { A.Mult(x, y); }
};


/// General product operator: x -> (A*B)(x) = A(B(x)).
class ProductOperator : public Operator
{
   const Operator *A, *B;
   bool ownA, ownB;
   mutable Vector z;

public:
   ProductOperator(const Operator *A, const Operator *B, bool ownA, bool ownB);

   virtual void Mult(const Vector &x, Vector &y) const
   { B->Mult(x, z); A->Mult(z, y); }

   virtual void MultTranspose(const Vector &x, Vector &y) const
   { A->MultTranspose(x, z); B->MultTranspose(z, y); }

   virtual ~ProductOperator();
};


/// The operator x -> R*A*P*x constructed through the actions of R^T, A and P
class RAPOperator : public Operator
{
private:
   const Operator & Rt;
   const Operator & A;
   const Operator & P;
   mutable Vector Px;
   mutable Vector APx;
   MemoryClass mem_class;

public:
   /// Construct the RAP operator given R^T, A and P.
   RAPOperator(const Operator &Rt_, const Operator &A_, const Operator &P_);

   virtual MemoryClass GetMemoryClass() const { return mem_class; }

   /// Operator application.
   virtual void Mult(const Vector & x, Vector & y) const
   { P.Mult(x, Px); A.Mult(Px, APx); Rt.MultTranspose(APx, y); }

   /// Application of the transpose.
   virtual void MultTranspose(const Vector & x, Vector & y) const
   { Rt.Mult(x, APx); A.MultTranspose(APx, Px); P.MultTranspose(Px, y); }
};


/// General triple product operator x -> A*B*C*x, with ownership of the factors.
class TripleProductOperator : public Operator
{
   const Operator *A;
   const Operator *B;
   const Operator *C;
   bool ownA, ownB, ownC;
   mutable Vector t1, t2;
   MemoryClass mem_class;

public:
   TripleProductOperator(const Operator *A, const Operator *B,
                         const Operator *C, bool ownA, bool ownB, bool ownC);

   virtual MemoryClass GetMemoryClass() const { return mem_class; }

   virtual void Mult(const Vector &x, Vector &y) const
   { C->Mult(x, t1); B->Mult(t1, t2); A->Mult(t2, y); }

   virtual void MultTranspose(const Vector &x, Vector &y) const
   { A->MultTranspose(x, t2); B->MultTranspose(t2, t1); C->MultTranspose(t1, y); }

   virtual ~TripleProductOperator();
};


/** @brief Square Operator for imposing essential boundary conditions using only
    the action, Mult(), of a given unconstrained Operator.

    Square operator constrained by fixing certain entries in the solution to
    given "essential boundary condition" values. This class is used by the
    general, matrix-free system formulation of Operator::FormLinearSystem. */
class ConstrainedOperator : public Operator
{
protected:
   Array<int> constraint_list;  ///< List of constrained indices/dofs.
   Operator *A;                 ///< The unconstrained Operator.
   bool own_A;                  ///< Ownership flag for A.
   mutable Vector z, w;         ///< Auxiliary vectors.
   MemoryClass mem_class;

public:
   /** @brief Constructor from a general Operator and a list of essential
       indices/dofs.

       Specify the unconstrained operator @a *A and a @a list of indices to
       constrain, i.e. each entry @a list[i] represents an essential-dof. If the
       ownership flag @a own_A is true, the operator @a *A will be destroyed
       when this object is destroyed. */
   ConstrainedOperator(Operator *A, const Array<int> &list, bool own_A = false);

   /// Returns the type of memory in which the solution and temporaries are stored.
   virtual MemoryClass GetMemoryClass() const { return mem_class; }

   /** @brief Eliminate "essential boundary condition" values specified in @a x
       from the given right-hand side @a b.

       Performs the following steps:

           z = A((0,x_b));  b_i -= z_i;  b_b = x_b;

       where the "_b" subscripts denote the essential (boundary) indices/dofs of
       the vectors, and "_i" -- the rest of the entries. */
   void EliminateRHS(const Vector &x, Vector &b) const;

   /** @brief Constrained operator action.

       Performs the following steps:

           z = A((x_i,0));  y_i = z_i;  y_b = x_b;

       where the "_b" subscripts denote the essential (boundary) indices/dofs of
       the vectors, and "_i" -- the rest of the entries. */
   virtual void Mult(const Vector &x, Vector &y) const;

   /// Destructor: destroys the unconstrained Operator, if owned.
   virtual ~ConstrainedOperator() { if (own_A) { delete A; } }
};

/** @brief Rectangular Operator for imposing essential boundary conditions on
    the input space using only the action, Mult(), of a given unconstrained
    Operator.

    Rectangular operator constrained by fixing certain entries in the solution
    to given "essential boundary condition" values. This class is used by the
    general matrix-free formulation of Operator::FormRectangularLinearSystem. */
class RectangularConstrainedOperator : public Operator
{
protected:
   Array<int> trial_constraints, test_constraints;
   Operator *A;
   bool own_A;
   mutable Vector z, w;
   MemoryClass mem_class;

public:
   /** @brief Constructor from a general Operator and a list of essential
       indices/dofs.

       Specify the unconstrained operator @a *A and two lists of indices to
       constrain, i.e. each entry @a trial_list[i] represents an essential trial
       dof. If the ownership flag @a own_A is true, the operator @a *A will be
       destroyed when this object is destroyed. */
   RectangularConstrainedOperator(Operator *A, const Array<int> &trial_list,
                                  const Array<int> &test_list, bool own_A = false);
   /// Returns the type of memory in which the solution and temporaries are stored.
   virtual MemoryClass GetMemoryClass() const { return mem_class; }
   /** @brief Eliminate columns corresponding to "essential boundary condition"
       values specified in @a x from the given right-hand side @a b.

       Performs the following steps:

           b -= A((0,x_b));
           b_j = 0

       where the "_b" subscripts denote the essential (boundary) indices and the
       "_j" subscript denotes the essential test indices */
   void EliminateRHS(const Vector &x, Vector &b) const;
   /** @brief Rectangular-constrained operator action.

       Performs the following steps:

           y = A((x_i,0));
           y_j = 0

       where the "_i" subscripts denote all the nonessential (boundary) trial
       indices and the "_j" subscript denotes the essential test indices */
   virtual void Mult(const Vector &x, Vector &y) const;
   virtual ~RectangularConstrainedOperator() { if (own_A) { delete A; } }
};

/** @brief PowerMethod helper class to estimate the largest eigenvalue of an
 *         operator using the iterative power method. */
class PowerMethod
{
   Vector v1;
#ifdef MFEM_USE_MPI
   MPI_Comm comm;
#endif

public:

#ifdef MFEM_USE_MPI
   PowerMethod() : comm(MPI_COMM_NULL) {}
#else
   PowerMethod() {}
#endif

#ifdef MFEM_USE_MPI
   PowerMethod(MPI_Comm _comm) : comm(_comm) {}
#endif

   /// Returns an estimate of the largest eigenvalue of the operator \p opr
   /// using the iterative power method. \p v0 is being used as the vector for the
   /// iterative process and will contain the eigenvector corresponding to the
   /// largest eigenvalue after convergence. The maximum number of iterations may set
   /// with \p numSteps, the relative tolerance with \p tolerance and the seed of the
   /// random initialization of \p v0 with \p seed.
   double EstimateLargestEigenvalue(Operator& opr, Vector& v0,
                                    int numSteps = 10, double tolerance = 1e-8,
                                    int seed = 12345);
};

}

#endif<|MERGE_RESOLUTION|>--- conflicted
+++ resolved
@@ -378,20 +378,11 @@
        details, see the PETSc Manual. */
    virtual Operator& GetExplicitGradient(const Vector &x) const;
 
-<<<<<<< HEAD
-   /** @brief Setup the ODE linear system A(x,t) = (I - gamma J) or
-       A = (M - gamma J), where J(x,t) = df/dt(x,t).
-
-       @param[in]  t     The time at which A(x,t) should be evaluated.
-       @param[in]  x     The state at which A(x,t) should be evaluated.
-       @param[in]  fx    The current value of the ODE rhs function, f(x,t).
-=======
    /** @brief Setup the ODE linear system \f$ A(x,t) = (I - gamma J) \f$ or
        \f$ A = (M - gamma J) \f$, where \f$ J(x,t) = \frac{df}{dt(x,t)} \f$.
 
        @param[in]  x     The state at which \f$A(x,t)\f$ should be evaluated.
        @param[in]  fx    The current value of the ODE rhs function, \f$f(x,t)\f$.
->>>>>>> c390dbbc
        @param[in]  jok   Flag indicating if the Jacobian should be updated.
        @param[out] jcur  Flag to signal if the Jacobian was updated.
        @param[in]  gamma The scaled time step value.
@@ -400,16 +391,6 @@
 
        Presently, this method is used by SUNDIALS ODE solvers, for more
        details, see the SUNDIALS User Guides. */
-<<<<<<< HEAD
-   virtual int ImplicitSetup(const double t, const Vector &x, const Vector &fx,
-                             int jok, int *jcur, double gamma);
-
-   /** @brief Solve the ODE linear system A x = b as setup by the method
-       ImplicitSetup().
-
-       @param[in,out]  x   On input, the initial guess. On output, the solution.
-       @param[in]      b   The linear system right-hand side.
-=======
    virtual int SUNImplicitSetup(const Vector &x, const Vector &fx,
                                 int jok, int *jcur, double gamma);
 
@@ -418,38 +399,20 @@
 
        @param[in]      b   The linear system right-hand side.
        @param[in,out]  x   On input, the initial guess. On output, the solution.
->>>>>>> c390dbbc
        @param[in]      tol Linear solve tolerance.
 
        If not re-implemented, this method simply generates an error.
 
        Presently, this method is used by SUNDIALS ODE solvers, for more
        details, see the SUNDIALS User Guides. */
-<<<<<<< HEAD
-   virtual int ImplicitSolve(Vector &x, const Vector &b, double tol);
-
-   /** @brief Setup the mass matrix in the ODE system M y' = f(y,t).
-
-       @param[in]  t     The time at which M(t) should be evaluated.
-=======
    virtual int SUNImplicitSolve(const Vector &b, Vector &x, double tol);
 
    /** @brief Setup the mass matrix in the ODE system \f$ M y' = f(y,t) \f$ .
->>>>>>> c390dbbc
 
        If not re-implemented, this method simply generates an error.
 
        Presently, this method is used by SUNDIALS ARKStep integrator, for more
        details, see the ARKode User Guide. */
-<<<<<<< HEAD
-   virtual int MassSetup(const double t);
-
-   /** @brief Solve the mass matrix linear system M x = b as setup by the method
-       MassSetup().
-
-       @param[in,out]  x   On input, the initial guess. On output, the solution.
-       @param[in]      b   The linear system right-hand side.
-=======
    virtual int SUNMassSetup();
 
    /** @brief Solve the mass matrix linear system \f$ M x = b \f$
@@ -457,16 +420,12 @@
 
        @param[in]      b   The linear system right-hand side.
        @param[in,out]  x   On input, the initial guess. On output, the solution.
->>>>>>> c390dbbc
        @param[in]      tol Linear solve tolerance.
 
        If not re-implemented, this method simply generates an error.
 
        Presently, this method is used by SUNDIALS ARKStep integrator, for more
        details, see the ARKode User Guide. */
-<<<<<<< HEAD
-   virtual int MassSolve(Vector &x, const Vector &b, double tol);
-=======
    virtual int SUNMassSolve(const Vector &b, Vector &x, double tol);
 
    /** @brief Compute the mass matrix-vector product \f$ v = M x \f$ .
@@ -479,7 +438,6 @@
        Presently, this method is used by SUNDIALS ARKStep integrator, for more
        details, see the ARKode User Guide. */
    virtual int SUNMassMult(const Vector &x, Vector &v);
->>>>>>> c390dbbc
 
    virtual ~TimeDependentOperator() { }
 };
