# Copyright (c) 2010-2020, Lawrence Livermore National Security, LLC. Produced
# at the Lawrence Livermore National Laboratory. All Rights reserved. See files
# LICENSE and NOTICE for details. LLNL-CODE-806117.
#
# This file is part of the MFEM library. For more information and source code
# availability visit https://mfem.org.
#
# MFEM is free software; you can redistribute it and/or modify it under the
# terms of the BSD-3 license. We welcome feedback and contributions, see file
# CONTRIBUTING.md for details.

SHELL = /bin/bash
MFEM_DIR ?= ..
DOXYGEN_CONF = CodeDocumentation.conf


# doxygen uses: graphviz, latex
html: $(DOXYGEN_CONF)
<<<<<<< HEAD
	@# Generate the html documentation
	@doxygen $(DOXYGEN_CONF)
	@rm -f CodeDocumentation.html
	@ln -s CodeDocumentation/html/index.html CodeDocumentation.html
	@cat warnings.log

	@# Generate the log of undocumented methods
	@( cat $(DOXYGEN_CONF) ; echo "GENERATE_HTML=NO" ; echo "EXTRACT_ALL=NO" ; echo "WARN_LOGFILE=undoc.log" ; echo "QUIET=YES" ) | doxygen - &> /dev/null
=======
	doxygen $(DOXYGEN_CONF)
	echo "<meta http-equiv=\"REFRESH\" content=\"0;URL=CodeDocumentation/html/index.html\">" > CodeDocumentation.html
>>>>>>> 3ae7c0ae

clean:
	rm -rf $(DOXYGEN_CONF) CodeDocumentation CodeDocumentation.html *~
	rm -rf  undoc.log warnings.log

$(DOXYGEN_CONF): $(MFEM_DIR)/doc/$(DOXYGEN_CONF).in
	@sed -e 's%@MFEM_SOURCE_DIR@%$(MFEM_DIR)%g' $(<) \
	  > $(DOXYGEN_CONF)
<|MERGE_RESOLUTION|>--- conflicted
+++ resolved
@@ -16,19 +16,12 @@
 
 # doxygen uses: graphviz, latex
 html: $(DOXYGEN_CONF)
-<<<<<<< HEAD
 	@# Generate the html documentation
 	@doxygen $(DOXYGEN_CONF)
-	@rm -f CodeDocumentation.html
-	@ln -s CodeDocumentation/html/index.html CodeDocumentation.html
+	@echo "<meta http-equiv=\"REFRESH\" content=\"0;URL=CodeDocumentation/html/index.html\">" > CodeDocumentation.html
 	@cat warnings.log
-
 	@# Generate the log of undocumented methods
 	@( cat $(DOXYGEN_CONF) ; echo "GENERATE_HTML=NO" ; echo "EXTRACT_ALL=NO" ; echo "WARN_LOGFILE=undoc.log" ; echo "QUIET=YES" ) | doxygen - &> /dev/null
-=======
-	doxygen $(DOXYGEN_CONF)
-	echo "<meta http-equiv=\"REFRESH\" content=\"0;URL=CodeDocumentation/html/index.html\">" > CodeDocumentation.html
->>>>>>> 3ae7c0ae
 
 clean:
 	rm -rf $(DOXYGEN_CONF) CodeDocumentation CodeDocumentation.html *~
