--- conflicted
+++ resolved
@@ -174,13 +174,9 @@
    Memory *mem;
    size_t offset;
    size_t counter;
-<<<<<<< HEAD
    // 'h_mt' is already stored in 'mem', however, we use this field for type
    // checking and the alias may be dangling, i.e. 'mem' may be invalid.
-   const MemoryType h_mt;
-=======
    MemoryType h_mt;
->>>>>>> e654f4c6
 };
 
 /// Maps for the Memory and the Alias classes
@@ -911,13 +907,8 @@
    const bool owns_host = flags & Mem::OWNS_HOST;
    const bool owns_device = flags & Mem::OWNS_DEVICE;
    const bool owns_internal = flags & Mem::OWNS_INTERNAL;
-<<<<<<< HEAD
-   MFEM_ASSERT(registered || IsHostMemory(mt),
-               "registered = " << registered << ", mt = " << (int)mt);
-=======
    MFEM_ASSERT(IsHostMemory(h_mt), "invalid h_mt = " << (int)h_mt);
    // MFEM_ASSERT(registered || IsHostMemory(h_mt),"");
->>>>>>> e654f4c6
    MFEM_ASSERT(!owns_device || owns_internal, "invalid Memory state");
    MFEM_ASSERT(registered || !(owns_host || owns_device || owns_internal),
                "invalid Memory state");
@@ -926,18 +917,9 @@
    {
       if (owns_internal)
       {
-<<<<<<< HEAD
-#ifdef MFEM_DEBUG
-         const MemoryType h_mt = maps->aliases.at(h_ptr).h_mt;
-         MFEM_ASSERT(mt == h_mt,"");
-#endif
-         mm.EraseAlias(h_ptr);
-         return mt;
-=======
          MFEM_ASSERT(mm.IsAlias(h_ptr), "");
          MFEM_ASSERT(h_mt == maps->aliases.at(h_ptr).h_mt, "");
          mm.EraseAlias(h_ptr);
->>>>>>> e654f4c6
       }
    }
    else // Known
@@ -1023,16 +1005,8 @@
 void *MemoryManager::ReadWrite_(void *h_ptr, MemoryType h_mt, MemoryClass mc,
                                 size_t bytes, unsigned &flags)
 {
-<<<<<<< HEAD
-   if (bytes > 0)
-   {
-      MFEM_VERIFY(flags & Mem::REGISTERED,"");
-      CheckHostMemoryType_(h_mt, h_ptr, flags & Mem::ALIAS);
-   }
-=======
    if (h_ptr) { CheckHostMemoryType_(h_mt, h_ptr, flags & Mem::ALIAS); }
    if (bytes > 0) { MFEM_VERIFY(flags & Mem::REGISTERED,""); }
->>>>>>> e654f4c6
    MFEM_ASSERT(MemoryClassCheck_(mc, h_ptr, h_mt, bytes, flags),"");
    if (IsHostMemory(GetMemoryType(mc)) && mc < MemoryClass::DEVICE)
    {
@@ -1055,16 +1029,8 @@
 const void *MemoryManager::Read_(void *h_ptr, MemoryType h_mt, MemoryClass mc,
                                  size_t bytes, unsigned &flags)
 {
-<<<<<<< HEAD
-   if (bytes > 0)
-   {
-      MFEM_VERIFY(flags & Mem::REGISTERED,"");
-      CheckHostMemoryType_(h_mt, h_ptr, flags & Mem::ALIAS);
-   }
-=======
    if (h_ptr) { CheckHostMemoryType_(h_mt, h_ptr, flags & Mem::ALIAS); }
    if (bytes > 0) { MFEM_VERIFY(flags & Mem::REGISTERED,""); }
->>>>>>> e654f4c6
    MFEM_ASSERT(MemoryClassCheck_(mc, h_ptr, h_mt, bytes, flags),"");
    if (IsHostMemory(GetMemoryType(mc)) && mc < MemoryClass::DEVICE)
    {
@@ -1087,16 +1053,8 @@
 void *MemoryManager::Write_(void *h_ptr, MemoryType h_mt, MemoryClass mc,
                             size_t bytes, unsigned &flags)
 {
-<<<<<<< HEAD
-   if (bytes > 0)
-   {
-      MFEM_VERIFY(flags & Mem::REGISTERED,"");
-      CheckHostMemoryType_(h_mt, h_ptr, flags & Mem::ALIAS);
-   }
-=======
    if (h_ptr) { CheckHostMemoryType_(h_mt, h_ptr, flags & Mem::ALIAS); }
    if (bytes > 0) { MFEM_VERIFY(flags & Mem::REGISTERED,""); }
->>>>>>> e654f4c6
    MFEM_ASSERT(MemoryClassCheck_(mc, h_ptr, h_mt, bytes, flags),"");
    if (IsHostMemory(GetMemoryType(mc)) && mc < MemoryClass::DEVICE)
    {
@@ -1335,12 +1293,8 @@
    {
       auto &m = res.first->second;
       MFEM_VERIFY(m.bytes >= bytes && m.h_mt == h_mt &&
-<<<<<<< HEAD
                   (m.d_mt == d_mt || (d_mt == MemoryType::DEFAULT &&
                                       m.d_mt == GetDualMemoryType(h_mt))),
-=======
-                  (m.d_mt == d_mt || d_mt == MemoryType::DEFAULT),
->>>>>>> e654f4c6
                   "Address already present with different attributes!");
 #ifdef MFEM_TRACK_MEM_MANAGER
       mfem::out << "[mfem memory manager]: repeated registration of h_ptr: "
@@ -1611,7 +1565,6 @@
 void MemoryManager::Destroy()
 {
    MFEM_VERIFY(exists, "MemoryManager has already been destroyed!");
-<<<<<<< HEAD
 #ifdef MFEM_TRACK_MEM_MANAGER
    size_t num_memories = maps->memories.size();
    size_t num_aliases = maps->aliases.size();
@@ -1620,7 +1573,7 @@
       MFEM_WARNING("...\n\t number of registered pointers: " << num_memories
                    << "\n\t number of registered aliases : " << num_aliases);
    }
-=======
+#endif
    // Keep for debugging purposes:
 #if 0
    mfem::out << "Destroying the MemoryManager ...\n"
@@ -1628,7 +1581,6 @@
              << maps->memories.size() << '\n'
              << "remaining registered aliases  : "
              << maps->aliases.size() << '\n';
->>>>>>> e654f4c6
 #endif
    for (auto& n : maps->memories)
    {
@@ -1728,25 +1680,15 @@
    if (!mm.exists) {return;}
    if (!alias)
    {
-<<<<<<< HEAD
-      MFEM_VERIFY(mm.IsKnown(h_ptr), "host pointer is not registered");
-      MFEM_VERIFY(h_mt == maps->memories.at(h_ptr).h_mt,
-                  "host pointer MemoryType mismatch");
+      auto it = maps->memories.find(h_ptr);
+      MFEM_VERIFY(it != maps->memories.end(), "host pointer is not registered");
+      MFEM_VERIFY(h_mt == it->second.h_mt, "host pointer MemoryType mismatch");
    }
    else
    {
-      MFEM_VERIFY(mm.IsAlias(h_ptr), "alias pointer is not registered");
-      MFEM_VERIFY(h_mt == maps->aliases.at(h_ptr).h_mt,
-                  "alias pointer MemoryType mismatch");
-=======
-      auto it = maps->memories.find(h_ptr);
-      MFEM_VERIFY(it != maps->memories.end() && h_mt == it->second.h_mt,"");
-   }
-   else
-   {
       auto it = maps->aliases.find(h_ptr);
-      MFEM_VERIFY(it != maps->aliases.end() && h_mt == it->second.h_mt,"");
->>>>>>> e654f4c6
+      MFEM_VERIFY(it != maps->aliases.end(), "alias pointer is not registered");
+      MFEM_VERIFY(h_mt == it->second.h_mt, "alias pointer MemoryType mismatch");
    }
 }
 
