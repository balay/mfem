// Copyright (c) 2010, Lawrence Livermore National Security, LLC. Produced at
// the Lawrence Livermore National Laboratory. LLNL-CODE-443211. All Rights
// reserved. See file COPYRIGHT for details.
//
// This file is part of the MFEM library. For more information and source code
// availability see http://mfem.org.
//
// MFEM is free software; you can redistribute it and/or modify it under the
// terms of the GNU Lesser General Public License (as published by the Free
// Software Foundation) version 2.1 dated February 1999.

// Implementation of data type mesh

#include "mesh_headers.hpp"
#include "../fem/fem.hpp"
#include "../general/sort_pairs.hpp"
#include "../general/text.hpp"

#include <iostream>
#include <sstream>
#include <fstream>
#include <limits>
#include <cmath>
#include <cstring>
#include <ctime>
#include <functional>

// Include the METIS header, if using version 5. If using METIS 4, the needed
// declarations are inlined below, i.e. no header is needed.
#if defined(MFEM_USE_METIS) && defined(MFEM_USE_METIS_5)
#include "metis.h"
#endif

// METIS 4 prototypes
#if defined(MFEM_USE_METIS) && !defined(MFEM_USE_METIS_5)
typedef int idxtype;
extern "C" {
   void METIS_PartGraphRecursive(int*, idxtype*, idxtype*, idxtype*, idxtype*,
                                 int*, int*, int*, int*, int*, idxtype*);
   void METIS_PartGraphKway(int*, idxtype*, idxtype*, idxtype*, idxtype*,
                            int*, int*, int*, int*, int*, idxtype*);
   void METIS_PartGraphVKway(int*, idxtype*, idxtype*, idxtype*, idxtype*,
                             int*, int*, int*, int*, int*, idxtype*);
}
#endif

#ifdef MFEM_USE_GECKO
#include "graph.h"
#endif

using namespace std;

namespace mfem
{

void Mesh::GetElementJacobian(int i, DenseMatrix &J)
{
   int geom = GetElementBaseGeometry(i);
   ElementTransformation *eltransf = GetElementTransformation(i);
   eltransf->SetIntPoint(&Geometries.GetCenter(geom));
   Geometries.JacToPerfJac(geom, eltransf->Jacobian(), J);
}

double Mesh::GetElementSize(int i, int type)
{
   DenseMatrix J(Dim);
   GetElementJacobian(i, J);
   if (type == 0)
   {
      return pow(fabs(J.Det()), 1./Dim);
   }
   else if (type == 1)
   {
      return J.CalcSingularvalue(Dim-1);   // h_min
   }
   else
   {
      return J.CalcSingularvalue(0);   // h_max
   }
}

double Mesh::GetElementSize(int i, const Vector &dir)
{
   DenseMatrix J(Dim);
   Vector d_hat(Dim);
   GetElementJacobian(i, J);
   J.MultTranspose(dir, d_hat);
   return sqrt((d_hat * d_hat) / (dir * dir));
}

double Mesh::GetElementVolume(int i)
{
   ElementTransformation *et = GetElementTransformation(i);
   const IntegrationRule &ir = IntRules.Get(GetElementBaseGeometry(i),
                                            et->OrderJ());
   double volume = 0.0;
   for (int j = 0; j < ir.GetNPoints(); j++)
   {
      const IntegrationPoint &ip = ir.IntPoint(j);
      et->SetIntPoint(&ip);
      volume += ip.weight * et->Weight();
   }

   return volume;
}

// Similar to VisualizationSceneSolution3d::FindNewBox in GLVis
void Mesh::GetBoundingBox(Vector &min, Vector &max, int ref)
{
   min.SetSize(spaceDim);
   max.SetSize(spaceDim);

   for (int d = 0; d < spaceDim; d++)
   {
      min(d) = numeric_limits<double>::infinity();
      max(d) = -numeric_limits<double>::infinity();
   }

   if (Nodes == NULL)
   {
      double *coord;
      for (int i = 0; i < NumOfVertices; i++)
      {
         coord = GetVertex(i);
         for (int d = 0; d < spaceDim; d++)
         {
            if (coord[d] < min(d)) { min(d) = coord[d]; }
            if (coord[d] > max(d)) { max(d) = coord[d]; }
         }
      }
   }
   else
   {
      const bool use_boundary = false; // make this a parameter?
      int ne = use_boundary ? GetNBE() : GetNE();
      int fn, fo;
      DenseMatrix pointmat;
      RefinedGeometry *RefG;
      IntegrationRule eir;
      FaceElementTransformations *Tr;
      ElementTransformation *T;

      for (int i = 0; i < ne; i++)
      {
         if (use_boundary)
         {
            GetBdrElementFace(i, &fn, &fo);
            RefG = GlobGeometryRefiner.Refine(GetFaceBaseGeometry(fn), ref);
            Tr = GetFaceElementTransformations(fn, 5);
            eir.SetSize(RefG->RefPts.GetNPoints());
            Tr->Loc1.Transform(RefG->RefPts, eir);
            Tr->Elem1->Transform(eir, pointmat);
         }
         else
         {
            T = GetElementTransformation(i);
            RefG = GlobGeometryRefiner.Refine(GetElementBaseGeometry(i), ref);
            T->Transform(RefG->RefPts, pointmat);
         }
         for (int j = 0; j < pointmat.Width(); j++)
         {
            for (int d = 0; d < pointmat.Height(); d++)
            {
               if (pointmat(d,j) < min(d)) { min(d) = pointmat(d,j); }
               if (pointmat(d,j) > max(d)) { max(d) = pointmat(d,j); }
            }
         }
      }
   }
}

void Mesh::GetCharacteristics(double &h_min, double &h_max,
                              double &kappa_min, double &kappa_max,
                              Vector *Vh, Vector *Vk)
{
   int i, dim, sdim;
   DenseMatrix J;
   double h, kappa;

   dim = Dimension();
   sdim = SpaceDimension();

   if (Vh) { Vh->SetSize(NumOfElements); }
   if (Vk) { Vk->SetSize(NumOfElements); }

   h_min = kappa_min = numeric_limits<double>::infinity();
   h_max = kappa_max = -h_min;
   if (dim == 0) { if (Vh) { *Vh = 1.0; } if (Vk) {*Vk = 1.0; } return; }
   J.SetSize(sdim, dim);
   for (i = 0; i < NumOfElements; i++)
   {
      GetElementJacobian(i, J);
      h = pow(fabs(J.Weight()), 1.0/double(dim));
      kappa = (dim == sdim) ?
              J.CalcSingularvalue(0) / J.CalcSingularvalue(dim-1) : -1.0;
      if (Vh) { (*Vh)(i) = h; }
      if (Vk) { (*Vk)(i) = kappa; }

      if (h < h_min) { h_min = h; }
      if (h > h_max) { h_max = h; }
      if (kappa < kappa_min) { kappa_min = kappa; }
      if (kappa > kappa_max) { kappa_max = kappa; }
   }
}

void Mesh::PrintCharacteristics(Vector *Vh, Vector *Vk, std::ostream &out)
{
   double h_min, h_max, kappa_min, kappa_max;

   out << "Mesh Characteristics:";

   this->GetCharacteristics(h_min, h_max, kappa_min, kappa_max, Vh, Vk);

   out << '\n'
       << "Dimension          : " << Dimension() << '\n'
       << "Space dimension    : " << SpaceDimension();
   if (Dim == 0)
   {
      out << '\n'
          << "Number of vertices : " << GetNV() << '\n'
          << "Number of elements : " << GetNE() << '\n'
          << "Number of bdr elem : " << GetNBE() << '\n';
   }
   else if (Dim == 1)
   {
      out << '\n'
          << "Number of vertices : " << GetNV() << '\n'
          << "Number of elements : " << GetNE() << '\n'
          << "Number of bdr elem : " << GetNBE() << '\n'
          << "h_min              : " << h_min << '\n'
          << "h_max              : " << h_max << '\n';
   }
   else if (Dim == 2)
   {
      out << '\n'
          << "Number of vertices : " << GetNV() << '\n'
          << "Number of edges    : " << GetNEdges() << '\n'
          << "Number of elements : " << GetNE() << '\n'
          << "Number of bdr elem : " << GetNBE() << '\n'
          << "Euler Number       : " << EulerNumber2D() << '\n'
          << "h_min              : " << h_min << '\n'
          << "h_max              : " << h_max << '\n'
          << "kappa_min          : " << kappa_min << '\n'
          << "kappa_max          : " << kappa_max << '\n';
   }
   else
   {
      out << '\n'
          << "Number of vertices : " << GetNV() << '\n'
          << "Number of edges    : " << GetNEdges() << '\n'
          << "Number of faces    : " << GetNFaces() << '\n'
          << "Number of elements : " << GetNE() << '\n'
          << "Number of bdr elem : " << GetNBE() << '\n'
          << "Euler Number       : " << EulerNumber() << '\n'
          << "h_min              : " << h_min << '\n'
          << "h_max              : " << h_max << '\n'
          << "kappa_min          : " << kappa_min << '\n'
          << "kappa_max          : " << kappa_max << '\n';
   }
   out << '\n' << std::flush;
}

FiniteElement *Mesh::GetTransformationFEforElementType(int ElemType)
{
   switch (ElemType)
   {
      case Element::POINT :          return &PointFE;
      case Element::SEGMENT :        return &SegmentFE;
      case Element::TRIANGLE :       return &TriangleFE;
      case Element::QUADRILATERAL :  return &QuadrilateralFE;
      case Element::TETRAHEDRON :    return &TetrahedronFE;
      case Element::HEXAHEDRON :     return &HexahedronFE;
   }
   MFEM_ABORT("Unknown element type");
   return &TriangleFE;
}


void Mesh::GetElementTransformation(int i, IsoparametricTransformation *ElTr)
{
   ElTr->Attribute = GetAttribute(i);
   ElTr->ElementNo = i;
   if (Nodes == NULL)
   {
      GetPointMatrix(i, ElTr->GetPointMat());
      ElTr->SetFE(GetTransformationFEforElementType(GetElementType(i)));
   }
   else
   {
      DenseMatrix &pm = ElTr->GetPointMat();
      Array<int> vdofs;
      Nodes->FESpace()->GetElementVDofs(i, vdofs);

      int n = vdofs.Size()/spaceDim;
      pm.SetSize(spaceDim, n);
      for (int k = 0; k < spaceDim; k++)
      {
         for (int j = 0; j < n; j++)
         {
            pm(k,j) = (*Nodes)(vdofs[n*k+j]);
         }
      }
      ElTr->SetFE(Nodes->FESpace()->GetFE(i));
   }
   ElTr->FinalizeTransformation();
}

void Mesh::GetElementTransformation(int i, const Vector &nodes,
                                    IsoparametricTransformation *ElTr)
{
   ElTr->Attribute = GetAttribute(i);
   ElTr->ElementNo = i;
   DenseMatrix &pm = ElTr->GetPointMat();
   if (Nodes == NULL)
   {
      MFEM_ASSERT(nodes.Size() == spaceDim*GetNV(), "");
      int       nv = elements[i]->GetNVertices();
      const int *v = elements[i]->GetVertices();
      int n = vertices.Size();
      pm.SetSize(spaceDim, nv);
      for (int k = 0; k < spaceDim; k++)
      {
         for (int j = 0; j < nv; j++)
         {
            pm(k, j) = nodes(k*n+v[j]);
         }
      }
      ElTr->SetFE(GetTransformationFEforElementType(GetElementType(i)));
   }
   else
   {
      MFEM_ASSERT(nodes.Size() == Nodes->Size(), "");
      Array<int> vdofs;
      Nodes->FESpace()->GetElementVDofs(i, vdofs);
      int n = vdofs.Size()/spaceDim;
      pm.SetSize(spaceDim, n);
      for (int k = 0; k < spaceDim; k++)
      {
         for (int j = 0; j < n; j++)
         {
            pm(k,j) = nodes(vdofs[n*k+j]);
         }
      }
      ElTr->SetFE(Nodes->FESpace()->GetFE(i));
   }
   ElTr->FinalizeTransformation();
}

ElementTransformation *Mesh::GetElementTransformation(int i)
{
   GetElementTransformation(i, &Transformation);

   return &Transformation;
}

ElementTransformation *Mesh::GetBdrElementTransformation(int i)
{
   GetBdrElementTransformation(i, &FaceTransformation);
   return &FaceTransformation;
}

void Mesh::GetBdrElementTransformation(int i, IsoparametricTransformation* ElTr)
{
   ElTr->Attribute = GetBdrAttribute(i);
   ElTr->ElementNo = i; // boundary element number
   if (Nodes == NULL)
   {
      GetBdrPointMatrix(i, ElTr->GetPointMat());
      ElTr->SetFE(
         GetTransformationFEforElementType(GetBdrElementType(i)));
   }
   else
   {
      DenseMatrix &pm = ElTr->GetPointMat();
      Array<int> vdofs;
      Nodes->FESpace()->GetBdrElementVDofs(i, vdofs);
      int n = vdofs.Size()/spaceDim;
      pm.SetSize(spaceDim, n);
      for (int k = 0; k < spaceDim; k++)
      {
         for (int j = 0; j < n; j++)
         {
            pm(k,j) = (*Nodes)(vdofs[n*k+j]);
         }
      }
      ElTr->SetFE(Nodes->FESpace()->GetBE(i));
   }
   ElTr->FinalizeTransformation();
}

void Mesh::GetFaceTransformation(int FaceNo, IsoparametricTransformation *FTr)
{
   FTr->Attribute = (Dim == 1) ? 1 : faces[FaceNo]->GetAttribute();
   FTr->ElementNo = FaceNo;
   DenseMatrix &pm = FTr->GetPointMat();
   if (Nodes == NULL)
   {
      const int *v = (Dim == 1) ? &FaceNo : faces[FaceNo]->GetVertices();
      const int nv = (Dim == 1) ? 1 : faces[FaceNo]->GetNVertices();
      pm.SetSize(spaceDim, nv);
      for (int i = 0; i < spaceDim; i++)
      {
         for (int j = 0; j < nv; j++)
         {
            pm(i, j) = vertices[v[j]](i);
         }
      }
      FTr->SetFE(GetTransformationFEforElementType(GetFaceElementType(FaceNo)));
   }
   else // curved mesh
   {
      const FiniteElement *face_el = Nodes->FESpace()->GetFaceElement(FaceNo);
      if (face_el)
      {
         Array<int> vdofs;
         Nodes->FESpace()->GetFaceVDofs(FaceNo, vdofs);
         int n = vdofs.Size()/spaceDim;
         pm.SetSize(spaceDim, n);
         for (int i = 0; i < spaceDim; i++)
         {
            for (int j = 0; j < n; j++)
            {
               pm(i, j) = (*Nodes)(vdofs[n*i+j]);
            }
         }
         FTr->SetFE(face_el);
      }
      else // L2 Nodes (e.g., periodic mesh), go through the volume of Elem1
      {
         FaceInfo &face_info = faces_info[FaceNo];

         int face_geom = GetFaceGeometryType(FaceNo);
         int face_type = GetFaceElementType(FaceNo);

         GetLocalFaceTransformation(face_type,
                                    GetElementType(face_info.Elem1No),
                                    FaceElemTr.Loc1.Transf, face_info.Elem1Inf);
         // NOTE: FaceElemTr.Loc1 is overwritten here -- used as a temporary

         face_el = Nodes->FESpace()->GetTraceElement(face_info.Elem1No,
                                                     face_geom);

         IntegrationRule eir(face_el->GetDof());
         FaceElemTr.Loc1.Transform(face_el->GetNodes(), eir);
         // 'Transformation' is not used
         Nodes->GetVectorValues(Transformation, eir, pm);

         FTr->SetFE(face_el);
      }
   }
   FTr->FinalizeTransformation();
}

ElementTransformation *Mesh::GetFaceTransformation(int FaceNo)
{
   GetFaceTransformation(FaceNo, &FaceTransformation);
   return &FaceTransformation;
}

void Mesh::GetEdgeTransformation(int EdgeNo, IsoparametricTransformation *EdTr)
{
   if (Dim == 2)
   {
      GetFaceTransformation(EdgeNo, EdTr);
      return;
   }
   if (Dim == 1)
   {
      mfem_error("Mesh::GetEdgeTransformation not defined in 1D \n");
   }

   EdTr->Attribute = 1;
   EdTr->ElementNo = EdgeNo;
   DenseMatrix &pm = EdTr->GetPointMat();
   if (Nodes == NULL)
   {
      Array<int> v;
      GetEdgeVertices(EdgeNo, v);
      const int nv = 2;
      pm.SetSize(spaceDim, nv);
      for (int i = 0; i < spaceDim; i++)
      {
         for (int j = 0; j < nv; j++)
         {
            pm(i, j) = vertices[v[j]](i);
         }
      }
      EdTr->SetFE(GetTransformationFEforElementType(Element::SEGMENT));
   }
   else
   {
      const FiniteElement *edge_el = Nodes->FESpace()->GetEdgeElement(EdgeNo);
      if (edge_el)
      {
         Array<int> vdofs;
         Nodes->FESpace()->GetEdgeVDofs(EdgeNo, vdofs);
         int n = vdofs.Size()/spaceDim;
         pm.SetSize(spaceDim, n);
         for (int i = 0; i < spaceDim; i++)
         {
            for (int j = 0; j < n; j++)
            {
               pm(i, j) = (*Nodes)(vdofs[n*i+j]);
            }
         }
         EdTr->SetFE(edge_el);
      }
      else
      {
         MFEM_ABORT("Not implemented.");
      }
   }
   EdTr->FinalizeTransformation();
}

ElementTransformation *Mesh::GetEdgeTransformation(int EdgeNo)
{
   GetEdgeTransformation(EdgeNo, &EdgeTransformation);
   return &EdgeTransformation;
}


void Mesh::GetLocalPtToSegTransformation(
   IsoparametricTransformation &Transf, int i)
{
   const IntegrationRule *SegVert;
   DenseMatrix &locpm = Transf.GetPointMat();

   Transf.SetFE(&PointFE);
   SegVert = Geometries.GetVertices(Geometry::SEGMENT);
   locpm.SetSize(1, 1);
   locpm(0, 0) = SegVert->IntPoint(i/64).x;
   //  (i/64) is the local face no. in the segment
   //  (i%64) is the orientation of the point (not used)
   Transf.FinalizeTransformation();
}

void Mesh::GetLocalSegToTriTransformation(
   IsoparametricTransformation &Transf, int i)
{
   const int *tv, *so;
   const IntegrationRule *TriVert;
   DenseMatrix &locpm = Transf.GetPointMat();

   Transf.SetFE(&SegmentFE);
   tv = tri_t::Edges[i/64];  //  (i/64) is the local face no. in the triangle
   so = seg_t::Orient[i%64]; //  (i%64) is the orientation of the segment
   TriVert = Geometries.GetVertices(Geometry::TRIANGLE);
   locpm.SetSize(2, 2);
   for (int j = 0; j < 2; j++)
   {
      locpm(0, so[j]) = TriVert->IntPoint(tv[j]).x;
      locpm(1, so[j]) = TriVert->IntPoint(tv[j]).y;
   }
   Transf.FinalizeTransformation();
}

void Mesh::GetLocalSegToQuadTransformation(
   IsoparametricTransformation &Transf, int i)
{
   const int *qv, *so;
   const IntegrationRule *QuadVert;
   DenseMatrix &locpm = Transf.GetPointMat();

   Transf.SetFE(&SegmentFE);
   qv = quad_t::Edges[i/64]; //  (i/64) is the local face no. in the quad
   so = seg_t::Orient[i%64]; //  (i%64) is the orientation of the segment
   QuadVert = Geometries.GetVertices(Geometry::SQUARE);
   locpm.SetSize(2, 2);
   for (int j = 0; j < 2; j++)
   {
      locpm(0, so[j]) = QuadVert->IntPoint(qv[j]).x;
      locpm(1, so[j]) = QuadVert->IntPoint(qv[j]).y;
   }
   Transf.FinalizeTransformation();
}

void Mesh::GetLocalTriToTetTransformation(
   IsoparametricTransformation &Transf, int i)
{
   DenseMatrix &locpm = Transf.GetPointMat();

   Transf.SetFE(&TriangleFE);
   //  (i/64) is the local face no. in the tet
   const int *tv = tet_t::FaceVert[i/64];
   //  (i%64) is the orientation of the tetrahedron face
   //         w.r.t. the face element
   const int *to = tri_t::Orient[i%64];
   const IntegrationRule *TetVert =
      Geometries.GetVertices(Geometry::TETRAHEDRON);
   locpm.SetSize(3, 3);
   for (int j = 0; j < 3; j++)
   {
      const IntegrationPoint &vert = TetVert->IntPoint(tv[to[j]]);
      locpm(0, j) = vert.x;
      locpm(1, j) = vert.y;
      locpm(2, j) = vert.z;
   }
   Transf.FinalizeTransformation();
}

void Mesh::GetLocalQuadToHexTransformation(
   IsoparametricTransformation &Transf, int i)
{
   DenseMatrix &locpm = Transf.GetPointMat();

   Transf.SetFE(&QuadrilateralFE);
   //  (i/64) is the local face no. in the hex
   const int *hv = hex_t::FaceVert[i/64];
   //  (i%64) is the orientation of the quad
   const int *qo = quad_t::Orient[i%64];
   const IntegrationRule *HexVert = Geometries.GetVertices(Geometry::CUBE);
   locpm.SetSize(3, 4);
   for (int j = 0; j < 4; j++)
   {
      const IntegrationPoint &vert = HexVert->IntPoint(hv[qo[j]]);
      locpm(0, j) = vert.x;
      locpm(1, j) = vert.y;
      locpm(2, j) = vert.z;
   }
   Transf.FinalizeTransformation();
}

void Mesh::GetLocalFaceTransformation(
   int face_type, int elem_type, IsoparametricTransformation &Transf, int inf)
{
   switch (face_type)
   {
      case Element::POINT:
         GetLocalPtToSegTransformation(Transf, inf);
         break;

      case Element::SEGMENT:
         if (elem_type == Element::TRIANGLE)
         {
            GetLocalSegToTriTransformation(Transf, inf);
         }
         else
         {
            MFEM_ASSERT(elem_type == Element::QUADRILATERAL, "");
            GetLocalSegToQuadTransformation(Transf, inf);
         }
         break;

      case Element::TRIANGLE:
         MFEM_ASSERT(elem_type == Element::TETRAHEDRON, "");
         GetLocalTriToTetTransformation(Transf, inf);
         break;

      case Element::QUADRILATERAL:
         MFEM_ASSERT(elem_type == Element::HEXAHEDRON, "");
         GetLocalQuadToHexTransformation(Transf, inf);
         break;
   }
}

FaceElementTransformations *Mesh::GetFaceElementTransformations(int FaceNo,
                                                                int mask)
{
   FaceInfo &face_info = faces_info[FaceNo];

   FaceElemTr.Elem1 = NULL;
   FaceElemTr.Elem2 = NULL;

   // setup the transformation for the first element
   FaceElemTr.Elem1No = face_info.Elem1No;
   if (mask & 1)
   {
      GetElementTransformation(FaceElemTr.Elem1No, &Transformation);
      FaceElemTr.Elem1 = &Transformation;
   }

   //  setup the transformation for the second element
   //     return NULL in the Elem2 field if there's no second element, i.e.
   //     the face is on the "boundary"
   FaceElemTr.Elem2No = face_info.Elem2No;
   if ((mask & 2) && FaceElemTr.Elem2No >= 0)
   {
#ifdef MFEM_DEBUG
      if (NURBSext && (mask & 1)) { MFEM_ABORT("NURBS mesh not supported!"); }
#endif
      GetElementTransformation(FaceElemTr.Elem2No, &Transformation2);
      FaceElemTr.Elem2 = &Transformation2;
   }

   // setup the face transformation
   FaceElemTr.FaceGeom = GetFaceGeometryType(FaceNo);
   FaceElemTr.Face = (mask & 16) ? GetFaceTransformation(FaceNo) : NULL;

   // setup Loc1 & Loc2
   int face_type = GetFaceElementType(FaceNo);
   if (mask & 4)
   {
      int elem_type = GetElementType(face_info.Elem1No);
      GetLocalFaceTransformation(face_type, elem_type,
                                 FaceElemTr.Loc1.Transf, face_info.Elem1Inf);
   }
   if ((mask & 8) && FaceElemTr.Elem2No >= 0)
   {
      int elem_type = GetElementType(face_info.Elem2No);
      GetLocalFaceTransformation(face_type, elem_type,
                                 FaceElemTr.Loc2.Transf, face_info.Elem2Inf);

      // NC meshes: prepend slave edge/face transformation to Loc2
      if (Nonconforming() && IsSlaveFace(face_info))
      {
         ApplyLocalSlaveTransformation(FaceElemTr.Loc2.Transf, face_info);

         if (face_type == Element::SEGMENT)
         {
            // flip Loc2 to match Loc1 and Face
            DenseMatrix &pm = FaceElemTr.Loc2.Transf.GetPointMat();
            std::swap(pm(0,0), pm(0,1));
            std::swap(pm(1,0), pm(1,1));
         }
      }
   }

   return &FaceElemTr;
}

bool Mesh::IsSlaveFace(const FaceInfo &fi) const
{
   return fi.NCFace >= 0 && nc_faces_info[fi.NCFace].Slave;
}

void Mesh::ApplyLocalSlaveTransformation(IsoparametricTransformation &transf,
                                         const FaceInfo &fi)
{
#ifdef MFEM_THREAD_SAFE
   DenseMatrix composition;
#else
   static DenseMatrix composition;
#endif
   MFEM_ASSERT(fi.NCFace >= 0, "");
   transf.Transform(*nc_faces_info[fi.NCFace].PointMatrix, composition);
   transf.GetPointMat() = composition;
   transf.FinalizeTransformation();
}

FaceElementTransformations *Mesh::GetBdrFaceTransformations(int BdrElemNo)
{
   FaceElementTransformations *tr;
   int fn;
   if (Dim == 3)
   {
      fn = be_to_face[BdrElemNo];
   }
   else if (Dim == 2)
   {
      fn = be_to_edge[BdrElemNo];
   }
   else
   {
      fn = boundary[BdrElemNo]->GetVertices()[0];
   }
   // Check if the face is interior, shared, or non-conforming.
   if (FaceIsTrueInterior(fn) || faces_info[fn].NCFace >= 0)
   {
      return NULL;
   }
   tr = GetFaceElementTransformations(fn);
   tr->Face->Attribute = boundary[BdrElemNo]->GetAttribute();
   return tr;
}

void Mesh::GetFaceElements(int Face, int *Elem1, int *Elem2)
{
   *Elem1 = faces_info[Face].Elem1No;
   *Elem2 = faces_info[Face].Elem2No;
}

void Mesh::GetFaceInfos(int Face, int *Inf1, int *Inf2)
{
   *Inf1 = faces_info[Face].Elem1Inf;
   *Inf2 = faces_info[Face].Elem2Inf;
}

int Mesh::GetFaceGeometryType(int Face) const
{
   return (Dim == 1) ? Geometry::POINT : faces[Face]->GetGeometryType();
}

int Mesh::GetFaceElementType(int Face) const
{
   return (Dim == 1) ? Element::POINT : faces[Face]->GetType();
}

void Mesh::Init()
{
   // in order of declaration:
   Dim = spaceDim = 0;
   NumOfVertices = -1;
   NumOfElements = NumOfBdrElements = 0;
   NumOfEdges = NumOfFaces = 0;
   BaseGeom = BaseBdrGeom = -2; // invailid
   meshgen = 0;
   sequence = 0;
   Nodes = NULL;
   own_nodes = 1;
   NURBSext = NULL;
   ncmesh = NULL;
   last_operation = Mesh::NONE;
}

void Mesh::InitTables()
{
   el_to_edge =
      el_to_face = el_to_el = bel_to_edge = face_edge = edge_vertex = NULL;
}

void Mesh::SetEmpty()
{
   // Members not touched by Init() or InitTables()
   Dim = spaceDim = 0;
   BaseGeom = BaseBdrGeom = -1;
   meshgen = 0;
   NumOfFaces = 0;

   Init();
   InitTables();
}

void Mesh::DestroyTables()
{
   delete el_to_edge;
   delete el_to_face;
   delete el_to_el;

   if (Dim == 3)
   {
      delete bel_to_edge;
   }

   delete face_edge;
   delete edge_vertex;
}

void Mesh::DestroyPointers()
{
   if (own_nodes) { delete Nodes; }

   delete ncmesh;

   delete NURBSext;

   for (int i = 0; i < NumOfElements; i++)
   {
      FreeElement(elements[i]);
   }

   for (int i = 0; i < NumOfBdrElements; i++)
   {
      FreeElement(boundary[i]);
   }

   for (int i = 0; i < faces.Size(); i++)
   {
      FreeElement(faces[i]);
   }

   DestroyTables();
}

void Mesh::Destroy()
{
   DestroyPointers();

   elements.DeleteAll();
   vertices.DeleteAll();
   boundary.DeleteAll();
   faces.DeleteAll();
   faces_info.DeleteAll();
   nc_faces_info.DeleteAll();
   be_to_edge.DeleteAll();
   be_to_face.DeleteAll();

   // TODO:
   // IsoparametricTransformations
   // Transformation, Transformation2, FaceTransformation, EdgeTransformation;
   // FaceElementTransformations FaceElemTr;

   CoarseFineTr.Clear();

#ifdef MFEM_USE_MEMALLOC
   TetMemory.Clear();
#endif

   attributes.DeleteAll();
   bdr_attributes.DeleteAll();
}

void Mesh::SetAttributes()
{
   Array<int> attribs;

   attribs.SetSize(GetNBE());
   for (int i = 0; i < attribs.Size(); i++)
   {
      attribs[i] = GetBdrAttribute(i);
   }
   attribs.Sort();
   attribs.Unique();
   attribs.Copy(bdr_attributes);
   if (bdr_attributes.Size() > 0 && bdr_attributes[0] <= 0)
   {
      MFEM_WARNING("Non-positive attributes on the boundary!");
   }

   attribs.SetSize(GetNE());
   for (int i = 0; i < attribs.Size(); i++)
   {
      attribs[i] = GetAttribute(i);
   }
   attribs.Sort();
   attribs.Unique();
   attribs.Copy(attributes);
   if (attributes.Size() > 0 && attributes[0] <= 0)
   {
      MFEM_WARNING("Non-positive attributes in the domain!");
   }
}

void Mesh::InitMesh(int _Dim, int _spaceDim, int NVert, int NElem, int NBdrElem)
{
   SetEmpty();

   Dim = _Dim;
   spaceDim = _spaceDim;

   NumOfVertices = 0;
   vertices.SetSize(NVert);  // just allocate space for vertices

   NumOfElements = 0;
   elements.SetSize(NElem);  // just allocate space for Element *

   NumOfBdrElements = 0;
   boundary.SetSize(NBdrElem);  // just allocate space for Element *
}

void Mesh::InitBaseGeom()
{
   BaseGeom = BaseBdrGeom = -1;
   for (int i = 0; i < NumOfElements; i++)
   {
      int geom = elements[i]->GetGeometryType();
      if (geom != BaseGeom && BaseGeom >= 0)
      {
         BaseGeom = -1; break;
      }
      BaseGeom = geom;
   }
   for (int i = 0; i < NumOfBdrElements; i++)
   {
      int geom = boundary[i]->GetGeometryType();
      if (geom != BaseBdrGeom && BaseBdrGeom >= 0)
      {
         BaseBdrGeom = -1; break;
      }
      BaseBdrGeom = geom;
   }
}

void Mesh::AddVertex(const double *x)
{
   double *y = vertices[NumOfVertices]();

   for (int i = 0; i < spaceDim; i++)
   {
      y[i] = x[i];
   }
   NumOfVertices++;
}

void Mesh::AddTri(const int *vi, int attr)
{
   elements[NumOfElements++] = new Triangle(vi, attr);
}

void Mesh::AddTriangle(const int *vi, int attr)
{
   elements[NumOfElements++] = new Triangle(vi, attr);
}

void Mesh::AddQuad(const int *vi, int attr)
{
   elements[NumOfElements++] = new Quadrilateral(vi, attr);
}

void Mesh::AddTet(const int *vi, int attr)
{
#ifdef MFEM_USE_MEMALLOC
   Tetrahedron *tet;
   tet = TetMemory.Alloc();
   tet->SetVertices(vi);
   tet->SetAttribute(attr);
   elements[NumOfElements++] = tet;
#else
   elements[NumOfElements++] = new Tetrahedron(vi, attr);
#endif
}

void Mesh::AddHex(const int *vi, int attr)
{
   elements[NumOfElements++] = new Hexahedron(vi, attr);
}

void Mesh::AddHexAsTets(const int *vi, int attr)
{
   static const int hex_to_tet[6][4] =
   {
      { 0, 1, 2, 6 }, { 0, 5, 1, 6 }, { 0, 4, 5, 6 },
      { 0, 2, 3, 6 }, { 0, 3, 7, 6 }, { 0, 7, 4, 6 }
   };
   int ti[4];

   for (int i = 0; i < 6; i++)
   {
      for (int j = 0; j < 4; j++)
      {
         ti[j] = vi[hex_to_tet[i][j]];
      }
      AddTet(ti, attr);
   }
}

void Mesh::AddBdrSegment(const int *vi, int attr)
{
   boundary[NumOfBdrElements++] = new Segment(vi, attr);
}

void Mesh::AddBdrTriangle(const int *vi, int attr)
{
   boundary[NumOfBdrElements++] = new Triangle(vi, attr);
}

void Mesh::AddBdrQuad(const int *vi, int attr)
{
   boundary[NumOfBdrElements++] = new Quadrilateral(vi, attr);
}

void Mesh::AddBdrQuadAsTriangles(const int *vi, int attr)
{
   static const int quad_to_tri[2][3] = { { 0, 1, 2 }, { 0, 2, 3 } };
   int ti[3];

   for (int i = 0; i < 2; i++)
   {
      for (int j = 0; j < 3; j++)
      {
         ti[j] = vi[quad_to_tri[i][j]];
      }
      AddBdrTriangle(ti, attr);
   }
}

void Mesh::GenerateBoundaryElements()
{
   int i, j;
   Array<int> &be2face = (Dim == 2) ? be_to_edge : be_to_face;

   // GenerateFaces();

   for (i = 0; i < boundary.Size(); i++)
   {
      FreeElement(boundary[i]);
   }

   if (Dim == 3)
   {
      delete bel_to_edge;
      bel_to_edge = NULL;
   }

   // count the 'NumOfBdrElements'
   NumOfBdrElements = 0;
   for (i = 0; i < faces_info.Size(); i++)
   {
      if (faces_info[i].Elem2No < 0) { NumOfBdrElements++; }
   }

   boundary.SetSize(NumOfBdrElements);
   be2face.SetSize(NumOfBdrElements);
   for (j = i = 0; i < faces_info.Size(); i++)
   {
      if (faces_info[i].Elem2No < 0)
      {
         boundary[j] = faces[i]->Duplicate(this);
         be2face[j++] = i;
      }
   }
   // In 3D, 'bel_to_edge' is destroyed but it's not updated.
}

void Mesh::FinalizeCheck()
{
   MFEM_VERIFY(vertices.Size() == NumOfVertices,
               "incorrect number of vertices: preallocated: " << vertices.Size()
               << ", actually added: " << NumOfVertices);
   MFEM_VERIFY(elements.Size() == NumOfElements,
               "incorrect number of elements: preallocated: " << elements.Size()
               << ", actually added: " << NumOfElements);
   MFEM_VERIFY(boundary.Size() == NumOfBdrElements,
               "incorrect number of boundary elements: preallocated: "
               << boundary.Size() << ", actually added: " << NumOfBdrElements);
}

void Mesh::FinalizeTriMesh(int generate_edges, int refine, bool fix_orientation)
{
   FinalizeCheck();
   CheckElementOrientation(fix_orientation);

   if (refine)
   {
      MarkTriMeshForRefinement();
   }

   if (generate_edges)
   {
      el_to_edge = new Table;
      NumOfEdges = GetElementToEdgeTable(*el_to_edge, be_to_edge);
      GenerateFaces();
      CheckBdrElementOrientation();
   }
   else
   {
      NumOfEdges = 0;
   }

   NumOfFaces = 0;

   SetAttributes();

   BaseGeom = Geometry::TRIANGLE;
   BaseBdrGeom = Geometry::SEGMENT;

   meshgen = 1;
}

void Mesh::FinalizeQuadMesh(int generate_edges, int refine,
                            bool fix_orientation)
{
   FinalizeCheck();
   if (fix_orientation)
   {
      CheckElementOrientation(fix_orientation);
   }

   if (generate_edges)
   {
      el_to_edge = new Table;
      NumOfEdges = GetElementToEdgeTable(*el_to_edge, be_to_edge);
      GenerateFaces();
      CheckBdrElementOrientation();
   }
   else
   {
      NumOfEdges = 0;
   }

   NumOfFaces = 0;

   SetAttributes();

   BaseGeom = Geometry::SQUARE;
   BaseBdrGeom = Geometry::SEGMENT;

   meshgen = 2;
}


#ifdef MFEM_USE_GECKO
void Mesh::GetGeckoElementReordering(Array<int> &ordering)
{
   Gecko::Graph graph;

   // We will put some accesors in for these later
   Gecko::Functional *functional =
      new Gecko::FunctionalGeometric(); // ordering functional
   unsigned int iterations = 1;         // number of V cycles
   unsigned int window = 2;             // initial window size
   unsigned int period = 1;             // iterations between window increment
   unsigned int seed = 0;               // random number seed

   // Run through all the elements and insert the nodes in the graph for them
   for (int elemid = 0; elemid < GetNE(); ++elemid)
   {
      graph.insert();
   }

   // Run through all the elems and insert arcs to the graph for each element
   // face Indices in Gecko are 1 based hence the +1 on the insertion
   const Table &my_el_to_el = ElementToElementTable();
   for (int elemid = 0; elemid < GetNE(); ++elemid)
   {
      const int *neighid = my_el_to_el.GetRow(elemid);
      for (int i = 0; i < my_el_to_el.RowSize(elemid); ++i)
      {
         graph.insert(elemid + 1,  neighid[i] + 1);
      }
   }

   // Get the reordering from Gecko and copy it into the ordering Array<int>
   graph.order(functional, iterations, window, period, seed);
   ordering.DeleteAll();
   ordering.SetSize(GetNE());
   Gecko::Node::Index NE = GetNE();
   for (Gecko::Node::Index gnodeid = 1; gnodeid <= NE; ++gnodeid)
   {
      ordering[gnodeid - 1] = graph.rank(gnodeid);
   }

   delete functional;
}
#endif


void Mesh::ReorderElements(const Array<int> &ordering, bool reorder_vertices)
{
   if (NURBSext)
   {
      MFEM_WARNING("element reordering of NURBS meshes is not supported.");
      return;
   }
   if (ncmesh)
   {
      MFEM_WARNING("element reordering of non-conforming meshes is not"
                   " supported.");
      return;
   }
   MFEM_VERIFY(ordering.Size() == GetNE(), "invalid reordering array.")

   // Data members that need to be updated:

   // - elements   - reorder of the pointers and the vertex ids if reordering
   //                the vertices
   // - vertices   - if reordering the vertices
   // - boundary   - update the vertex ids, if reordering the vertices
   // - faces      - regenerate
   // - faces_info - regenerate

   // Deleted by DeleteTables():
   // - el_to_edge  - rebuild in 2D and 3D only
   // - el_to_face  - rebuild in 3D only
   // - bel_to_edge - rebuild in 3D only
   // - el_to_el    - no need to rebuild
   // - face_edge   - no need to rebuild
   // - edge_vertex - no need to rebuild

   // - be_to_edge  - 2D only
   // - be_to_face  - 3D only

   // - Nodes

   // Save the locations of the Nodes so we can rebuild them later
   Array<Vector*> old_elem_node_vals;
   FiniteElementSpace *nodes_fes = NULL;
   if (Nodes)
   {
      old_elem_node_vals.SetSize(GetNE());
      nodes_fes = Nodes->FESpace();
      Array<int> old_dofs;
      Vector vals;
      for (int old_elid = 0; old_elid < GetNE(); ++old_elid)
      {
         nodes_fes->GetElementVDofs(old_elid, old_dofs);
         Nodes->GetSubVector(old_dofs, vals);
         old_elem_node_vals[old_elid] = new Vector(vals);
      }
   }

   // Get the newly ordered elements
   Array<Element *> new_elements(GetNE());
   for (int old_elid = 0; old_elid < ordering.Size(); ++old_elid)
   {
      int new_elid = ordering[old_elid];
      new_elements[new_elid] = elements[old_elid];
   }
   mfem::Swap(elements, new_elements);
   new_elements.DeleteAll();

   if (reorder_vertices)
   {
      // Get the new vertex ordering permutation vectors and fill the new
      // vertices
      Array<int> vertex_ordering(GetNV());
      vertex_ordering = -1;
      Array<Vertex> new_vertices(GetNV());
      int new_vertex_ind = 0;
      for (int new_elid = 0; new_elid < GetNE(); ++new_elid)
      {
         int *elem_vert = elements[new_elid]->GetVertices();
         int nv = elements[new_elid]->GetNVertices();
         for (int vi = 0; vi < nv; ++vi)
         {
            int old_vertex_ind = elem_vert[vi];
            if (vertex_ordering[old_vertex_ind] == -1)
            {
               vertex_ordering[old_vertex_ind] = new_vertex_ind;
               new_vertices[new_vertex_ind] = vertices[old_vertex_ind];
               new_vertex_ind++;
            }
         }
      }
      mfem::Swap(vertices, new_vertices);
      new_vertices.DeleteAll();

      // Replace the vertex ids in the elements with the reordered vertex
      // numbers
      for (int new_elid = 0; new_elid < GetNE(); ++new_elid)
      {
         int *elem_vert = elements[new_elid]->GetVertices();
         int nv = elements[new_elid]->GetNVertices();
         for (int vi = 0; vi < nv; ++vi)
         {
            elem_vert[vi] = vertex_ordering[elem_vert[vi]];
         }
      }

      // Replace the vertex ids in the boundary with reordered vertex numbers
      for (int belid = 0; belid < GetNBE(); ++belid)
      {
         int *be_vert = boundary[belid]->GetVertices();
         int nv = boundary[belid]->GetNVertices();
         for (int vi = 0; vi < nv; ++vi)
         {
            be_vert[vi] = vertex_ordering[be_vert[vi]];
         }
      }
   }

   // Destroy tables that need to be rebuild
   DeleteTables();

   if (Dim > 1)
   {
      // generate el_to_edge, be_to_edge (2D), bel_to_edge (3D)
      el_to_edge = new Table;
      NumOfEdges = GetElementToEdgeTable(*el_to_edge, be_to_edge);
   }
   if (Dim > 2)
   {
      // generate el_to_face, be_to_face
      GetElementToFaceTable();
   }
   // Update faces and faces_info
   GenerateFaces();

   // Build the nodes from the saved locations if they were around before
   if (Nodes)
   {
      nodes_fes->Update();
      Array<int> new_dofs;
      for (int old_elid = 0; old_elid < GetNE(); ++old_elid)
      {
         int new_elid = ordering[old_elid];
         nodes_fes->GetElementVDofs(new_elid, new_dofs);
         Nodes->SetSubVector(new_dofs, *(old_elem_node_vals[old_elid]));
         delete old_elem_node_vals[old_elid];
      }
   }
}


void Mesh::MarkForRefinement()
{
   if (meshgen & 1)
   {
      if (Dim == 2)
      {
         MarkTriMeshForRefinement();
      }
      else if (Dim == 3)
      {
         DSTable v_to_v(NumOfVertices);
         GetVertexToVertexTable(v_to_v);
         MarkTetMeshForRefinement(v_to_v);
      }
   }
}

void Mesh::MarkTriMeshForRefinement()
{
   // Mark the longest triangle edge by rotating the indeces so that
   // vertex 0 - vertex 1 to be the longest element's edge.
   DenseMatrix pmat;
   for (int i = 0; i < NumOfElements; i++)
   {
      if (elements[i]->GetType() == Element::TRIANGLE)
      {
         GetPointMatrix(i, pmat);
         elements[i]->MarkEdge(pmat);
      }
   }
}

void Mesh::GetEdgeOrdering(DSTable &v_to_v, Array<int> &order)
{
   NumOfEdges = v_to_v.NumberOfEntries();
   order.SetSize(NumOfEdges);
   Array<Pair<double, int> > length_idx(NumOfEdges);

   for (int i = 0; i < NumOfVertices; i++)
   {
      for (DSTable::RowIterator it(v_to_v, i); !it; ++it)
      {
         int j = it.Index();
         length_idx[j].one = GetLength(i, it.Column());
         length_idx[j].two = j;
      }
   }

   // Sort by increasing edge-length.
   length_idx.Sort();

   for (int i = 0; i < NumOfEdges; i++)
   {
      order[length_idx[i].two] = i;
   }
}

void Mesh::MarkTetMeshForRefinement(DSTable &v_to_v)
{
   // Mark the longest tetrahedral edge by rotating the indices so that
   // vertex 0 - vertex 1 is the longest edge in the element.
   Array<int> order;
   GetEdgeOrdering(v_to_v, order);

   for (int i = 0; i < NumOfElements; i++)
   {
      if (elements[i]->GetType() == Element::TETRAHEDRON)
      {
         elements[i]->MarkEdge(v_to_v, order);
      }
   }
   for (int i = 0; i < NumOfBdrElements; i++)
   {
      if (boundary[i]->GetType() == Element::TRIANGLE)
      {
         boundary[i]->MarkEdge(v_to_v, order);
      }
   }
}

void Mesh::PrepareNodeReorder(DSTable **old_v_to_v, Table **old_elem_vert)
{
   if (*old_v_to_v && *old_elem_vert)
   {
      return;
   }
   MFEM_TRACE_BLOCK_BEGIN;

   FiniteElementSpace *fes = Nodes->FESpace();
   const FiniteElementCollection *fec = fes->FEColl();

   if (*old_v_to_v == NULL)
   {
      int num_edge_dofs = fec->DofForGeometry(Geometry::SEGMENT);
      if (num_edge_dofs > 0)
      {
         *old_v_to_v = new DSTable(NumOfVertices);
         GetVertexToVertexTable(*(*old_v_to_v));
      }
   }
   if (*old_elem_vert == NULL)
   {
      // assuming all elements have the same geometry
      int num_elem_dofs = fec->DofForGeometry(GetElementBaseGeometry(0));
      if (num_elem_dofs > 1)
      {
         *old_elem_vert = new Table;
         (*old_elem_vert)->MakeI(GetNE());
         for (int i = 0; i < GetNE(); i++)
         {
            (*old_elem_vert)->AddColumnsInRow(i, elements[i]->GetNVertices());
         }
         (*old_elem_vert)->MakeJ();
         for (int i = 0; i < GetNE(); i++)
         {
            (*old_elem_vert)->AddConnections(i, elements[i]->GetVertices(),
                                             elements[i]->GetNVertices());
         }
         (*old_elem_vert)->ShiftUpI();
      }
   }
   MFEM_TRACE_BLOCK_END;
}

void Mesh::DoNodeReorder(DSTable *old_v_to_v, Table *old_elem_vert)
{
   MFEM_TRACE_BLOCK_BEGIN;
   FiniteElementSpace *fes = Nodes->FESpace();
   const FiniteElementCollection *fec = fes->FEColl();
   int num_edge_dofs = fec->DofForGeometry(Geometry::SEGMENT);
   // assuming all faces have the same geometry
   int num_face_dofs =
      (Dim < 3) ? 0 : fec->DofForGeometry(GetFaceBaseGeometry(0));
   // assuming all elements have the same geometry
   int num_elem_dofs = fec->DofForGeometry(GetElementBaseGeometry(0));

   // reorder the Nodes
   Vector onodes = *Nodes;

   Array<int> old_dofs, new_dofs;
   int offset;
#ifdef MFEM_DEBUG
   int redges = 0;
#endif

   // vertex dofs do not need to be moved
   offset = NumOfVertices * fec->DofForGeometry(Geometry::POINT);

   // edge dofs:
   // edge enumeration may be different but edge orientation is the same
   if (num_edge_dofs > 0)
   {
      DSTable new_v_to_v(NumOfVertices);
      GetVertexToVertexTable(new_v_to_v);

      for (int i = 0; i < NumOfVertices; i++)
      {
         for (DSTable::RowIterator it(new_v_to_v, i); !it; ++it)
         {
            int old_i = (*old_v_to_v)(i, it.Column());
            int new_i = it.Index();
#ifdef MFEM_DEBUG
            if (old_i != new_i)
            {
               redges++;
            }
#endif
            old_dofs.SetSize(num_edge_dofs);
            new_dofs.SetSize(num_edge_dofs);
            for (int j = 0; j < num_edge_dofs; j++)
            {
               old_dofs[j] = offset + old_i * num_edge_dofs + j;
               new_dofs[j] = offset + new_i * num_edge_dofs + j;
            }
            fes->DofsToVDofs(old_dofs);
            fes->DofsToVDofs(new_dofs);
            for (int j = 0; j < old_dofs.Size(); j++)
            {
               (*Nodes)(new_dofs[j]) = onodes(old_dofs[j]);
            }
         }
      }
      offset += NumOfEdges * num_edge_dofs;
   }
#ifdef MFEM_DEBUG
   mfem::out << "Mesh::DoNodeReorder : redges = " << redges << endl;
#endif

   // face dofs:
   // both enumeration and orientation of the faces may be different
   if (num_face_dofs > 0)
   {
      // generate the old face-vertex table using the unmodified 'faces'
      Table old_face_vertex;
      old_face_vertex.MakeI(NumOfFaces);
      for (int i = 0; i < NumOfFaces; i++)
      {
         old_face_vertex.AddColumnsInRow(i, faces[i]->GetNVertices());
      }
      old_face_vertex.MakeJ();
      for (int i = 0; i < NumOfFaces; i++)
         old_face_vertex.AddConnections(i, faces[i]->GetVertices(),
                                        faces[i]->GetNVertices());
      old_face_vertex.ShiftUpI();

      // update 'el_to_face', 'be_to_face', 'faces', and 'faces_info'
      STable3D *faces_tbl = GetElementToFaceTable(1);
      GenerateFaces();

      // loop over the old face numbers
      for (int i = 0; i < NumOfFaces; i++)
      {
         int *old_v = old_face_vertex.GetRow(i), *new_v;
         int new_i, new_or, *dof_ord;
         switch (old_face_vertex.RowSize(i))
         {
            case 3:
               new_i = (*faces_tbl)(old_v[0], old_v[1], old_v[2]);
               new_v = faces[new_i]->GetVertices();
               new_or = GetTriOrientation(old_v, new_v);
               dof_ord = fec->DofOrderForOrientation(Geometry::TRIANGLE, new_or);
               break;
            case 4:
            default:
               new_i = (*faces_tbl)(old_v[0], old_v[1], old_v[2], old_v[3]);
               new_v = faces[new_i]->GetVertices();
               new_or = GetQuadOrientation(old_v, new_v);
               dof_ord = fec->DofOrderForOrientation(Geometry::SQUARE, new_or);
               break;
         }

         old_dofs.SetSize(num_face_dofs);
         new_dofs.SetSize(num_face_dofs);
         for (int j = 0; j < num_face_dofs; j++)
         {
            old_dofs[j] = offset +     i * num_face_dofs + j;
            new_dofs[j] = offset + new_i * num_face_dofs + dof_ord[j];
            // we assumed the dofs are non-directional
            // i.e. dof_ord[j] is >= 0
         }
         fes->DofsToVDofs(old_dofs);
         fes->DofsToVDofs(new_dofs);
         for (int j = 0; j < old_dofs.Size(); j++)
         {
            (*Nodes)(new_dofs[j]) = onodes(old_dofs[j]);
         }
      }

      offset += NumOfFaces * num_face_dofs;
      delete faces_tbl;
   }

   // element dofs:
   // element orientation may be different
   if (num_elem_dofs > 1)
   {
      // matters when the 'fec' is
      // (this code is executed only for triangles/tets)
      // - Pk on triangles, k >= 4
      // - Qk on quads,     k >= 3
      // - Pk on tets,      k >= 5
      // - Qk on hexes,     k >= 3
      // - DG spaces
      // - ...

      // loop over all elements
      for (int i = 0; i < GetNE(); i++)
      {
         int *old_v = old_elem_vert->GetRow(i);
         int *new_v = elements[i]->GetVertices();
         int new_or, *dof_ord;
         int geom = elements[i]->GetGeometryType();
         switch (geom)
         {
            case Geometry::SEGMENT:
               new_or = (old_v[0] == new_v[0]) ? +1 : -1;
               break;
            case Geometry::TRIANGLE:
               new_or = GetTriOrientation(old_v, new_v);
               break;
            case Geometry::SQUARE:
               new_or = GetQuadOrientation(old_v, new_v);
               break;
            default:
               new_or = 0;
               mfem::err << "Mesh::DoNodeReorder : " << Geometry::Name[geom]
                         << " elements (" << fec->Name()
                         << " FE collection) are not supported yet!" << endl;
               mfem_error();
               break;
         }
         dof_ord = fec->DofOrderForOrientation(geom, new_or);
         if (dof_ord == NULL)
         {
            mfem::err << "Mesh::DoNodeReorder : FE collection '" << fec->Name()
                      << "' does not define reordering for " << Geometry::Name[geom]
                      << " elements!" << endl;
            mfem_error();
         }
         old_dofs.SetSize(num_elem_dofs);
         new_dofs.SetSize(num_elem_dofs);
         for (int j = 0; j < num_elem_dofs; j++)
         {
            // we assume the dofs are non-directional, i.e. dof_ord[j] is >= 0
            old_dofs[j] = offset + dof_ord[j];
            new_dofs[j] = offset + j;
         }
         fes->DofsToVDofs(old_dofs);
         fes->DofsToVDofs(new_dofs);
         for (int j = 0; j < old_dofs.Size(); j++)
         {
            (*Nodes)(new_dofs[j]) = onodes(old_dofs[j]);
         }

         offset += num_elem_dofs;
      }
   }

   // Update Tables, faces, etc
   if (Dim > 2)
   {
      if (num_face_dofs == 0)
      {
         // needed for FE spaces that have face dofs, even if
         // the 'Nodes' do not have face dofs.
         GetElementToFaceTable();
         GenerateFaces();
      }
      CheckBdrElementOrientation();
   }
   if (el_to_edge)
   {
      // update 'el_to_edge', 'be_to_edge' (2D), 'bel_to_edge' (3D)
      NumOfEdges = GetElementToEdgeTable(*el_to_edge, be_to_edge);
      if (Dim == 2)
      {
         // update 'faces' and 'faces_info'
         GenerateFaces();
         CheckBdrElementOrientation();
      }
   }
   Nodes->FESpace()->RebuildElementToDofTable();
   MFEM_TRACE_BLOCK_END;
}

void Mesh::FinalizeTetMesh(int generate_edges, int refine, bool fix_orientation)
{
   MFEM_TRACE_BLOCK_BEGIN;
   FinalizeCheck();
   CheckElementOrientation(fix_orientation);

   if (NumOfBdrElements == 0)
   {
      GetElementToFaceTable();
      GenerateFaces();
      GenerateBoundaryElements();
   }

   if (refine)
   {
      DSTable v_to_v(NumOfVertices);
      GetVertexToVertexTable(v_to_v);
      MarkTetMeshForRefinement(v_to_v);
   }

   GetElementToFaceTable();
   GenerateFaces();

   CheckBdrElementOrientation();

   if (generate_edges == 1)
   {
      el_to_edge = new Table;
      NumOfEdges = GetElementToEdgeTable(*el_to_edge, be_to_edge);
   }
   else
   {
      el_to_edge = NULL;  // Not really necessary -- InitTables was called
      bel_to_edge = NULL;
      NumOfEdges = 0;
   }

   SetAttributes();

   BaseGeom = Geometry::TETRAHEDRON;
   BaseBdrGeom = Geometry::TRIANGLE;

   meshgen = 1;
   MFEM_TRACE_BLOCK_END;
}

void Mesh::FinalizeHexMesh(int generate_edges, int refine, bool fix_orientation)
{
   MFEM_TRACE_BLOCK_BEGIN;
   FinalizeCheck();
   CheckElementOrientation(fix_orientation);

   GetElementToFaceTable();
   GenerateFaces();

   if (NumOfBdrElements == 0)
   {
      GenerateBoundaryElements();
   }

   CheckBdrElementOrientation();

   if (generate_edges)
   {
      el_to_edge = new Table;
      NumOfEdges = GetElementToEdgeTable(*el_to_edge, be_to_edge);
   }
   else
   {
      NumOfEdges = 0;
   }

   SetAttributes();

   BaseGeom = Geometry::CUBE;
   BaseBdrGeom = Geometry::SQUARE;

   meshgen = 2;
   MFEM_TRACE_BLOCK_END;
}

void Mesh::FinalizeTopology()
{
   MFEM_TRACE_BLOCK_BEGIN;
   // Requirements: the following should be defined:
   //   1) Dim
   //   2) NumOfElements, elements
   //   3) NumOfBdrElements, boundary
   //   4) NumOfVertices
   // Optional:
   //   2) ncmesh may be defined
   //   3) el_to_edge may be allocated (it will be re-computed)

   FinalizeCheck();
   bool generate_edges = true;

   if (spaceDim == 0) { spaceDim = Dim; }
   if (ncmesh) { ncmesh->spaceDim = spaceDim; }

   InitBaseGeom();

   // set the mesh type ('meshgen')
   SetMeshGen();

   if (NumOfBdrElements == 0 && Dim > 2)
   {
      // in 3D, generate boundary elements before we 'MarkForRefinement'
      GetElementToFaceTable();
      GenerateFaces();
      GenerateBoundaryElements();
   }
   else if (Dim == 1)
   {
      GenerateFaces();
   }

   // generate the faces
   if (Dim > 2)
   {
      GetElementToFaceTable();
      GenerateFaces();
   }
   else
   {
      NumOfFaces = 0;
   }

   // generate edges if requested
   if (Dim > 1 && generate_edges)
   {
      // el_to_edge may already be allocated (P2 VTK meshes)
      if (!el_to_edge) { el_to_edge = new Table; }
      NumOfEdges = GetElementToEdgeTable(*el_to_edge, be_to_edge);
      if (Dim == 2)
      {
         GenerateFaces(); // 'Faces' in 2D refers to the edges
         if (NumOfBdrElements == 0)
         {
            GenerateBoundaryElements();
         }
      }
   }
   else
   {
      NumOfEdges = 0;
   }

   if (ncmesh)
   {
      // tell NCMesh the numbering of edges/faces
      ncmesh->OnMeshUpdated(this);

      // update faces_info with NC relations
      GenerateNCFaceInfo();
   }

   // generate the arrays 'attributes' and 'bdr_attributes'
   SetAttributes();
   MFEM_TRACE_BLOCK_END;
}

void Mesh::Finalize(bool refine, bool fix_orientation)
{
   MFEM_TRACE_BLOCK_BEGIN;
   if (NURBSext || ncmesh)
   {
      MFEM_ASSERT(CheckElementOrientation(false) == 0, "");
      MFEM_ASSERT(CheckBdrElementOrientation() == 0, "");
      return;
   }

   // Requirements:
   //  1) FinalizeTopology() or equivalent was called
   //  2) if (Nodes == NULL), vertices must be defined
   //  3) if (Nodes != NULL), Nodes must be defined

   const bool check_orientation = true; // for regular elements, not boundary
   const bool curved = (Nodes != NULL);
   const bool may_change_topology =
      ( refine && (Dim > 1 && (meshgen & 1)) ) ||
      ( check_orientation && fix_orientation &&
        (Dim == 2 || (Dim == 3 && (meshgen & 1))) );

   DSTable *old_v_to_v = NULL;
   Table *old_elem_vert = NULL;

   if (curved && may_change_topology)
   {
      PrepareNodeReorder(&old_v_to_v, &old_elem_vert);
   }

   if (check_orientation)
   {
      // check and optionally fix element orientation
      CheckElementOrientation(fix_orientation);
   }
   if (refine)
   {
      MarkForRefinement();   // may change topology!
   }

   if (may_change_topology)
   {
      if (curved)
      {
         DoNodeReorder(old_v_to_v, old_elem_vert); // updates the mesh topology
         delete old_elem_vert;
         delete old_v_to_v;
      }
      else
      {
         FinalizeTopology(); // Re-computes some data unnecessarily.
      }

      // TODO: maybe introduce Mesh::NODE_REORDER operation and FESpace::
      // NodeReorderMatrix and do Nodes->Update() instead of DoNodeReorder?
   }

   // check and fix boundary element orientation
   CheckBdrElementOrientation();
   MFEM_TRACE_BLOCK_END;
}

void Mesh::Make3D(int nx, int ny, int nz, Element::Type type,
                  int generate_edges, double sx, double sy, double sz)
{
   MFEM_TRACE_BLOCK_BEGIN;
   int x, y, z;

   int NVert, NElem, NBdrElem;

   NVert = (nx+1) * (ny+1) * (nz+1);
   NElem = nx * ny * nz;
   NBdrElem = 2*(nx*ny+nx*nz+ny*nz);
   if (type == Element::TETRAHEDRON)
   {
      NElem *= 6;
      NBdrElem *= 2;
   }

   InitMesh(3, 3, NVert, NElem, NBdrElem);

   double coord[3];
   int ind[8];

   // Sets vertices and the corresponding coordinates
   for (z = 0; z <= nz; z++)
   {
      coord[2] = ((double) z / nz) * sz;
      for (y = 0; y <= ny; y++)
      {
         coord[1] = ((double) y / ny) * sy;
         for (x = 0; x <= nx; x++)
         {
            coord[0] = ((double) x / nx) * sx;
            AddVertex(coord);
         }
      }
   }

#define VTX(XC, YC, ZC) ((XC)+((YC)+(ZC)*(ny+1))*(nx+1))

   // Sets elements and the corresponding indices of vertices
   for (z = 0; z < nz; z++)
   {
      for (y = 0; y < ny; y++)
      {
         for (x = 0; x < nx; x++)
         {
            ind[0] = VTX(x  , y  , z  );
            ind[1] = VTX(x+1, y  , z  );
            ind[2] = VTX(x+1, y+1, z  );
            ind[3] = VTX(x  , y+1, z  );
            ind[4] = VTX(x  , y  , z+1);
            ind[5] = VTX(x+1, y  , z+1);
            ind[6] = VTX(x+1, y+1, z+1);
            ind[7] = VTX(x  , y+1, z+1);
            if (type == Element::TETRAHEDRON)
            {
               AddHexAsTets(ind, 1);
            }
            else
            {
               AddHex(ind, 1);
            }
         }
      }
   }

   // Sets boundary elements and the corresponding indices of vertices
   // bottom, bdr. attribute 1
   for (y = 0; y < ny; y++)
      for (x = 0; x < nx; x++)
      {
         ind[0] = VTX(x  , y  , 0);
         ind[1] = VTX(x  , y+1, 0);
         ind[2] = VTX(x+1, y+1, 0);
         ind[3] = VTX(x+1, y  , 0);
         if (type == Element::TETRAHEDRON)
         {
            AddBdrQuadAsTriangles(ind, 1);
         }
         else
         {
            AddBdrQuad(ind, 1);
         }
      }
   // top, bdr. attribute 6
   for (y = 0; y < ny; y++)
      for (x = 0; x < nx; x++)
      {
         ind[0] = VTX(x  , y  , nz);
         ind[1] = VTX(x+1, y  , nz);
         ind[2] = VTX(x+1, y+1, nz);
         ind[3] = VTX(x  , y+1, nz);
         if (type == Element::TETRAHEDRON)
         {
            AddBdrQuadAsTriangles(ind, 6);
         }
         else
         {
            AddBdrQuad(ind, 6);
         }
      }
   // left, bdr. attribute 5
   for (z = 0; z < nz; z++)
      for (y = 0; y < ny; y++)
      {
         ind[0] = VTX(0  , y  , z  );
         ind[1] = VTX(0  , y  , z+1);
         ind[2] = VTX(0  , y+1, z+1);
         ind[3] = VTX(0  , y+1, z  );
         if (type == Element::TETRAHEDRON)
         {
            AddBdrQuadAsTriangles(ind, 5);
         }
         else
         {
            AddBdrQuad(ind, 5);
         }
      }
   // right, bdr. attribute 3
   for (z = 0; z < nz; z++)
      for (y = 0; y < ny; y++)
      {
         ind[0] = VTX(nx, y  , z  );
         ind[1] = VTX(nx, y+1, z  );
         ind[2] = VTX(nx, y+1, z+1);
         ind[3] = VTX(nx, y  , z+1);
         if (type == Element::TETRAHEDRON)
         {
            AddBdrQuadAsTriangles(ind, 3);
         }
         else
         {
            AddBdrQuad(ind, 3);
         }
      }
   // front, bdr. attribute 2
   for (x = 0; x < nx; x++)
      for (z = 0; z < nz; z++)
      {
         ind[0] = VTX(x  , 0, z  );
         ind[1] = VTX(x+1, 0, z  );
         ind[2] = VTX(x+1, 0, z+1);
         ind[3] = VTX(x  , 0, z+1);
         if (type == Element::TETRAHEDRON)
         {
            AddBdrQuadAsTriangles(ind, 2);
         }
         else
         {
            AddBdrQuad(ind, 2);
         }
      }
   // back, bdr. attribute 4
   for (x = 0; x < nx; x++)
      for (z = 0; z < nz; z++)
      {
         ind[0] = VTX(x  , ny, z  );
         ind[1] = VTX(x  , ny, z+1);
         ind[2] = VTX(x+1, ny, z+1);
         ind[3] = VTX(x+1, ny, z  );
         if (type == Element::TETRAHEDRON)
         {
            AddBdrQuadAsTriangles(ind, 4);
         }
         else
         {
            AddBdrQuad(ind, 4);
         }
      }

#if 0
   ofstream test_stream("debug.mesh");
   Print(test_stream);
   test_stream.close();
#endif

   int refine = 1;
   bool fix_orientation = true;

   if (type == Element::TETRAHEDRON)
   {
      FinalizeTetMesh(generate_edges, refine, fix_orientation);
   }
   else
   {
      FinalizeHexMesh(generate_edges, refine, fix_orientation);
   }
   MFEM_TRACE_BLOCK_END;
}

void Mesh::Make2D(int nx, int ny, Element::Type type, int generate_edges,
                  double sx, double sy)
{
   MFEM_TRACE_BLOCK_BEGIN;
   int i, j, k;

   SetEmpty();

   Dim = spaceDim = 2;

   // Creates quadrilateral mesh
   if (type == Element::QUADRILATERAL)
   {
      meshgen = 2;
      NumOfVertices = (nx+1) * (ny+1);
      NumOfElements = nx * ny;
      NumOfBdrElements = 2 * nx + 2 * ny;
      BaseGeom = Geometry::SQUARE;
      BaseBdrGeom = Geometry::SEGMENT;

      vertices.SetSize(NumOfVertices);
      elements.SetSize(NumOfElements);
      boundary.SetSize(NumOfBdrElements);

      double cx, cy;
      int ind[4];

      // Sets vertices and the corresponding coordinates
      k = 0;
      for (j = 0; j < ny+1; j++)
      {
         cy = ((double) j / ny) * sy;
         for (i = 0; i < nx+1; i++)
         {
            cx = ((double) i / nx) * sx;
            vertices[k](0) = cx;
            vertices[k](1) = cy;
            k++;
         }
      }

      // Sets elements and the corresponding indices of vertices
      k = 0;
      for (j = 0; j < ny; j++)
      {
         for (i = 0; i < nx; i++)
         {
            ind[0] = i + j*(nx+1);
            ind[1] = i + 1 +j*(nx+1);
            ind[2] = i + 1 + (j+1)*(nx+1);
            ind[3] = i + (j+1)*(nx+1);
            elements[k] = new Quadrilateral(ind);
            k++;
         }
      }

      // Sets boundary elements and the corresponding indices of vertices
      int m = (nx+1)*ny;
      for (i = 0; i < nx; i++)
      {
         boundary[i] = new Segment(i, i+1, 1);
         boundary[nx+i] = new Segment(m+i+1, m+i, 3);
      }
      m = nx+1;
      for (j = 0; j < ny; j++)
      {
         boundary[2*nx+j] = new Segment((j+1)*m, j*m, 4);
         boundary[2*nx+ny+j] = new Segment(j*m+nx, (j+1)*m+nx, 2);
      }
   }
   // Creates triangular mesh
   else if (type == Element::TRIANGLE)
   {
      meshgen = 1;
      NumOfVertices = (nx+1) * (ny+1);
      NumOfElements = 2 * nx * ny;
      NumOfBdrElements = 2 * nx + 2 * ny;
      BaseGeom = Geometry::TRIANGLE;
      BaseBdrGeom = Geometry::SEGMENT;

      vertices.SetSize(NumOfVertices);
      elements.SetSize(NumOfElements);
      boundary.SetSize(NumOfBdrElements);

      double cx, cy;
      int ind[3];

      // Sets vertices and the corresponding coordinates
      k = 0;
      for (j = 0; j < ny+1; j++)
      {
         cy = ((double) j / ny) * sy;
         for (i = 0; i < nx+1; i++)
         {
            cx = ((double) i / nx) * sx;
            vertices[k](0) = cx;
            vertices[k](1) = cy;
            k++;
         }
      }

      // Sets the elements and the corresponding indices of vertices
      k = 0;
      for (j = 0; j < ny; j++)
      {
         for (i = 0; i < nx; i++)
         {
            ind[0] = i + j*(nx+1);
            ind[1] = i + 1 + (j+1)*(nx+1);
            ind[2] = i + (j+1)*(nx+1);
            elements[k] = new Triangle(ind);
            k++;
            ind[1] = i + 1 + j*(nx+1);
            ind[2] = i + 1 + (j+1)*(nx+1);
            elements[k] = new Triangle(ind);
            k++;
         }
      }

      // Sets boundary elements and the corresponding indices of vertices
      int m = (nx+1)*ny;
      for (i = 0; i < nx; i++)
      {
         boundary[i] = new Segment(i, i+1, 1);
         boundary[nx+i] = new Segment(m+i+1, m+i, 3);
      }
      m = nx+1;
      for (j = 0; j < ny; j++)
      {
         boundary[2*nx+j] = new Segment((j+1)*m, j*m, 4);
         boundary[2*nx+ny+j] = new Segment(j*m+nx, (j+1)*m+nx, 2);
      }

      MarkTriMeshForRefinement();
   }
   else
   {
      MFEM_ABORT("Unsupported element type.");
   }

   CheckElementOrientation();

   if (generate_edges == 1)
   {
      el_to_edge = new Table;
      NumOfEdges = GetElementToEdgeTable(*el_to_edge, be_to_edge);
      GenerateFaces();
      CheckBdrElementOrientation();
   }
   else
   {
      NumOfEdges = 0;
   }

   NumOfFaces = 0;

   attributes.Append(1);
   bdr_attributes.Append(1); bdr_attributes.Append(2);
   bdr_attributes.Append(3); bdr_attributes.Append(4);
   MFEM_TRACE_BLOCK_END;
}

void Mesh::Make1D(int n, double sx)
{
   MFEM_TRACE_BLOCK_BEGIN;
   int j, ind[1];

   SetEmpty();

   Dim = 1;
   spaceDim = 1;

   BaseGeom = Geometry::SEGMENT;
   BaseBdrGeom = Geometry::POINT;

   meshgen = 1;

   NumOfVertices = n + 1;
   NumOfElements = n;
   NumOfBdrElements = 2;
   vertices.SetSize(NumOfVertices);
   elements.SetSize(NumOfElements);
   boundary.SetSize(NumOfBdrElements);

   // Sets vertices and the corresponding coordinates
   for (j = 0; j < n+1; j++)
   {
      vertices[j](0) = ((double) j / n) * sx;
   }

   // Sets elements and the corresponding indices of vertices
   for (j = 0; j < n; j++)
   {
      elements[j] = new Segment(j, j+1, 1);
   }

   // Sets the boundary elements
   ind[0] = 0;
   boundary[0] = new Point(ind, 1);
   ind[0] = n;
   boundary[1] = new Point(ind, 2);

   NumOfEdges = 0;
   NumOfFaces = 0;

   GenerateFaces();

   attributes.Append(1);
   bdr_attributes.Append(1); bdr_attributes.Append(2);
   MFEM_TRACE_BLOCK_END;
}

Mesh::Mesh(const Mesh &mesh, bool copy_nodes)
{
   MFEM_TRACE_BLOCK_BEGIN;
   Dim = mesh.Dim;
   spaceDim = mesh.spaceDim;

   NumOfVertices = mesh.NumOfVertices;
   NumOfElements = mesh.NumOfElements;
   NumOfBdrElements = mesh.NumOfBdrElements;
   NumOfEdges = mesh.NumOfEdges;
   NumOfFaces = mesh.NumOfFaces;

   BaseGeom = mesh.BaseGeom;
   BaseBdrGeom = mesh.BaseBdrGeom;

   meshgen = mesh.meshgen;

   // Create the new Mesh instance without a record of its refinement history
   sequence = 0;
   last_operation = Mesh::NONE;

   // Duplicate the elements
   elements.SetSize(NumOfElements);
   for (int i = 0; i < NumOfElements; i++)
   {
      elements[i] = mesh.elements[i]->Duplicate(this);
   }

   // Copy the vertices
   MFEM_ASSERT(mesh.vertices.Size() == NumOfVertices, "internal MFEM error!");
   mesh.vertices.Copy(vertices);

   // Duplicate the boundary
   boundary.SetSize(NumOfBdrElements);
   for (int i = 0; i < NumOfBdrElements; i++)
   {
      boundary[i] = mesh.boundary[i]->Duplicate(this);
   }

   // Copy the element-to-face Table, el_to_face
   el_to_face = (mesh.el_to_face) ? new Table(*mesh.el_to_face) : NULL;

   // Copy the boundary-to-face Array, be_to_face.
   mesh.be_to_face.Copy(be_to_face);

   // Copy the element-to-edge Table, el_to_edge
   el_to_edge = (mesh.el_to_edge) ? new Table(*mesh.el_to_edge) : NULL;

   // Copy the boudary-to-edge Table, bel_to_edge (3D)
   bel_to_edge = (mesh.bel_to_edge) ? new Table(*mesh.bel_to_edge) : NULL;

   // Copy the boudary-to-edge Array, be_to_edge (2D)
   mesh.be_to_edge.Copy(be_to_edge);

   // Duplicate the faces and faces_info.
   faces.SetSize(mesh.faces.Size());
   for (int i = 0; i < faces.Size(); i++)
   {
      Element *face = mesh.faces[i]; // in 1D the faces are NULL
      faces[i] = (face) ? face->Duplicate(this) : NULL;
   }
   mesh.faces_info.Copy(faces_info);

   // Do NOT copy the element-to-element Table, el_to_el
   el_to_el = NULL;

   // Do NOT copy the face-to-edge Table, face_edge
   face_edge = NULL;

   // Copy the edge-to-vertex Table, edge_vertex
   edge_vertex = (mesh.edge_vertex) ? new Table(*mesh.edge_vertex) : NULL;

   // Copy the attributes and bdr_attributes
   mesh.attributes.Copy(attributes);
   mesh.bdr_attributes.Copy(bdr_attributes);

   // No support for NURBS meshes, yet. Need deep copy for NURBSExtension.
   MFEM_VERIFY(mesh.NURBSext == NULL,
               "copying NURBS meshes is not implemented");
   NURBSext = NULL;

   // Deep copy the NCMesh.
   ncmesh = mesh.ncmesh ? new NCMesh(*mesh.ncmesh) : NULL;

   // Duplicate the Nodes, including the FiniteElementCollection and the
   // FiniteElementSpace
   if (mesh.Nodes && copy_nodes)
   {
      FiniteElementSpace *fes = mesh.Nodes->FESpace();
      const FiniteElementCollection *fec = fes->FEColl();
      FiniteElementCollection *fec_copy =
         FiniteElementCollection::New(fec->Name());
      FiniteElementSpace *fes_copy =
         new FiniteElementSpace(this, fec_copy, fes->GetVDim(),
                                fes->GetOrdering());
      Nodes = new GridFunction(fes_copy);
      Nodes->MakeOwner(fec_copy);
      *Nodes = *mesh.Nodes;
      own_nodes = 1;
   }
   else
   {
      Nodes = mesh.Nodes;
      own_nodes = 0;
   }
   MFEM_TRACE_BLOCK_END;
}

Mesh::Mesh(const char *filename, int generate_edges, int refine,
           bool fix_orientation)
{
   MFEM_TRACE_BLOCK_BEGIN;
   // Initialization as in the default constructor
   SetEmpty();

   named_ifgzstream imesh(filename);
   if (!imesh)
   {
      // Abort with an error message.
      MFEM_ABORT("Mesh file not found: " << filename << '\n');
   }
   else
   {
      Load(imesh, generate_edges, refine, fix_orientation);
   }
   MFEM_TRACE_BLOCK_END;
}

Mesh::Mesh(std::istream &input, int generate_edges, int refine,
           bool fix_orientation)
{
   MFEM_TRACE_BLOCK_BEGIN;
   SetEmpty();
   Load(input, generate_edges, refine, fix_orientation);
   MFEM_TRACE_BLOCK_END;
}

void Mesh::ChangeVertexDataOwnership(double *vertex_data, int len_vertex_data,
                                     bool zerocopy)
{
   // A dimension of 3 is now required since we use mfem::Vertex objects as PODs
   // and these object have a hardcoded double[3] entry
   MFEM_VERIFY(len_vertex_data >= NumOfVertices * 3,
               "Not enough vertices in external array : "
               "len_vertex_data = "<< len_vertex_data << ", "
               "NumOfVertices * 3 = " << NumOfVertices * 3);
   // Allow multiple calls to this method with the same vertex_data
   if (vertex_data == (double *)(vertices.GetData()))
   {
      MFEM_ASSERT(!vertices.OwnsData(), "invalid ownership");
      return;
   }
   if (!zerocopy)
   {
      memcpy(vertex_data, vertices.GetData(),
             NumOfVertices * 3 * sizeof(double));
   }
   // Vertex is POD double[3]
   vertices.MakeRef(reinterpret_cast<Vertex*>(vertex_data), NumOfVertices);
}

Mesh::Mesh(double *_vertices, int num_vertices,
           int *element_indices, Geometry::Type element_type,
           int *element_attributes, int num_elements,
           int *boundary_indices, Geometry::Type boundary_type,
           int *boundary_attributes, int num_boundary_elements,
           int dimension, int space_dimension)
{
   MFEM_TRACE_BLOCK_BEGIN;
   if (space_dimension == -1)
   {
      space_dimension = dimension;
   }

   InitMesh(dimension, space_dimension, /*num_vertices*/ 0, num_elements,
            num_boundary_elements);

   int element_index_stride = Geometry::NumVerts[element_type];
   int boundary_index_stride = num_boundary_elements > 0 ?
                               Geometry::NumVerts[boundary_type] : 0;

   // assuming Vertex is POD
   vertices.MakeRef(reinterpret_cast<Vertex*>(_vertices), num_vertices);
   NumOfVertices = num_vertices;

   for (int i = 0; i < num_elements; i++)
   {
      elements[i] = NewElement(element_type);
      elements[i]->SetVertices(element_indices + i * element_index_stride);
      elements[i]->SetAttribute(element_attributes[i]);
   }
   NumOfElements = num_elements;

   for (int i = 0; i < num_boundary_elements; i++)
   {
      boundary[i] = NewElement(boundary_type);
      boundary[i]->SetVertices(boundary_indices + i * boundary_index_stride);
      boundary[i]->SetAttribute(boundary_attributes[i]);
   }
   NumOfBdrElements = num_boundary_elements;

   FinalizeTopology();
   MFEM_TRACE_BLOCK_END;
}

Element *Mesh::NewElement(int geom)
{
   switch (geom)
   {
      case Geometry::POINT:     return (new Point);
      case Geometry::SEGMENT:   return (new Segment);
      case Geometry::TRIANGLE:  return (new Triangle);
      case Geometry::SQUARE:    return (new Quadrilateral);
      case Geometry::CUBE:      return (new Hexahedron);
      case Geometry::TETRAHEDRON:
#ifdef MFEM_USE_MEMALLOC
         return TetMemory.Alloc();
#else
         return (new Tetrahedron);
#endif
   }

   return NULL;
}

Element *Mesh::ReadElementWithoutAttr(std::istream &input)
{
   int geom, nv, *v;
   Element *el;

   input >> geom;
   el = NewElement(geom);
   MFEM_VERIFY(el, "Unsupported element type: " << geom);
   nv = el->GetNVertices();
   v  = el->GetVertices();
   for (int i = 0; i < nv; i++)
   {
      input >> v[i];
   }

   return el;
}

void Mesh::PrintElementWithoutAttr(const Element *el, std::ostream &out)
{
   out << el->GetGeometryType();
   const int nv = el->GetNVertices();
   const int *v = el->GetVertices();
   for (int j = 0; j < nv; j++)
   {
      out << ' ' << v[j];
   }
   out << '\n';
}

Element *Mesh::ReadElement(std::istream &input)
{
   int attr;
   Element *el;

   input >> attr;
   el = ReadElementWithoutAttr(input);
   el->SetAttribute(attr);

   return el;
}

void Mesh::PrintElement(const Element *el, std::ostream &out)
{
   out << el->GetAttribute() << ' ';
   PrintElementWithoutAttr(el, out);
}

void Mesh::SetMeshGen()
{
   meshgen = 0;
   for (int i = 0; i < NumOfElements; i++)
   {
      switch (elements[i]->GetType())
      {
         case Element::POINT:
         case Element::SEGMENT:
         case Element::TRIANGLE:
         case Element::TETRAHEDRON:
            meshgen |= 1; break;

         case Element::QUADRILATERAL:
         case Element::HEXAHEDRON:
            meshgen |= 2;
      }
   }
}

void Mesh::Loader(std::istream &input, int generate_edges,
                  std::string parse_tag)
{
   int curved = 0, read_gf = 1;

   if (!input)
   {
      MFEM_ABORT("Input stream is not open");
   }

   Clear();

   string mesh_type;
   input >> ws;
   getline(input, mesh_type);
   filter_dos(mesh_type);

   // MFEM's native mesh formats
   bool mfem_v10 = (mesh_type == "MFEM mesh v1.0");
   bool mfem_v11 = (mesh_type == "MFEM mesh v1.1");
   bool mfem_v12 = (mesh_type == "MFEM mesh v1.2");
   if (mfem_v10 || mfem_v11 || mfem_v12) // MFEM's own mesh formats
   {
      // Formats mfem_v12 and newer have a tag indicating the end of the mesh
      // section in the stream. A user provided parse tag can also be provided
      // via the arguments. For example, if this is called from parallel mesh
      // object, it can indicate to read until parallel mesh section begins.
      if ( mfem_v12 && parse_tag.empty() )
      {
         parse_tag = "mfem_mesh_end";
      }
      ReadMFEMMesh(input, mfem_v11, curved);
   }
   else if (mesh_type == "linemesh") // 1D mesh
   {
      ReadLineMesh(input);
   }
   else if (mesh_type == "areamesh2" || mesh_type == "curved_areamesh2")
   {
      if (mesh_type == "curved_areamesh2")
      {
         curved = 1;
      }
      ReadNetgen2DMesh(input, curved);
   }
   else if (mesh_type == "NETGEN" || mesh_type == "NETGEN_Neutral_Format")
   {
      ReadNetgen3DMesh(input);
   }
   else if (mesh_type == "TrueGrid")
   {
      ReadTrueGridMesh(input);
   }
   else if (mesh_type == "# vtk DataFile Version 3.0" ||
            mesh_type == "# vtk DataFile Version 2.0") // VTK
   {
      ReadVTKMesh(input, curved, read_gf);
   }
   else if (mesh_type == "MFEM NURBS mesh v1.0")
   {
      ReadNURBSMesh(input, curved, read_gf);
   }
   else if (mesh_type == "MFEM INLINE mesh v1.0")
   {
      ReadInlineMesh(input, generate_edges);
      return; // done with inline mesh construction
   }
   else if (mesh_type == "$MeshFormat") // Gmsh
   {
      ReadGmshMesh(input);
   }
   else if
   ((mesh_type.size() > 2 &&
     mesh_type[0] == 'C' && mesh_type[1] == 'D' && mesh_type[2] == 'F') ||
    (mesh_type.size() > 3 &&
     mesh_type[1] == 'H' && mesh_type[2] == 'D' && mesh_type[3] == 'F'))
   {
      named_ifgzstream *mesh_input = dynamic_cast<named_ifgzstream *>(&input);
      if (mesh_input)
      {
#ifdef MFEM_USE_NETCDF
         ReadCubit(mesh_input->filename, curved, read_gf);
#else
         MFEM_ABORT("NetCDF support requires configuration with"
                    " MFEM_USE_NETCDF=YES");
         return;
#endif
      }
      else
      {
         MFEM_ABORT("Can not determine Cubit mesh filename!"
                    " Use mfem::named_ifgzstream for input.");
         return;
      }
   }
   else
   {
      MFEM_ABORT("Unknown input mesh format: " << mesh_type);
      return;
   }

   // at this point the following should be defined:
   //  1) Dim
   //  2) NumOfElements, elements
   //  3) NumOfBdrElements, boundary
   //  4) NumOfVertices, with allocated space in vertices
   //  5) curved
   //  5a) if curved == 0, vertices must be defined
   //  5b) if curved != 0 and read_gf != 0,
   //         'input' must point to a GridFunction
   //  5c) if curved != 0 and read_gf == 0,
   //         vertices and Nodes must be defined
   // optional:
   //  1) el_to_edge may be allocated (as in the case of P2 VTK meshes)
   //  2) ncmesh may be allocated

   // FinalizeTopology() will:
   // - assume that generate_edges is true
   // - assume that refine is false
   // - does not check the orientation of regular and boundary elements
   FinalizeTopology();

   if (curved && read_gf)
   {
      Nodes = new GridFunction(this, input);
      own_nodes = 1;
      spaceDim = Nodes->VectorDim();
      if (ncmesh) { ncmesh->spaceDim = spaceDim; }
      // Set the 'vertices' from the 'Nodes'
      for (int i = 0; i < spaceDim; i++)
      {
         Vector vert_val;
         Nodes->GetNodalValues(vert_val, i+1);
         for (int j = 0; j < NumOfVertices; j++)
         {
            vertices[j](i) = vert_val(j);
         }
      }
   }

   // If a parse tag was supplied, keep reading the stream until the tag is
   // encountered.
   if (mfem_v12)
   {
      string line;
      do
      {
         skip_comment_lines(input, '#');
         MFEM_VERIFY(input.good(), "Required mesh-end tag not found");
         getline(input, line);
         filter_dos(line);
         // mfem v1.2 may not have parse_tag in it, e.g. if trying to read a
         // serial mfem v1.2 mesh as parallel with "mfem_serial_mesh_end" as
         // parse_tag. That's why, regardless of parse_tag, we stop reading if
         // we find "mfem_mesh_end" which is required by mfem v1.2 format.
         if (line == "mfem_mesh_end") { break; }
      }
      while (line != parse_tag);
   }

   // Finalize(...) should be called after this, if needed.
}

Mesh::Mesh(Mesh *mesh_array[], int num_pieces)
{
   MFEM_TRACE_BLOCK_BEGIN;
   int      i, j, ie, ib, iv, *v, nv;
   Element *el;
   Mesh    *m;

   SetEmpty();

   Dim = mesh_array[0]->Dimension();
   spaceDim = mesh_array[0]->SpaceDimension();

   BaseGeom = mesh_array[0]->BaseGeom;
   BaseBdrGeom = mesh_array[0]->BaseBdrGeom;

   if (mesh_array[0]->NURBSext)
   {
      // assuming the pieces form a partition of a NURBS mesh
      NURBSext = new NURBSExtension(mesh_array, num_pieces);

      NumOfVertices = NURBSext->GetNV();
      NumOfElements = NURBSext->GetNE();

      NURBSext->GetElementTopo(elements);

      // NumOfBdrElements = NURBSext->GetNBE();
      // NURBSext->GetBdrElementTopo(boundary);

      Array<int> lvert_vert, lelem_elem;

      // Here, for visualization purposes, we copy the boundary elements from
      // the individual pieces which include the interior boundaries.  This
      // creates 'boundary' array that is different from the one generated by
      // the NURBSExtension which, in particular, makes the boundary-dof table
      // invalid. This, in turn, causes GetBdrElementTransformation to not
      // function properly.
      NumOfBdrElements = 0;
      for (i = 0; i < num_pieces; i++)
      {
         NumOfBdrElements += mesh_array[i]->GetNBE();
      }
      boundary.SetSize(NumOfBdrElements);
      vertices.SetSize(NumOfVertices);
      ib = 0;
      for (i = 0; i < num_pieces; i++)
      {
         m = mesh_array[i];
         m->NURBSext->GetVertexLocalToGlobal(lvert_vert);
         m->NURBSext->GetElementLocalToGlobal(lelem_elem);
         // copy the element attributes
         for (j = 0; j < m->GetNE(); j++)
         {
            elements[lelem_elem[j]]->SetAttribute(m->GetAttribute(j));
         }
         // copy the boundary
         for (j = 0; j < m->GetNBE(); j++)
         {
            el = m->GetBdrElement(j)->Duplicate(this);
            v  = el->GetVertices();
            nv = el->GetNVertices();
            for (int k = 0; k < nv; k++)
            {
               v[k] = lvert_vert[v[k]];
            }
            boundary[ib++] = el;
         }
         // copy the vertices
         for (j = 0; j < m->GetNV(); j++)
         {
            vertices[lvert_vert[j]].SetCoords(m->SpaceDimension(),
                                              m->GetVertex(j));
         }
      }
   }
   else // not a NURBS mesh
   {
      NumOfElements    = 0;
      NumOfBdrElements = 0;
      NumOfVertices    = 0;
      for (i = 0; i < num_pieces; i++)
      {
         m = mesh_array[i];
         NumOfElements    += m->GetNE();
         NumOfBdrElements += m->GetNBE();
         NumOfVertices    += m->GetNV();
      }
      elements.SetSize(NumOfElements);
      boundary.SetSize(NumOfBdrElements);
      vertices.SetSize(NumOfVertices);
      ie = ib = iv = 0;
      for (i = 0; i < num_pieces; i++)
      {
         m = mesh_array[i];
         // copy the elements
         for (j = 0; j < m->GetNE(); j++)
         {
            el = m->GetElement(j)->Duplicate(this);
            v  = el->GetVertices();
            nv = el->GetNVertices();
            for (int k = 0; k < nv; k++)
            {
               v[k] += iv;
            }
            elements[ie++] = el;
         }
         // copy the boundary elements
         for (j = 0; j < m->GetNBE(); j++)
         {
            el = m->GetBdrElement(j)->Duplicate(this);
            v  = el->GetVertices();
            nv = el->GetNVertices();
            for (int k = 0; k < nv; k++)
            {
               v[k] += iv;
            }
            boundary[ib++] = el;
         }
         // copy the vertices
         for (j = 0; j < m->GetNV(); j++)
         {
            vertices[iv++].SetCoords(m->SpaceDimension(), m->GetVertex(j));
         }
      }
   }

   // set the mesh type ('meshgen')
   meshgen = 0;
   for (i = 0; i < num_pieces; i++)
   {
      meshgen |= mesh_array[i]->MeshGenerator();
   }

   // generate faces
   if (Dim > 2)
   {
      GetElementToFaceTable();
      GenerateFaces();
   }
   else
   {
      NumOfFaces = 0;
   }

   // generate edges
   if (Dim > 1)
   {
      el_to_edge = new Table;
      NumOfEdges = GetElementToEdgeTable(*el_to_edge, be_to_edge);
      if (Dim == 2)
      {
         GenerateFaces();   // 'Faces' in 2D refers to the edges
      }
   }
   else
   {
      NumOfEdges = 0;
   }

   // generate the arrays 'attributes' and ' bdr_attributes'
   SetAttributes();

   // copy the nodes (curvilinear meshes)
   GridFunction *g = mesh_array[0]->GetNodes();
   if (g)
   {
      Array<GridFunction *> gf_array(num_pieces);
      for (i = 0; i < num_pieces; i++)
      {
         gf_array[i] = mesh_array[i]->GetNodes();
      }
      Nodes = new GridFunction(this, gf_array, num_pieces);
      own_nodes = 1;
   }

#ifdef MFEM_DEBUG
   CheckElementOrientation(false);
   CheckBdrElementOrientation(false);
#endif
   MFEM_TRACE_BLOCK_END;
}

Mesh::Mesh(Mesh *orig_mesh, int ref_factor, int ref_type)
{
   MFEM_TRACE_BLOCK_BEGIN;
   Dim = orig_mesh->Dimension();
   MFEM_VERIFY(ref_factor > 1, "the refinement factor must be > 1");
   MFEM_VERIFY(ref_type == BasisType::ClosedUniform ||
               ref_type == BasisType::GaussLobatto, "invalid refinement type");
   MFEM_VERIFY(Dim == 2 || Dim == 3,
               "only implemented for Hexahedron and Quadrilateral elements in "
               "2D/3D");

   // Construct a scalar H1 FE space of order ref_factor and use its dofs as
   // the indices of the new, refined vertices.
   H1_FECollection rfec(ref_factor, Dim, ref_type);
   FiniteElementSpace rfes(orig_mesh, &rfec);

   int r_bndr_factor = ref_factor * (Dim == 2 ? 1 : ref_factor);
   int r_elem_factor = ref_factor * r_bndr_factor;

   int r_num_vert = rfes.GetNDofs();
   int r_num_elem = orig_mesh->GetNE() * r_elem_factor;
   int r_num_bndr = orig_mesh->GetNBE() * r_bndr_factor;

   InitMesh(Dim, orig_mesh->SpaceDimension(), r_num_vert, r_num_elem,
            r_num_bndr);

   // Set the number of vertices, set the actual coordinates later
   NumOfVertices = r_num_vert;
   // Add refined elements and set vertex coordinates
   Array<int> rdofs;
   DenseMatrix phys_pts;
   int max_nv = 0;
   for (int el = 0; el < orig_mesh->GetNE(); el++)
   {
      int geom = orig_mesh->GetElementBaseGeometry(el);
      int attrib = orig_mesh->GetAttribute(el);
      int nvert = Geometry::NumVerts[geom];
      RefinedGeometry &RG = *GlobGeometryRefiner.Refine(geom, ref_factor);

      max_nv = std::max(max_nv, nvert);
      rfes.GetElementDofs(el, rdofs);
      MFEM_ASSERT(rdofs.Size() == RG.RefPts.Size(), "");
      const FiniteElement *rfe = rfes.GetFE(el);
      orig_mesh->GetElementTransformation(el)->Transform(rfe->GetNodes(),
                                                         phys_pts);
      const int *c2h_map = rfec.GetDofMap(geom);
      for (int i = 0; i < phys_pts.Width(); i++)
      {
         vertices[rdofs[i]].SetCoords(spaceDim, phys_pts.GetColumn(i));
      }
      for (int j = 0; j < RG.RefGeoms.Size()/nvert; j++)
      {
         Element *elem = NewElement(geom);
         elem->SetAttribute(attrib);
         int *v = elem->GetVertices();
         for (int k = 0; k < nvert; k++)
         {
            int cid = RG.RefGeoms[k+nvert*j]; // local Cartesian index
            v[k] = rdofs[c2h_map[cid]];
         }
         AddElement(elem);
      }
   }
   // Add refined boundary elements
   for (int el = 0; el < orig_mesh->GetNBE(); el++)
   {
      int geom = orig_mesh->GetBdrElementBaseGeometry(el);
      int attrib = orig_mesh->GetBdrAttribute(el);
      int nvert = Geometry::NumVerts[geom];
      RefinedGeometry &RG = *GlobGeometryRefiner.Refine(geom, ref_factor);

      rfes.GetBdrElementDofs(el, rdofs);
      MFEM_ASSERT(rdofs.Size() == RG.RefPts.Size(), "");
      const int *c2h_map = rfec.GetDofMap(geom);
      for (int j = 0; j < RG.RefGeoms.Size()/nvert; j++)
      {
         Element *elem = NewElement(geom);
         elem->SetAttribute(attrib);
         int *v = elem->GetVertices();
         for (int k = 0; k < nvert; k++)
         {
            int cid = RG.RefGeoms[k+nvert*j]; // local Cartesian index
            v[k] = rdofs[c2h_map[cid]];
         }
         AddBdrElement(elem);
      }
   }

   FinalizeTopology();
   sequence = orig_mesh->GetSequence() + 1;
   last_operation = Mesh::REFINE;

   // Setup the data for the coarse-fine refinement transformations
   MFEM_VERIFY(BaseGeom != -1, "meshes with mixed elements are not supported");
   CoarseFineTr.point_matrices.SetSize(Dim, max_nv, r_elem_factor);
   CoarseFineTr.embeddings.SetSize(GetNE());
   if (orig_mesh->GetNE() > 0)
   {
      const int el = 0;
      int geom = orig_mesh->GetElementBaseGeometry(el);
      int nvert = Geometry::NumVerts[geom];
      RefinedGeometry &RG = *GlobGeometryRefiner.Refine(geom, ref_factor);
      const int *c2h_map = rfec.GetDofMap(geom);
      const IntegrationRule &r_nodes = rfes.GetFE(el)->GetNodes();
      for (int j = 0; j < RG.RefGeoms.Size()/nvert; j++)
      {
         DenseMatrix &Pj = CoarseFineTr.point_matrices(j);
         for (int k = 0; k < nvert; k++)
         {
            int cid = RG.RefGeoms[k+nvert*j]; // local Cartesian index
            const IntegrationPoint &ip = r_nodes.IntPoint(c2h_map[cid]);
            ip.Get(Pj.GetColumn(k), Dim);
         }
      }
   }
   for (int el = 0; el < GetNE(); el++)
   {
      Embedding &emb = CoarseFineTr.embeddings[el];
      emb.parent = el / r_elem_factor;
      emb.matrix = el % r_elem_factor;
   }

   MFEM_ASSERT(CheckElementOrientation(false) == 0, "");
   MFEM_ASSERT(CheckBdrElementOrientation(false) == 0, "");
   MFEM_TRACE_BLOCK_END;
}

void Mesh::KnotInsert(Array<KnotVector *> &kv)
{
   if (NURBSext == NULL)
   {
      mfem_error("Mesh::KnotInsert : Not a NURBS mesh!");
   }

   if (kv.Size() != NURBSext->GetNKV())
   {
      mfem_error("Mesh::KnotInsert : KnotVector array size mismatch!");
   }

   NURBSext->ConvertToPatches(*Nodes);

   NURBSext->KnotInsert(kv);

   UpdateNURBS();
}

void Mesh::NURBSUniformRefinement()
{
   // do not check for NURBSext since this method is protected
   NURBSext->ConvertToPatches(*Nodes);

   NURBSext->UniformRefinement();

   last_operation = Mesh::REFINE;
   sequence++;

   UpdateNURBS();
}

void Mesh::DegreeElevate(int t)
{
   if (NURBSext == NULL)
   {
      mfem_error("Mesh::DegreeElevate : Not a NURBS mesh!");
   }

   NURBSext->ConvertToPatches(*Nodes);

   NURBSext->DegreeElevate(t);

   NURBSFECollection *nurbs_fec =
      dynamic_cast<NURBSFECollection *>(Nodes->OwnFEC());
   if (!nurbs_fec)
   {
      mfem_error("Mesh::DegreeElevate");
   }
   nurbs_fec->UpdateOrder(nurbs_fec->GetOrder() + t);

   UpdateNURBS();
}

void Mesh::UpdateNURBS()
{
   NURBSext->SetKnotsFromPatches();

   Dim = NURBSext->Dimension();
   spaceDim = Dim;

   if (NumOfElements != NURBSext->GetNE())
   {
      for (int i = 0; i < elements.Size(); i++)
      {
         FreeElement(elements[i]);
      }
      NumOfElements = NURBSext->GetNE();
      NURBSext->GetElementTopo(elements);
   }

   if (NumOfBdrElements != NURBSext->GetNBE())
   {
      for (int i = 0; i < boundary.Size(); i++)
      {
         FreeElement(boundary[i]);
      }
      NumOfBdrElements = NURBSext->GetNBE();
      NURBSext->GetBdrElementTopo(boundary);
   }

   Nodes->FESpace()->Update();
   Nodes->Update();
   NURBSext->SetCoordsFromPatches(*Nodes);

   if (NumOfVertices != NURBSext->GetNV())
   {
      NumOfVertices = NURBSext->GetNV();
      vertices.SetSize(NumOfVertices);
      int vd = Nodes->VectorDim();
      for (int i = 0; i < vd; i++)
      {
         Vector vert_val;
         Nodes->GetNodalValues(vert_val, i+1);
         for (int j = 0; j < NumOfVertices; j++)
         {
            vertices[j](i) = vert_val(j);
         }
      }
   }

   if (el_to_edge)
   {
      NumOfEdges = GetElementToEdgeTable(*el_to_edge, be_to_edge);
      if (Dim == 2)
      {
         GenerateFaces();
      }
   }

   if (el_to_face)
   {
      GetElementToFaceTable();
      GenerateFaces();
   }
}

void Mesh::LoadPatchTopo(std::istream &input, Array<int> &edge_to_knot)
{
   SetEmpty();

   int j;

   // Read MFEM NURBS mesh v1.0 format
   string ident;

   skip_comment_lines(input, '#');

   input >> ident; // 'dimension'
   input >> Dim;
   spaceDim = Dim;

   skip_comment_lines(input, '#');

   input >> ident; // 'elements'
   input >> NumOfElements;
   elements.SetSize(NumOfElements);
   for (j = 0; j < NumOfElements; j++)
   {
      elements[j] = ReadElement(input);
   }

   skip_comment_lines(input, '#');

   input >> ident; // 'boundary'
   input >> NumOfBdrElements;
   boundary.SetSize(NumOfBdrElements);
   for (j = 0; j < NumOfBdrElements; j++)
   {
      boundary[j] = ReadElement(input);
   }

   skip_comment_lines(input, '#');

   input >> ident; // 'edges'
   input >> NumOfEdges;
   edge_vertex = new Table(NumOfEdges, 2);
   edge_to_knot.SetSize(NumOfEdges);
   for (j = 0; j < NumOfEdges; j++)
   {
      int *v = edge_vertex->GetRow(j);
      input >> edge_to_knot[j] >> v[0] >> v[1];
      if (v[0] > v[1])
      {
         edge_to_knot[j] = -1 - edge_to_knot[j];
      }
   }

   skip_comment_lines(input, '#');

   input >> ident; // 'vertices'
   input >> NumOfVertices;
   vertices.SetSize(0);

   InitBaseGeom();

   meshgen = 2;

   // generate the faces
   if (Dim > 2)
   {
      GetElementToFaceTable();
      GenerateFaces();
      if (NumOfBdrElements == 0)
      {
         GenerateBoundaryElements();
      }
      CheckBdrElementOrientation();
   }
   else
   {
      NumOfFaces = 0;
   }

   // generate edges
   if (Dim > 1)
   {
      el_to_edge = new Table;
      NumOfEdges = GetElementToEdgeTable(*el_to_edge, be_to_edge);
      if (Dim < 3)
      {
         GenerateFaces();
         if (NumOfBdrElements == 0)
         {
            GenerateBoundaryElements();
         }
         CheckBdrElementOrientation();
      }
   }
   else
   {
      NumOfEdges = 0;
   }

   // generate the arrays 'attributes' and ' bdr_attributes'
   SetAttributes();
}

void XYZ_VectorFunction(const Vector &p, Vector &v)
{
   if (p.Size() >= v.Size())
   {
      for (int d = 0; d < v.Size(); d++)
      {
         v(d) = p(d);
      }
   }
   else
   {
      int d;
      for (d = 0; d < p.Size(); d++)
      {
         v(d) = p(d);
      }
      for ( ; d < v.Size(); d++)
      {
         v(d) = 0.0;
      }
   }
}

void Mesh::GetNodes(GridFunction &nodes) const
{
   if (Nodes == NULL || Nodes->FESpace() != nodes.FESpace())
   {
      const int newSpaceDim = nodes.FESpace()->GetVDim();
      VectorFunctionCoefficient xyz(newSpaceDim, XYZ_VectorFunction);
      nodes.ProjectCoefficient(xyz);
   }
   else
   {
      nodes = *Nodes;
   }
}

void Mesh::SetNodalFESpace(FiniteElementSpace *nfes)
{
   GridFunction *nodes = new GridFunction(nfes);
   SetNodalGridFunction(nodes, true);
}

void Mesh::SetNodalGridFunction(GridFunction *nodes, bool make_owner)
{
   GetNodes(*nodes);
   NewNodes(*nodes, make_owner);
}

const FiniteElementSpace *Mesh::GetNodalFESpace() const
{
   return ((Nodes) ? Nodes->FESpace() : NULL);
}

void Mesh::SetCurvature(int order, bool discont, int space_dim, int ordering)
{
   MFEM_TRACE_BLOCK_BEGIN;
   space_dim = (space_dim == -1) ? spaceDim : space_dim;
   FiniteElementCollection* nfec;
   if (discont)
   {
      const int type = 1; // Gauss-Lobatto points
      nfec = new L2_FECollection(order, Dim, type);
   }
   else
   {
      nfec = new H1_FECollection(order, Dim);
   }
   FiniteElementSpace* nfes = new FiniteElementSpace(this, nfec, space_dim,
                                                     ordering);
   SetNodalFESpace(nfes);
   Nodes->MakeOwner(nfec);
   MFEM_TRACE_BLOCK_END;
}

int Mesh::GetNumFaces() const
{
   switch (Dim)
   {
      case 1: return GetNV();
      case 2: return GetNEdges();
      case 3: return GetNFaces();
   }
   return 0;
}

#if (!defined(MFEM_USE_MPI) || defined(MFEM_DEBUG))
static const char *fixed_or_not[] = { "fixed", "NOT FIXED" };
#endif

int Mesh::CheckElementOrientation(bool fix_it)
{
   MFEM_TRACE_BLOCK_BEGIN;
   int i, j, k, wo = 0, fo = 0, *vi = 0;
   double *v[4];

   if (Dim == 2 && spaceDim == 2)
   {
      DenseMatrix J(2, 2);

      for (i = 0; i < NumOfElements; i++)
      {
         if (Nodes == NULL)
         {
            vi = elements[i]->GetVertices();
            for (j = 0; j < 3; j++)
            {
               v[j] = vertices[vi[j]]();
            }
            for (j = 0; j < 2; j++)
               for (k = 0; k < 2; k++)
               {
                  J(j, k) = v[j+1][k] - v[0][k];
               }
         }
         else
         {
            // only check the Jacobian at the center of the element
            GetElementJacobian(i, J);
         }
         if (J.Det() < 0.0)
         {
            if (fix_it)
            {
               switch (GetElementType(i))
               {
                  case Element::TRIANGLE:
                     mfem::Swap(vi[0], vi[1]);
                     break;
                  case Element::QUADRILATERAL:
                     mfem::Swap(vi[1], vi[3]);
                     break;
               }
               fo++;
            }
            wo++;
         }
      }
   }

   if (Dim == 3)
   {
      DenseMatrix J(3, 3);

      for (i = 0; i < NumOfElements; i++)
      {
         vi = elements[i]->GetVertices();
         switch (GetElementType(i))
         {
            case Element::TETRAHEDRON:
               if (Nodes == NULL)
               {
                  for (j = 0; j < 4; j++)
                  {
                     v[j] = vertices[vi[j]]();
                  }
                  for (j = 0; j < 3; j++)
                     for (k = 0; k < 3; k++)
                     {
                        J(j, k) = v[j+1][k] - v[0][k];
                     }
               }
               else
               {
                  // only check the Jacobian at the center of the element
                  GetElementJacobian(i, J);
               }
               if (J.Det() < 0.0)
               {
                  wo++;
                  if (fix_it)
                  {
                     mfem::Swap(vi[0], vi[1]);
                     fo++;
                  }
               }
               break;

            case Element::HEXAHEDRON:
               // only check the Jacobian at the center of the element
               GetElementJacobian(i, J);
               if (J.Det() < 0.0)
               {
                  wo++;
                  if (fix_it)
                  {
                     // how?
                  }
               }
               break;
         }
      }
   }
#if (!defined(MFEM_USE_MPI) || defined(MFEM_DEBUG))
   if (wo > 0)
      mfem::out << "Elements with wrong orientation: " << wo << " / "
                << NumOfElements << " (" << fixed_or_not[(wo == fo) ? 0 : 1]
                << ")" << endl;
#endif
   MFEM_TRACE_BLOCK_END;
   return wo;
}

int Mesh::GetTriOrientation(const int *base, const int *test)
{
   // Static method.
   // This function computes the index 'j' of the permutation that transforms
   // test into base: test[tri_orientation[j][i]]=base[i].
   // tri_orientation = Geometry::Constants<Geometry::TRIANGLE>::Orient
   int orient;

   if (test[0] == base[0])
      if (test[1] == base[1])
      {
         orient = 0;   //  (0, 1, 2)
      }
      else
      {
         orient = 5;   //  (0, 2, 1)
      }
   else if (test[0] == base[1])
      if (test[1] == base[0])
      {
         orient = 1;   //  (1, 0, 2)
      }
      else
      {
         orient = 2;   //  (1, 2, 0)
      }
   else // test[0] == base[2]
      if (test[1] == base[0])
      {
         orient = 4;   //  (2, 0, 1)
      }
      else
      {
         orient = 3;   //  (2, 1, 0)
      }

#ifdef MFEM_DEBUG
   const int *aor = tri_t::Orient[orient];
   for (int j = 0; j < 3; j++)
      if (test[aor[j]] != base[j])
      {
         mfem_error("Mesh::GetTriOrientation(...)");
      }
#endif

   return orient;
}

int Mesh::GetQuadOrientation(const int *base, const int *test)
{
   int i;

   for (i = 0; i < 4; i++)
      if (test[i] == base[0])
      {
         break;
      }

#ifdef MFEM_DEBUG
   int orient;
   if (test[(i+1)%4] == base[1])
   {
      orient = 2*i;
   }
   else
   {
      orient = 2*i+1;
   }
   const int *aor = quad_t::Orient[orient];
   for (int j = 0; j < 4; j++)
      if (test[aor[j]] != base[j])
      {
         mfem::err << "Mesh::GetQuadOrientation(...)" << endl;
         mfem::err << " base = [";
         for (int k = 0; k < 4; k++)
         {
            mfem::err << " " << base[k];
         }
         mfem::err << " ]\n test = [";
         for (int k = 0; k < 4; k++)
         {
            mfem::err << " " << test[k];
         }
         mfem::err << " ]" << endl;
         mfem_error();
      }
#endif

   if (test[(i+1)%4] == base[1])
   {
      return 2*i;
   }

   return 2*i+1;
}

int Mesh::CheckBdrElementOrientation(bool fix_it)
{
   MFEM_TRACE_BLOCK_BEGIN;
   int i, wo = 0;

   if (Dim == 2)
   {
      for (i = 0; i < NumOfBdrElements; i++)
      {
         if (faces_info[be_to_edge[i]].Elem2No < 0) // boundary face
         {
            int *bv = boundary[i]->GetVertices();
            int *fv = faces[be_to_edge[i]]->GetVertices();
            if (bv[0] != fv[0])
            {
               if (fix_it)
               {
                  mfem::Swap<int>(bv[0], bv[1]);
               }
               wo++;
            }
         }
      }
   }

   if (Dim == 3)
   {
      int el, *bv, *ev;
      int v[4];

      for (i = 0; i < NumOfBdrElements; i++)
      {
         if (faces_info[be_to_face[i]].Elem2No < 0)
         {
            // boundary face
            bv = boundary[i]->GetVertices();
            el = faces_info[be_to_face[i]].Elem1No;
            ev = elements[el]->GetVertices();
            switch (GetElementType(el))
            {
               case Element::TETRAHEDRON:
               {
                  int *fv = faces[be_to_face[i]]->GetVertices();
                  int orientation; // orientation of the bdr. elem. w.r.t. the
                  // corresponding face element (that's the base)
                  orientation = GetTriOrientation(fv, bv);
                  if (orientation % 2)
                  {
                     // wrong orientation -- swap vertices 0 and 1 so that
                     //  we don't change the marked edge:  (0,1,2) -> (1,0,2)
                     if (fix_it)
                     {
                        mfem::Swap<int>(bv[0], bv[1]);
                        if (bel_to_edge)
                        {
                           int *be = bel_to_edge->GetRow(i);
                           mfem::Swap<int>(be[1], be[2]);
                        }
                     }
                     wo++;
                  }
               }
               break;

               case Element::HEXAHEDRON:
               {
                  int lf = faces_info[be_to_face[i]].Elem1Inf/64;
                  for (int j = 0; j < 4; j++)
                  {
                     v[j] = ev[hex_t::FaceVert[lf][j]];
                  }
                  if (GetQuadOrientation(v, bv) % 2)
                  {
                     if (fix_it)
                     {
                        mfem::Swap<int>(bv[0], bv[2]);
                        if (bel_to_edge)
                        {
                           int *be = bel_to_edge->GetRow(i);
                           mfem::Swap<int>(be[0], be[1]);
                           mfem::Swap<int>(be[2], be[3]);
                        }
                     }
                     wo++;
                  }
                  break;
               }
            }
         }
      }
   }
   // #if (!defined(MFEM_USE_MPI) || defined(MFEM_DEBUG))
#ifdef MFEM_DEBUG
   if (wo > 0)
   {
      mfem::out << "Boundary elements with wrong orientation: " << wo << " / "
                << NumOfBdrElements << " (" << fixed_or_not[fix_it ? 0 : 1]
                << ")" << endl;
   }
#endif
   MFEM_TRACE_BLOCK_END;
   return wo;
}

void Mesh::GetElementEdges(int i, Array<int> &edges, Array<int> &cor) const
{
   if (el_to_edge)
   {
      el_to_edge->GetRow(i, edges);
   }
   else
   {
      mfem_error("Mesh::GetElementEdges(...) element to edge table "
                 "is not generated.");
   }

   const int *v = elements[i]->GetVertices();
   const int ne = elements[i]->GetNEdges();
   cor.SetSize(ne);
   for (int j = 0; j < ne; j++)
   {
      const int *e = elements[i]->GetEdgeVertices(j);
      cor[j] = (v[e[0]] < v[e[1]]) ? (1) : (-1);
   }
}

void Mesh::GetBdrElementEdges(int i, Array<int> &edges, Array<int> &cor) const
{
   if (Dim == 2)
   {
      edges.SetSize(1);
      cor.SetSize(1);
      edges[0] = be_to_edge[i];
      const int *v = boundary[i]->GetVertices();
      cor[0] = (v[0] < v[1]) ? (1) : (-1);
   }
   else if (Dim == 3)
   {
      if (bel_to_edge)
      {
         bel_to_edge->GetRow(i, edges);
      }
      else
      {
         mfem_error("Mesh::GetBdrElementEdges(...)");
      }

      const int *v = boundary[i]->GetVertices();
      const int ne = boundary[i]->GetNEdges();
      cor.SetSize(ne);
      for (int j = 0; j < ne; j++)
      {
         const int *e = boundary[i]->GetEdgeVertices(j);
         cor[j] = (v[e[0]] < v[e[1]]) ? (1) : (-1);
      }
   }
}

void Mesh::GetFaceEdges(int i, Array<int> &edges, Array<int> &o) const
{
   if (Dim == 2)
   {
      edges.SetSize(1);
      edges[0] = i;
      o.SetSize(1);
      const int *v = faces[i]->GetVertices();
      o[0] = (v[0] < v[1]) ? (1) : (-1);
   }

   if (Dim != 3)
   {
      return;
   }

   GetFaceEdgeTable(); // generate face_edge Table (if not generated)

   face_edge->GetRow(i, edges);

   const int *v = faces[i]->GetVertices();
   const int ne = faces[i]->GetNEdges();
   o.SetSize(ne);
   for (int j = 0; j < ne; j++)
   {
      const int *e = faces[i]->GetEdgeVertices(j);
      o[j] = (v[e[0]] < v[e[1]]) ? (1) : (-1);
   }
}

void Mesh::GetEdgeVertices(int i, Array<int> &vert) const
{
   // the two vertices are sorted: vert[0] < vert[1]
   // this is consistent with the global edge orientation
   // generate edge_vertex Table (if not generated)
   if (!edge_vertex) { GetEdgeVertexTable(); }
   edge_vertex->GetRow(i, vert);
}

Table *Mesh::GetFaceEdgeTable() const
{
   if (face_edge)
   {
      return face_edge;
   }

   if (Dim != 3)
   {
      return NULL;
   }

#ifdef MFEM_DEBUG
   if (faces.Size() != NumOfFaces)
   {
      mfem_error("Mesh::GetFaceEdgeTable : faces were not generated!");
   }
#endif

   DSTable v_to_v(NumOfVertices);
   GetVertexToVertexTable(v_to_v);

   face_edge = new Table;
   GetElementArrayEdgeTable(faces, v_to_v, *face_edge);

   return (face_edge);
}

Table *Mesh::GetEdgeVertexTable() const
{
   if (edge_vertex)
   {
      return edge_vertex;
   }

   DSTable v_to_v(NumOfVertices);
   GetVertexToVertexTable(v_to_v);

   int nedges = v_to_v.NumberOfEntries();
   edge_vertex = new Table(nedges, 2);
   for (int i = 0; i < NumOfVertices; i++)
   {
      for (DSTable::RowIterator it(v_to_v, i); !it; ++it)
      {
         int j = it.Index();
         edge_vertex->Push(j, i);
         edge_vertex->Push(j, it.Column());
      }
   }
   edge_vertex->Finalize();

   return edge_vertex;
}

Table *Mesh::GetVertexToElementTable()
{
   int i, j, nv, *v;

   Table *vert_elem = new Table;

   vert_elem->MakeI(NumOfVertices);

   for (i = 0; i < NumOfElements; i++)
   {
      nv = elements[i]->GetNVertices();
      v  = elements[i]->GetVertices();
      for (j = 0; j < nv; j++)
      {
         vert_elem->AddAColumnInRow(v[j]);
      }
   }

   vert_elem->MakeJ();

   for (i = 0; i < NumOfElements; i++)
   {
      nv = elements[i]->GetNVertices();
      v  = elements[i]->GetVertices();
      for (j = 0; j < nv; j++)
      {
         vert_elem->AddConnection(v[j], i);
      }
   }

   vert_elem->ShiftUpI();

   return vert_elem;
}

Table *Mesh::GetFaceToElementTable() const
{
   Table *face_elem = new Table;

   face_elem->MakeI(faces_info.Size());

   for (int i = 0; i < faces_info.Size(); i++)
   {
      if (faces_info[i].Elem2No >= 0)
      {
         face_elem->AddColumnsInRow(i, 2);
      }
      else
      {
         face_elem->AddAColumnInRow(i);
      }
   }

   face_elem->MakeJ();

   for (int i = 0; i < faces_info.Size(); i++)
   {
      face_elem->AddConnection(i, faces_info[i].Elem1No);
      if (faces_info[i].Elem2No >= 0)
      {
         face_elem->AddConnection(i, faces_info[i].Elem2No);
      }
   }

   face_elem->ShiftUpI();

   return face_elem;
}

void Mesh::GetElementFaces(int i, Array<int> &fcs, Array<int> &cor)
const
{
   int n, j;

   if (el_to_face)
   {
      el_to_face->GetRow(i, fcs);
   }
   else
   {
      mfem_error("Mesh::GetElementFaces(...) : el_to_face not generated.");
   }

   n = fcs.Size();
   cor.SetSize(n);
   for (j = 0; j < n; j++)
      if (faces_info[fcs[j]].Elem1No == i)
      {
         cor[j] = faces_info[fcs[j]].Elem1Inf % 64;
      }
#ifdef MFEM_DEBUG
      else if (faces_info[fcs[j]].Elem2No == i)
      {
         cor[j] = faces_info[fcs[j]].Elem2Inf % 64;
      }
      else
      {
         mfem_error("Mesh::GetElementFaces(...) : 2");
      }
#else
      else
      {
         cor[j] = faces_info[fcs[j]].Elem2Inf % 64;
      }
#endif
}

void Mesh::GetBdrElementFace(int i, int *f, int *o) const
{
   const int *bv, *fv;

   *f = be_to_face[i];
   bv = boundary[i]->GetVertices();
   fv = faces[be_to_face[i]]->GetVertices();

   // find the orientation of the bdr. elem. w.r.t.
   // the corresponding face element (that's the base)
   switch (GetBdrElementType(i))
   {
      case Element::TRIANGLE:
         *o = GetTriOrientation(fv, bv);
         break;
      case Element::QUADRILATERAL:
         *o = GetQuadOrientation(fv, bv);
         break;
      default:
         mfem_error("Mesh::GetBdrElementFace(...) 2");
   }
}

int Mesh::GetFaceBaseGeometry(int i) const
{
   // Here, we assume all faces are of the same type
   switch (GetElementType(0))
   {
      case Element::SEGMENT:
         return Geometry::POINT;

      case Element::TRIANGLE:
      case Element::QUADRILATERAL:
         return Geometry::SEGMENT; // in 2D 'face' is an edge

      case Element::TETRAHEDRON:
         return Geometry::TRIANGLE;
      case Element::HEXAHEDRON:
         return Geometry::SQUARE;
      default:
         mfem_error("Mesh::GetFaceBaseGeometry(...) #1");
   }
   return (-1);
}

int Mesh::GetBdrElementEdgeIndex(int i) const
{
   switch (Dim)
   {
      case 1: return boundary[i]->GetVertices()[0];
      case 2: return be_to_edge[i];
      case 3: return be_to_face[i];
      default: mfem_error("Mesh::GetBdrElementEdgeIndex: invalid dimension!");
   }
   return -1;
}

void Mesh::GetBdrElementAdjacentElement(int bdr_el, int &el, int &info) const
{
   int fid = GetBdrElementEdgeIndex(bdr_el);
   const FaceInfo &fi = faces_info[fid];
   MFEM_ASSERT(fi.Elem1Inf%64 == 0, "internal error"); // orientation == 0
   const int *fv = (Dim > 1) ? faces[fid]->GetVertices() : NULL;
   const int *bv = boundary[bdr_el]->GetVertices();
   int ori;
   switch (GetBdrElementBaseGeometry(bdr_el))
   {
      case Geometry::POINT:    ori = 0; break;
      case Geometry::SEGMENT:  ori = (fv[0] == bv[0]) ? 0 : 1; break;
      case Geometry::TRIANGLE: ori = GetTriOrientation(fv, bv); break;
      case Geometry::SQUARE:   ori = GetQuadOrientation(fv, bv); break;
      default: MFEM_ABORT("boundary element type not implemented"); ori = 0;
   }
   el   = fi.Elem1No;
   info = fi.Elem1Inf + ori;
}

int Mesh::GetElementType(int i) const
{
   return elements[i]->GetType();
}

int Mesh::GetBdrElementType(int i) const
{
   return boundary[i]->GetType();
}

void Mesh::GetPointMatrix(int i, DenseMatrix &pointmat) const
{
   int k, j, nv;
   const int *v;

   v  = elements[i]->GetVertices();
   nv = elements[i]->GetNVertices();

   pointmat.SetSize(spaceDim, nv);
   for (k = 0; k < spaceDim; k++)
      for (j = 0; j < nv; j++)
      {
         pointmat(k, j) = vertices[v[j]](k);
      }
}

void Mesh::GetBdrPointMatrix(int i,DenseMatrix &pointmat) const
{
   int k, j, nv;
   const int *v;

   v  = boundary[i]->GetVertices();
   nv = boundary[i]->GetNVertices();

   pointmat.SetSize(spaceDim, nv);
   for (k = 0; k < spaceDim; k++)
      for (j = 0; j < nv; j++)
      {
         pointmat(k, j) = vertices[v[j]](k);
      }
}

double Mesh::GetLength(int i, int j) const
{
   const double *vi = vertices[i]();
   const double *vj = vertices[j]();
   double length = 0.;

   for (int k = 0; k < spaceDim; k++)
   {
      length += (vi[k]-vj[k])*(vi[k]-vj[k]);
   }

   return sqrt(length);
}

// static method
void Mesh::GetElementArrayEdgeTable(const Array<Element*> &elem_array,
                                    const DSTable &v_to_v, Table &el_to_edge)
{
   el_to_edge.MakeI(elem_array.Size());
   for (int i = 0; i < elem_array.Size(); i++)
   {
      el_to_edge.AddColumnsInRow(i, elem_array[i]->GetNEdges());
   }
   el_to_edge.MakeJ();
   for (int i = 0; i < elem_array.Size(); i++)
   {
      const int *v = elem_array[i]->GetVertices();
      const int ne = elem_array[i]->GetNEdges();
      for (int j = 0; j < ne; j++)
      {
         const int *e = elem_array[i]->GetEdgeVertices(j);
         el_to_edge.AddConnection(i, v_to_v(v[e[0]], v[e[1]]));
      }
   }
   el_to_edge.ShiftUpI();
}

void Mesh::GetVertexToVertexTable(DSTable &v_to_v) const
{
   MFEM_TRACE_BLOCK_BEGIN;
   if (edge_vertex)
   {
      for (int i = 0; i < edge_vertex->Size(); i++)
      {
         const int *v = edge_vertex->GetRow(i);
         v_to_v.Push(v[0], v[1]);
      }
   }
   else
   {
      for (int i = 0; i < NumOfElements; i++)
      {
         const int *v = elements[i]->GetVertices();
         const int ne = elements[i]->GetNEdges();
         for (int j = 0; j < ne; j++)
         {
            const int *e = elements[i]->GetEdgeVertices(j);
            v_to_v.Push(v[e[0]], v[e[1]]);
         }
      }
   }
   MFEM_TRACE_BLOCK_END;
}

int Mesh::GetElementToEdgeTable(Table & e_to_f, Array<int> &be_to_f)
{
   int i, NumberOfEdges;

   DSTable v_to_v(NumOfVertices);
   GetVertexToVertexTable(v_to_v);

   NumberOfEdges = v_to_v.NumberOfEntries();

   // Fill the element to edge table
   GetElementArrayEdgeTable(elements, v_to_v, e_to_f);

   if (Dim == 2)
   {
      // Initialize the indices for the boundary elements.
      be_to_f.SetSize(NumOfBdrElements);
      for (i = 0; i < NumOfBdrElements; i++)
      {
         const int *v = boundary[i]->GetVertices();
         be_to_f[i] = v_to_v(v[0], v[1]);
      }
   }
   else if (Dim == 3)
   {
      if (bel_to_edge == NULL)
      {
         bel_to_edge = new Table;
      }
      GetElementArrayEdgeTable(boundary, v_to_v, *bel_to_edge);
   }
   else
   {
      mfem_error("1D GetElementToEdgeTable is not yet implemented.");
   }

   // Return the number of edges
   return NumberOfEdges;
}

const Table & Mesh::ElementToElementTable()
{
   if (el_to_el)
   {
      return *el_to_el;
   }

<<<<<<< HEAD
   MFEM_TRACE_BLOCK_BEGIN;
   int num_faces = GetNumFaces();
   MFEM_ASSERT(faces_info.Size() == num_faces, "faces were not generated!");

   Array<Connection> conn;
   MFEM_TRACE_POINT("Number of faces: " << num_faces);
   conn.Reserve(2*num_faces);
=======
   // Note that, for ParNCMeshes, faces_info will contain also the ghost faces
   MFEM_ASSERT(faces_info.Size() >= GetNumFaces(), "faces were not generated!");

   Array<Connection> conn;
   conn.Reserve(2*faces_info.Size());
>>>>>>> 155a5eb6

   for (int i = 0; i < faces_info.Size(); i++)
   {
      const FaceInfo &fi = faces_info[i];
      if (fi.Elem2No >= 0)
      {
         conn.Append(Connection(fi.Elem1No, fi.Elem2No));
         conn.Append(Connection(fi.Elem2No, fi.Elem1No));
      }
      else if (fi.Elem2Inf >= 0)
      {
         int nbr_elem_idx = NumOfElements - 1 - fi.Elem2No;
         conn.Append(Connection(fi.Elem1No, nbr_elem_idx));
         conn.Append(Connection(nbr_elem_idx, fi.Elem1No));
      }
   }

   conn.Sort();
   conn.Unique();
   MFEM_TRACE_POINT("Number of connections: " << conn.Size());
   el_to_el = new Table(NumOfElements, conn);

   MFEM_TRACE_BLOCK_END;
   return *el_to_el;
}

const Table & Mesh::ElementToFaceTable() const
{
   if (el_to_face == NULL)
   {
      mfem_error("Mesh::ElementToFaceTable()");
   }
   return *el_to_face;
}

const Table & Mesh::ElementToEdgeTable() const
{
   if (el_to_edge == NULL)
   {
      mfem_error("Mesh::ElementToEdgeTable()");
   }
   return *el_to_edge;
}

void Mesh::AddPointFaceElement(int lf, int gf, int el)
{
   if (faces_info[gf].Elem1No == -1)  // this will be elem1
   {
      // faces[gf] = new Point(&gf);
      faces_info[gf].Elem1No  = el;
      faces_info[gf].Elem1Inf = 64 * lf; // face lf with orientation 0
      faces_info[gf].Elem2No  = -1; // in case there's no other side
      faces_info[gf].Elem2Inf = -1; // face is not shared
   }
   else  //  this will be elem2
   {
      faces_info[gf].Elem2No  = el;
      faces_info[gf].Elem2Inf = 64 * lf + 1;
   }
}

void Mesh::AddSegmentFaceElement(int lf, int gf, int el, int v0, int v1)
{
   if (faces[gf] == NULL)  // this will be elem1
   {
      faces[gf] = new Segment(v0, v1);
      faces_info[gf].Elem1No  = el;
      faces_info[gf].Elem1Inf = 64 * lf; // face lf with orientation 0
      faces_info[gf].Elem2No  = -1; // in case there's no other side
      faces_info[gf].Elem2Inf = -1; // face is not shared
   }
   else  //  this will be elem2
   {
      int *v = faces[gf]->GetVertices();
      faces_info[gf].Elem2No  = el;
      if ( v[1] == v0 && v[0] == v1 )
      {
         faces_info[gf].Elem2Inf = 64 * lf + 1;
      }
      else if ( v[0] == v0 && v[1] == v1 )
      {
         faces_info[gf].Elem2Inf = 64 * lf;
      }
      else
      {
         MFEM_ASSERT((v[1] == v0 && v[0] == v1)||
                     (v[0] == v0 && v[1] == v1), "");
      }
   }
}

void Mesh::AddTriangleFaceElement(int lf, int gf, int el,
                                  int v0, int v1, int v2)
{
   if (faces[gf] == NULL)  // this will be elem1
   {
      faces[gf] = new Triangle(v0, v1, v2);
      faces_info[gf].Elem1No  = el;
      faces_info[gf].Elem1Inf = 64 * lf; // face lf with orientation 0
      faces_info[gf].Elem2No  = -1; // in case there's no other side
      faces_info[gf].Elem2Inf = -1; // face is not shared
   }
   else  //  this will be elem2
   {
      int orientation, vv[3] = { v0, v1, v2 };
      orientation = GetTriOrientation(faces[gf]->GetVertices(), vv);
      MFEM_ASSERT(orientation % 2 != 0, "");
      faces_info[gf].Elem2No  = el;
      faces_info[gf].Elem2Inf = 64 * lf + orientation;
   }
}

void Mesh::AddQuadFaceElement(int lf, int gf, int el,
                              int v0, int v1, int v2, int v3)
{
   if (faces_info[gf].Elem1No < 0)  // this will be elem1
   {
      faces[gf] = new Quadrilateral(v0, v1, v2, v3);
      faces_info[gf].Elem1No  = el;
      faces_info[gf].Elem1Inf = 64 * lf; // face lf with orientation 0
      faces_info[gf].Elem2No  = -1; // in case there's no other side
      faces_info[gf].Elem2Inf = -1; // face is not shared
   }
   else  //  this will be elem2
   {
      int vv[4] = { v0, v1, v2, v3 };
      int oo = GetQuadOrientation(faces[gf]->GetVertices(), vv);
      MFEM_ASSERT(oo % 2 != 0, "");
      faces_info[gf].Elem2No  = el;
      faces_info[gf].Elem2Inf = 64 * lf + oo;
   }
}

void Mesh::GenerateFaces()
{
   MFEM_TRACE_BLOCK_BEGIN;
   int i, nfaces = GetNumFaces();

   for (i = 0; i < faces.Size(); i++)
   {
      FreeElement(faces[i]);
   }

   // (re)generate the interior faces and the info for them
   faces.SetSize(nfaces);
   faces_info.SetSize(nfaces);
   for (i = 0; i < nfaces; i++)
   {
      faces[i] = NULL;
      faces_info[i].Elem1No = -1;
      faces_info[i].NCFace = -1;
   }
   for (i = 0; i < NumOfElements; i++)
   {
      const int *v = elements[i]->GetVertices();
      const int *ef;
      if (Dim == 1)
      {
         AddPointFaceElement(0, v[0], i);
         AddPointFaceElement(1, v[1], i);
      }
      else if (Dim == 2)
      {
         ef = el_to_edge->GetRow(i);
         const int ne = elements[i]->GetNEdges();
         for (int j = 0; j < ne; j++)
         {
            const int *e = elements[i]->GetEdgeVertices(j);
            AddSegmentFaceElement(j, ef[j], i, v[e[0]], v[e[1]]);
         }
      }
      else
      {
         ef = el_to_face->GetRow(i);
         switch (GetElementType(i))
         {
            case Element::TETRAHEDRON:
            {
               for (int j = 0; j < 4; j++)
               {
                  const int *fv = tet_t::FaceVert[j];
                  AddTriangleFaceElement(j, ef[j], i,
                                         v[fv[0]], v[fv[1]], v[fv[2]]);
               }
               break;
            }
            case Element::HEXAHEDRON:
            {
               for (int j = 0; j < 6; j++)
               {
                  const int *fv = hex_t::FaceVert[j];
                  AddQuadFaceElement(j, ef[j], i,
                                     v[fv[0]], v[fv[1]], v[fv[2]], v[fv[3]]);
               }
               break;
            }
            default:
               MFEM_ABORT("Unexpected type of Element.");
         }
      }
   }
   MFEM_TRACE_BLOCK_END;
}

void Mesh::GenerateNCFaceInfo()
{
   MFEM_TRACE_BLOCK_BEGIN;
   MFEM_VERIFY(ncmesh, "missing NCMesh.");

   for (int i = 0; i < faces_info.Size(); i++)
   {
      faces_info[i].NCFace = -1;
   }

   const NCMesh::NCList &list =
      (Dim == 2) ? ncmesh->GetEdgeList() : ncmesh->GetFaceList();

   nc_faces_info.SetSize(0);
   nc_faces_info.Reserve(list.masters.size() + list.slaves.size());

   int nfaces = GetNumFaces();

   // add records for master faces
   for (unsigned i = 0; i < list.masters.size(); i++)
   {
      const NCMesh::Master &master = list.masters[i];
      if (master.index >= nfaces) { continue; }

      faces_info[master.index].NCFace = nc_faces_info.Size();
      nc_faces_info.Append(NCFaceInfo(false, master.local, NULL));
      // NOTE: one of the unused members stores local face no. to be used below
   }

   // add records for slave faces
   for (unsigned i = 0; i < list.slaves.size(); i++)
   {
      const NCMesh::Slave &slave = list.slaves[i];
      if (slave.index >= nfaces || slave.master >= nfaces) { continue; }

      FaceInfo &slave_fi = faces_info[slave.index];
      FaceInfo &master_fi = faces_info[slave.master];
      NCFaceInfo &master_nc = nc_faces_info[master_fi.NCFace];

      slave_fi.NCFace = nc_faces_info.Size();
      nc_faces_info.Append(NCFaceInfo(true, slave.master, &slave.point_matrix));

      slave_fi.Elem2No = master_fi.Elem1No;
      slave_fi.Elem2Inf = 64 * master_nc.MasterFace; // get lf no. stored above
      // NOTE: orientation part of Elem2Inf is encoded in the point matrix
   }
   MFEM_TRACE_BLOCK_END;
}

STable3D *Mesh::GetFacesTable()
{
   MFEM_TRACE_BLOCK_BEGIN;
   STable3D *faces_tbl = new STable3D(NumOfVertices);
   for (int i = 0; i < NumOfElements; i++)
   {
      const int *v = elements[i]->GetVertices();
      switch (GetElementType(i))
      {
         case Element::TETRAHEDRON:
         {
            for (int j = 0; j < 4; j++)
            {
               const int *fv = tet_t::FaceVert[j];
               faces_tbl->Push(v[fv[0]], v[fv[1]], v[fv[2]]);
            }
            break;
         }
         case Element::HEXAHEDRON:
         {
            // find the face by the vertices with the smallest 3 numbers
            // z = 0, y = 0, x = 1, y = 1, x = 0, z = 1
            for (int j = 0; j < 6; j++)
            {
               const int *fv = hex_t::FaceVert[j];
               faces_tbl->Push4(v[fv[0]], v[fv[1]], v[fv[2]], v[fv[3]]);
            }
            break;
         }
         default:
            MFEM_ABORT("Unexpected type of Element.");
      }
   }
   MFEM_TRACE_BLOCK_END;
   return faces_tbl;
}

STable3D *Mesh::GetElementToFaceTable(int ret_ftbl)
{
   MFEM_TRACE_BLOCK_BEGIN;
   int i, *v;
   STable3D *faces_tbl;

   if (el_to_face != NULL)
   {
      delete el_to_face;
   }
   el_to_face = new Table(NumOfElements, 6);  // must be 6 for hexahedra
   faces_tbl = new STable3D(NumOfVertices);
   for (i = 0; i < NumOfElements; i++)
   {
      v = elements[i]->GetVertices();
      switch (GetElementType(i))
      {
         case Element::TETRAHEDRON:
         {
            for (int j = 0; j < 4; j++)
            {
               const int *fv = tet_t::FaceVert[j];
               el_to_face->Push(
                  i, faces_tbl->Push(v[fv[0]], v[fv[1]], v[fv[2]]));
            }
            break;
         }
         case Element::HEXAHEDRON:
         {
            // find the face by the vertices with the smallest 3 numbers
            // z = 0, y = 0, x = 1, y = 1, x = 0, z = 1
            for (int j = 0; j < 6; j++)
            {
               const int *fv = hex_t::FaceVert[j];
               el_to_face->Push(
                  i, faces_tbl->Push4(v[fv[0]], v[fv[1]], v[fv[2]], v[fv[3]]));
            }
            break;
         }
         default:
            MFEM_ABORT("Unexpected type of Element.");
      }
   }
   el_to_face->Finalize();
   NumOfFaces = faces_tbl->NumberOfElements();
   be_to_face.SetSize(NumOfBdrElements);
   for (i = 0; i < NumOfBdrElements; i++)
   {
      v = boundary[i]->GetVertices();
      switch (GetBdrElementType(i))
      {
         case Element::TRIANGLE:
         {
            be_to_face[i] = (*faces_tbl)(v[0], v[1], v[2]);
            break;
         }
         case Element::QUADRILATERAL:
         {
            be_to_face[i] = (*faces_tbl)(v[0], v[1], v[2], v[3]);
            break;
         }
         default:
            MFEM_ABORT("Unexpected type of boundary Element.");
      }
   }

   if (ret_ftbl)
   {
      MFEM_TRACE_BLOCK_END;
      return faces_tbl;
   }
   delete faces_tbl;
   MFEM_TRACE_BLOCK_END;
   return NULL;
}

void Mesh::ReorientTetMesh()
{
   int *v;

   if (Dim != 3 || !(meshgen & 1))
   {
      return;
   }

   DSTable *old_v_to_v = NULL;
   Table *old_elem_vert = NULL;

   if (Nodes)
   {
      PrepareNodeReorder(&old_v_to_v, &old_elem_vert);
   }

   for (int i = 0; i < NumOfElements; i++)
   {
      if (GetElementType(i) == Element::TETRAHEDRON)
      {
         v = elements[i]->GetVertices();

         Rotate3(v[0], v[1], v[2]);
         if (v[0] < v[3])
         {
            Rotate3(v[1], v[2], v[3]);
         }
         else
         {
            ShiftL2R(v[0], v[1], v[3]);
         }
      }
   }

   for (int i = 0; i < NumOfBdrElements; i++)
   {
      if (GetBdrElementType(i) == Element::TRIANGLE)
      {
         v = boundary[i]->GetVertices();

         Rotate3(v[0], v[1], v[2]);
      }
   }

   if (!Nodes)
   {
      GetElementToFaceTable();
      GenerateFaces();
      if (el_to_edge)
      {
         NumOfEdges = GetElementToEdgeTable(*el_to_edge, be_to_edge);
      }
   }
   else
   {
      DoNodeReorder(old_v_to_v, old_elem_vert);
      delete old_elem_vert;
      delete old_v_to_v;
   }
}

int *Mesh::CartesianPartitioning(int nxyz[])
{
   MFEM_TRACE_BLOCK_BEGIN;
   int *partitioning;
   double pmin[3] = { numeric_limits<double>::infinity(),
                      numeric_limits<double>::infinity(),
                      numeric_limits<double>::infinity()
                    };
   double pmax[3] = { -numeric_limits<double>::infinity(),
                      -numeric_limits<double>::infinity(),
                      -numeric_limits<double>::infinity()
                    };
   // find a bounding box using the vertices
   // TODO: use GetBoundingBox()
   for (int vi = 0; vi < NumOfVertices; vi++)
   {
      const double *p = vertices[vi]();
      for (int i = 0; i < spaceDim; i++)
      {
         if (p[i] < pmin[i]) { pmin[i] = p[i]; }
         if (p[i] > pmax[i]) { pmax[i] = p[i]; }
      }
   }

   partitioning = new int[NumOfElements];

   // determine the partitioning using the centers of the elements
   double ppt[3];
   Vector pt(ppt, spaceDim);
   for (int el = 0; el < NumOfElements; el++)
   {
      GetElementTransformation(el)->Transform(
         Geometries.GetCenter(GetElementBaseGeometry(el)), pt);
      int part = 0;
      for (int i = spaceDim-1; i >= 0; i--)
      {
         int idx = (int)floor(nxyz[i]*((pt(i) - pmin[i])/(pmax[i] - pmin[i])));
         if (idx < 0) { idx = 0; }
         if (idx >= nxyz[i]) { idx = nxyz[i]-1; }
         part = part * nxyz[i] + idx;
      }
      partitioning[el] = part;
   }

   MFEM_TRACE_BLOCK_END;
   return partitioning;
}

int *Mesh::GeneratePartitioning(int nparts, int part_method)
{
<<<<<<< HEAD
   MFEM_TRACE_BLOCK_BEGIN;
   MFEM_TRACE_POINT("#elements: " << NumOfElements << ", #parts: "
                    << nparts << ", method: " << part_method);
#ifdef MFEM_USE_MPI
=======
#ifdef MFEM_USE_METIS
>>>>>>> 155a5eb6
   int i, *partitioning;

   ElementToElementTable();

   partitioning = new int[NumOfElements];

   if (nparts == 1)
   {
      for (i = 0; i < NumOfElements; i++)
      {
         partitioning[i] = 0;
      }
   }
   else
   {
      int *I, *J, n;
#ifndef MFEM_USE_METIS_5
      int wgtflag = 0;
      int numflag = 0;
      int options[5];
#else
      int ncon = 1;
      int err;
      int options[40];
#endif
      int edgecut;

      n = NumOfElements;
      I = el_to_el->GetI();
      J = el_to_el->GetJ();
#ifndef MFEM_USE_METIS_5
      options[0] = 0;
#else
      METIS_SetDefaultOptions(options);
      options[METIS_OPTION_CONTIG] = 1; // set METIS_OPTION_CONTIG
#endif

      // Sort the neighbor lists
      if (part_method >= 0 && part_method <= 2)
      {
         for (i = 0; i < n; i++)
         {
            // Sort in increasing order.
            // std::sort(J+I[i], J+I[i+1]);

            // Sort in decreasing order, as in previous versions of MFEM.
            std::sort(J+I[i], J+I[i+1], std::greater<int>());
         }
      }

      // This function should be used to partition a graph into a small
      // number of partitions (less than 8).
      if (part_method == 0 || part_method == 3)
      {
#ifndef MFEM_USE_METIS_5
         METIS_PartGraphRecursive(&n,
                                  (idxtype *) I,
                                  (idxtype *) J,
                                  (idxtype *) NULL,
                                  (idxtype *) NULL,
                                  &wgtflag,
                                  &numflag,
                                  &nparts,
                                  options,
                                  &edgecut,
                                  (idxtype *) partitioning);
#else
         err = METIS_PartGraphRecursive(&n,
                                        &ncon,
                                        I,
                                        J,
                                        (idx_t *) NULL,
                                        (idx_t *) NULL,
                                        (idx_t *) NULL,
                                        &nparts,
                                        (real_t *) NULL,
                                        (real_t *) NULL,
                                        options,
                                        &edgecut,
                                        partitioning);
         if (err != 1)
            mfem_error("Mesh::GeneratePartitioning: "
                       " error in METIS_PartGraphRecursive!");
#endif
      }

      // This function should be used to partition a graph into a large
      // number of partitions (greater than 8).
      if (part_method == 1 || part_method == 4)
      {
#ifndef MFEM_USE_METIS_5
         METIS_PartGraphKway(&n,
                             (idxtype *) I,
                             (idxtype *) J,
                             (idxtype *) NULL,
                             (idxtype *) NULL,
                             &wgtflag,
                             &numflag,
                             &nparts,
                             options,
                             &edgecut,
                             (idxtype *) partitioning);
#else
         err = METIS_PartGraphKway(&n,
                                   &ncon,
                                   I,
                                   J,
                                   (idx_t *) NULL,
                                   (idx_t *) NULL,
                                   (idx_t *) NULL,
                                   &nparts,
                                   (real_t *) NULL,
                                   (real_t *) NULL,
                                   options,
                                   &edgecut,
                                   partitioning);
         if (err != 1)
            mfem_error("Mesh::GeneratePartitioning: "
                       " error in METIS_PartGraphKway!");
#endif
      }

      // The objective of this partitioning is to minimize the total
      // communication volume
      if (part_method == 2 || part_method == 5)
      {
#ifndef MFEM_USE_METIS_5
         METIS_PartGraphVKway(&n,
                              (idxtype *) I,
                              (idxtype *) J,
                              (idxtype *) NULL,
                              (idxtype *) NULL,
                              &wgtflag,
                              &numflag,
                              &nparts,
                              options,
                              &edgecut,
                              (idxtype *) partitioning);
#else
         options[METIS_OPTION_OBJTYPE] = METIS_OBJTYPE_VOL;
         err = METIS_PartGraphKway(&n,
                                   &ncon,
                                   I,
                                   J,
                                   (idx_t *) NULL,
                                   (idx_t *) NULL,
                                   (idx_t *) NULL,
                                   &nparts,
                                   (real_t *) NULL,
                                   (real_t *) NULL,
                                   options,
                                   &edgecut,
                                   partitioning);
         if (err != 1)
            mfem_error("Mesh::GeneratePartitioning: "
                       " error in METIS_PartGraphKway!");
#endif
      }

#ifdef MFEM_DEBUG
      mfem::out << "Mesh::GeneratePartitioning(...): edgecut = "
                << edgecut << endl;
#endif
   }

   if (el_to_el)
   {
      delete el_to_el;
   }
   el_to_el = NULL;

   // Check for empty partitionings (a "feature" in METIS)
   {
      Array< Pair<int,int> > psize(nparts);
      for (i = 0; i < nparts; i++)
      {
         psize[i].one = 0;
         psize[i].two = i;
      }

      for (i = 0; i < NumOfElements; i++)
      {
         psize[partitioning[i]].one++;
      }

      int empty_parts = 0;
      for (i = 0; i < nparts; i++)
         if (psize[i].one == 0)
         {
            empty_parts++;
         }

      // This code just split the largest partitionings in two.
      // Do we need to replace it with something better?
      if (empty_parts)
      {
         mfem::err << "Mesh::GeneratePartitioning returned " << empty_parts
                   << " empty parts!" << endl;

         SortPairs<int,int>(psize, nparts);

         for (i = nparts-1; i > nparts-1-empty_parts; i--)
         {
            psize[i].one /= 2;
         }

         for (int j = 0; j < NumOfElements; j++)
            for (i = nparts-1; i > nparts-1-empty_parts; i--)
               if (psize[i].one == 0 || partitioning[j] != psize[i].two)
               {
                  continue;
               }
               else
               {
                  partitioning[j] = psize[nparts-1-i].two;
                  psize[i].one--;
               }
      }

      MFEM_TRACE_EVAL(
         for (int j = 0; j < nparts; j++)
         {
            psize[j].one = 0;
         }
         for (int j = 0; j < NumOfElements; j++)
         {
            psize[partitioning[j]].one++;
         }
         int m1 = psize[0].one;
         int m2 = m1;
         for (int j = 1; j < nparts; j++)
         {
            m1 = std::min(m1, psize[j].one);
            m2 = std::max(m2, psize[j].one);
         }
         ,
         "partition sizes: min: " << m1 << ", avg: "
         << double(NumOfElements)/nparts << ", max: " << m2);
   }

   MFEM_TRACE_BLOCK_END;
   return partitioning;

#else

   mfem_error("Mesh::GeneratePartitioning(...): "
              "MFEM was compiled without Metis.");

   MFEM_TRACE_BLOCK_END;
   return NULL;

#endif
}

/* required: 0 <= partitioning[i] < num_part */
void FindPartitioningComponents(Table &elem_elem,
                                const Array<int> &partitioning,
                                Array<int> &component,
                                Array<int> &num_comp)
{
   int i, j, k;
   int num_elem, *i_elem_elem, *j_elem_elem;

   num_elem    = elem_elem.Size();
   i_elem_elem = elem_elem.GetI();
   j_elem_elem = elem_elem.GetJ();

   component.SetSize(num_elem);

   Array<int> elem_stack(num_elem);
   int stack_p, stack_top_p, elem;
   int num_part;

   num_part = -1;
   for (i = 0; i < num_elem; i++)
   {
      if (partitioning[i] > num_part)
      {
         num_part = partitioning[i];
      }
      component[i] = -1;
   }
   num_part++;

   num_comp.SetSize(num_part);
   for (i = 0; i < num_part; i++)
   {
      num_comp[i] = 0;
   }

   stack_p = 0;
   stack_top_p = 0;  // points to the first unused element in the stack
   for (elem = 0; elem < num_elem; elem++)
   {
      if (component[elem] >= 0)
      {
         continue;
      }

      component[elem] = num_comp[partitioning[elem]]++;

      elem_stack[stack_top_p++] = elem;

      for ( ; stack_p < stack_top_p; stack_p++)
      {
         i = elem_stack[stack_p];
         for (j = i_elem_elem[i]; j < i_elem_elem[i+1]; j++)
         {
            k = j_elem_elem[j];
            if (partitioning[k] == partitioning[i])
            {
               if (component[k] < 0)
               {
                  component[k] = component[i];
                  elem_stack[stack_top_p++] = k;
               }
               else if (component[k] != component[i])
               {
                  mfem_error("FindPartitioningComponents");
               }
            }
         }
      }
   }
}

void Mesh::CheckPartitioning(int *partitioning)
{
   MFEM_TRACE_BLOCK_BEGIN;
   int i, n_empty, n_mcomp;
   Array<int> component, num_comp;
   const Array<int> _partitioning(partitioning, GetNE());

   ElementToElementTable();

   FindPartitioningComponents(*el_to_el, _partitioning, component, num_comp);

   n_empty = n_mcomp = 0;
   for (i = 0; i < num_comp.Size(); i++)
      if (num_comp[i] == 0)
      {
         n_empty++;
      }
      else if (num_comp[i] > 1)
      {
         n_mcomp++;
      }

   if (n_empty > 0)
   {
      mfem::out << "Mesh::CheckPartitioning(...) :\n"
                << "The following subdomains are empty :\n";
      for (i = 0; i < num_comp.Size(); i++)
         if (num_comp[i] == 0)
         {
            mfem::out << ' ' << i;
         }
      mfem::out << endl;
   }
   if (n_mcomp > 0)
   {
      mfem::out << "Mesh::CheckPartitioning(...) :\n"
                << "The following subdomains are NOT connected :\n";
      for (i = 0; i < num_comp.Size(); i++)
         if (num_comp[i] > 1)
         {
            mfem::out << ' ' << i;
         }
      mfem::out << endl;
   }
   if (n_empty == 0 && n_mcomp == 0)
<<<<<<< HEAD
   {
      cout << "Mesh::CheckPartitioning(...) : "
           "All subdomains are connected." << endl;
   }
=======
      mfem::out << "Mesh::CheckPartitioning(...) : "
                "All subdomains are connected." << endl;
>>>>>>> 155a5eb6

   if (el_to_el)
   {
      delete el_to_el;
   }
   el_to_el = NULL;
   MFEM_TRACE_BLOCK_END;
}

// compute the coefficients of the polynomial in t:
//   c(0)+c(1)*t+...+c(d)*t^d = det(A+t*B)
// where A, B are (d x d), d=2,3
void DetOfLinComb(const DenseMatrix &A, const DenseMatrix &B, Vector &c)
{
   const double *a = A.Data();
   const double *b = B.Data();

   c.SetSize(A.Width()+1);
   switch (A.Width())
   {
      case 2:
      {
         // det(A+t*B) = |a0 a2|   / |a0 b2| + |b0 a2| \       |b0 b2|
         //              |a1 a3| + \ |a1 b3|   |b1 a3| / * t + |b1 b3| * t^2
         c(0) = a[0]*a[3]-a[1]*a[2];
         c(1) = a[0]*b[3]-a[1]*b[2]+b[0]*a[3]-b[1]*a[2];
         c(2) = b[0]*b[3]-b[1]*b[2];
      }
      break;

      case 3:
      {
         /*              |a0 a3 a6|
          * det(A+t*B) = |a1 a4 a7| +
          *              |a2 a5 a8|

          *     /  |b0 a3 a6|   |a0 b3 a6|   |a0 a3 b6| \
          *   + |  |b1 a4 a7| + |a1 b4 a7| + |a1 a4 b7| | * t +
          *     \  |b2 a5 a8|   |a2 b5 a8|   |a2 a5 b8| /

          *     /  |a0 b3 b6|   |b0 a3 b6|   |b0 b3 a6| \
          *   + |  |a1 b4 b7| + |b1 a4 b7| + |b1 b4 a7| | * t^2 +
          *     \  |a2 b5 b8|   |b2 a5 b8|   |b2 b5 a8| /

          *     |b0 b3 b6|
          *   + |b1 b4 b7| * t^3
          *     |b2 b5 b8|       */
         c(0) = (a[0] * (a[4] * a[8] - a[5] * a[7]) +
                 a[1] * (a[5] * a[6] - a[3] * a[8]) +
                 a[2] * (a[3] * a[7] - a[4] * a[6]));

         c(1) = (b[0] * (a[4] * a[8] - a[5] * a[7]) +
                 b[1] * (a[5] * a[6] - a[3] * a[8]) +
                 b[2] * (a[3] * a[7] - a[4] * a[6]) +

                 a[0] * (b[4] * a[8] - b[5] * a[7]) +
                 a[1] * (b[5] * a[6] - b[3] * a[8]) +
                 a[2] * (b[3] * a[7] - b[4] * a[6]) +

                 a[0] * (a[4] * b[8] - a[5] * b[7]) +
                 a[1] * (a[5] * b[6] - a[3] * b[8]) +
                 a[2] * (a[3] * b[7] - a[4] * b[6]));

         c(2) = (a[0] * (b[4] * b[8] - b[5] * b[7]) +
                 a[1] * (b[5] * b[6] - b[3] * b[8]) +
                 a[2] * (b[3] * b[7] - b[4] * b[6]) +

                 b[0] * (a[4] * b[8] - a[5] * b[7]) +
                 b[1] * (a[5] * b[6] - a[3] * b[8]) +
                 b[2] * (a[3] * b[7] - a[4] * b[6]) +

                 b[0] * (b[4] * a[8] - b[5] * a[7]) +
                 b[1] * (b[5] * a[6] - b[3] * a[8]) +
                 b[2] * (b[3] * a[7] - b[4] * a[6]));

         c(3) = (b[0] * (b[4] * b[8] - b[5] * b[7]) +
                 b[1] * (b[5] * b[6] - b[3] * b[8]) +
                 b[2] * (b[3] * b[7] - b[4] * b[6]));
      }
      break;

      default:
         mfem_error("DetOfLinComb(...)");
   }
}

// compute the real roots of
//   z(0)+z(1)*x+...+z(d)*x^d = 0,  d=2,3;
// the roots are returned in x, sorted in increasing order;
// it is assumed that x is at least of size d;
// return the number of roots counting multiplicity;
// return -1 if all z(i) are 0.
int FindRoots(const Vector &z, Vector &x)
{
   int d = z.Size()-1;
   if (d > 3 || d < 0)
   {
      mfem_error("FindRoots(...)");
   }

   while (z(d) == 0.0)
   {
      if (d == 0)
      {
         return (-1);
      }
      d--;
   }
   switch (d)
   {
      case 0:
      {
         return 0;
      }

      case 1:
      {
         x(0) = -z(0)/z(1);
         return 1;
      }

      case 2:
      {
         double a = z(2), b = z(1), c = z(0);
         double D = b*b-4*a*c;
         if (D < 0.0)
         {
            return 0;
         }
         if (D == 0.0)
         {
            x(0) = x(1) = -0.5 * b / a;
            return 2; // root with multiplicity 2
         }
         if (b == 0.0)
         {
            x(0) = -(x(1) = fabs(0.5 * sqrt(D) / a));
            return 2;
         }
         else
         {
            double t;
            if (b > 0.0)
            {
               t = -0.5 * (b + sqrt(D));
            }
            else
            {
               t = -0.5 * (b - sqrt(D));
            }
            x(0) = t / a;
            x(1) = c / t;
            if (x(0) > x(1))
            {
               Swap<double>(x(0), x(1));
            }
            return 2;
         }
      }

      case 3:
      {
         double a = z(2)/z(3), b = z(1)/z(3), c = z(0)/z(3);

         // find the real roots of x^3 + a x^2 + b x + c = 0
         double Q = (a * a - 3 * b) / 9;
         double R = (2 * a * a * a - 9 * a * b + 27 * c) / 54;
         double Q3 = Q * Q * Q;
         double R2 = R * R;

         if (R2 == Q3)
         {
            if (Q == 0)
            {
               x(0) = x(1) = x(2) = - a / 3;
            }
            else
            {
               double sqrtQ = sqrt(Q);

               if (R > 0)
               {
                  x(0) = -2 * sqrtQ - a / 3;
                  x(1) = x(2) = sqrtQ - a / 3;
               }
               else
               {
                  x(0) = x(1) = - sqrtQ - a / 3;
                  x(2) = 2 * sqrtQ - a / 3;
               }
            }
            return 3;
         }
         else if (R2 < Q3)
         {
            double theta = acos(R / sqrt(Q3));
            double A = -2 * sqrt(Q);
            double x0, x1, x2;
            x0 = A * cos(theta / 3) - a / 3;
            x1 = A * cos((theta + 2.0 * M_PI) / 3) - a / 3;
            x2 = A * cos((theta - 2.0 * M_PI) / 3) - a / 3;

            /* Sort x0, x1, x2 */
            if (x0 > x1)
            {
               Swap<double>(x0, x1);
            }
            if (x1 > x2)
            {
               Swap<double>(x1, x2);
               if (x0 > x1)
               {
                  Swap<double>(x0, x1);
               }
            }
            x(0) = x0;
            x(1) = x1;
            x(2) = x2;
            return 3;
         }
         else
         {
            double A;
            if (R >= 0.0)
            {
               A = -pow(sqrt(R2 - Q3) + R, 1.0/3.0);
            }
            else
            {
               A =  pow(sqrt(R2 - Q3) - R, 1.0/3.0);
            }
            x(0) = A + Q / A - a / 3;
            return 1;
         }
      }
   }
   return 0;
}

void FindTMax(Vector &c, Vector &x, double &tmax,
              const double factor, const int Dim)
{
   const double c0 = c(0);
   c(0) = c0 * (1.0 - pow(factor, -Dim));
   int nr = FindRoots(c, x);
   for (int j = 0; j < nr; j++)
   {
      if (x(j) > tmax)
      {
         break;
      }
      if (x(j) >= 0.0)
      {
         tmax = x(j);
         break;
      }
   }
   c(0) = c0 * (1.0 - pow(factor, Dim));
   nr = FindRoots(c, x);
   for (int j = 0; j < nr; j++)
   {
      if (x(j) > tmax)
      {
         break;
      }
      if (x(j) >= 0.0)
      {
         tmax = x(j);
         break;
      }
   }
}

void Mesh::CheckDisplacements(const Vector &displacements, double &tmax)
{
   int nvs = vertices.Size();
   DenseMatrix P, V, DS, PDS(spaceDim), VDS(spaceDim);
   Vector c(spaceDim+1), x(spaceDim);
   const double factor = 2.0;

   // check for tangling assuming constant speed
   if (tmax < 1.0)
   {
      tmax = 1.0;
   }
   for (int i = 0; i < NumOfElements; i++)
   {
      Element *el = elements[i];
      int nv = el->GetNVertices();
      int *v = el->GetVertices();
      P.SetSize(spaceDim, nv);
      V.SetSize(spaceDim, nv);
      for (int j = 0; j < spaceDim; j++)
         for (int k = 0; k < nv; k++)
         {
            P(j, k) = vertices[v[k]](j);
            V(j, k) = displacements(v[k]+j*nvs);
         }
      DS.SetSize(nv, spaceDim);
      const FiniteElement *fe =
         GetTransformationFEforElementType(el->GetType());
      // check if  det(P.DShape+t*V.DShape) > 0 for all x and 0<=t<=1
      switch (el->GetType())
      {
         case Element::TRIANGLE:
         case Element::TETRAHEDRON:
         {
            // DS is constant
            fe->CalcDShape(Geometries.GetCenter(fe->GetGeomType()), DS);
            Mult(P, DS, PDS);
            Mult(V, DS, VDS);
            DetOfLinComb(PDS, VDS, c);
            if (c(0) <= 0.0)
            {
               tmax = 0.0;
            }
            else
            {
               FindTMax(c, x, tmax, factor, Dim);
            }
         }
         break;

         case Element::QUADRILATERAL:
         {
            const IntegrationRule &ir = fe->GetNodes();
            for (int j = 0; j < nv; j++)
            {
               fe->CalcDShape(ir.IntPoint(j), DS);
               Mult(P, DS, PDS);
               Mult(V, DS, VDS);
               DetOfLinComb(PDS, VDS, c);
               if (c(0) <= 0.0)
               {
                  tmax = 0.0;
               }
               else
               {
                  FindTMax(c, x, tmax, factor, Dim);
               }
            }
         }
         break;

         default:
            mfem_error("Mesh::CheckDisplacements(...)");
      }
   }
}

void Mesh::MoveVertices(const Vector &displacements)
{
   for (int i = 0, nv = vertices.Size(); i < nv; i++)
      for (int j = 0; j < spaceDim; j++)
      {
         vertices[i](j) += displacements(j*nv+i);
      }
}

void Mesh::GetVertices(Vector &vert_coord) const
{
   int nv = vertices.Size();
   vert_coord.SetSize(nv*spaceDim);
   for (int i = 0; i < nv; i++)
      for (int j = 0; j < spaceDim; j++)
      {
         vert_coord(j*nv+i) = vertices[i](j);
      }
}

void Mesh::SetVertices(const Vector &vert_coord)
{
   for (int i = 0, nv = vertices.Size(); i < nv; i++)
      for (int j = 0; j < spaceDim; j++)
      {
         vertices[i](j) = vert_coord(j*nv+i);
      }
}

void Mesh::GetNode(int i, double *coord)
{
   if (Nodes)
   {
      FiniteElementSpace *fes = Nodes->FESpace();
      for (int j = 0; j < spaceDim; j++)
      {
         coord[j] = (*Nodes)(fes->DofToVDof(i, j));
      }
   }
   else
   {
      for (int j = 0; j < spaceDim; j++)
      {
         coord[j] = vertices[i](j);
      }
   }
}

void Mesh::SetNode(int i, const double *coord)
{
   if (Nodes)
   {
      FiniteElementSpace *fes = Nodes->FESpace();
      for (int j = 0; j < spaceDim; j++)
      {
         (*Nodes)(fes->DofToVDof(i, j)) = coord[j];
      }
   }
   else
   {
      for (int j = 0; j < spaceDim; j++)
      {
         vertices[i](j) = coord[j];
      }

   }
}

void Mesh::MoveNodes(const Vector &displacements)
{
   if (Nodes)
   {
      (*Nodes) += displacements;
   }
   else
   {
      MoveVertices(displacements);
   }
}

void Mesh::GetNodes(Vector &node_coord) const
{
   if (Nodes)
   {
      node_coord = (*Nodes);
   }
   else
   {
      GetVertices(node_coord);
   }
}

void Mesh::SetNodes(const Vector &node_coord)
{
   if (Nodes)
   {
      (*Nodes) = node_coord;
   }
   else
   {
      SetVertices(node_coord);
   }
}

void Mesh::NewNodes(GridFunction &nodes, bool make_owner)
{
   if (own_nodes) { delete Nodes; }
   Nodes = &nodes;
   spaceDim = Nodes->FESpace()->GetVDim();
   own_nodes = (int)make_owner;

   if (NURBSext != nodes.FESpace()->GetNURBSext())
   {
      delete NURBSext;
      NURBSext = nodes.FESpace()->StealNURBSext();
   }
}

void Mesh::SwapNodes(GridFunction *&nodes, int &own_nodes_)
{
   mfem::Swap<GridFunction*>(Nodes, nodes);
   mfem::Swap<int>(own_nodes, own_nodes_);
   // TODO:
   // if (nodes)
   //    nodes->FESpace()->MakeNURBSextOwner();
   // NURBSext = (Nodes) ? Nodes->FESpace()->StealNURBSext() : NULL;
}

void Mesh::AverageVertices(int * indexes, int n, int result)
{
   int j, k;

   for (k = 0; k < spaceDim; k++)
   {
      vertices[result](k) = vertices[indexes[0]](k);
   }

   for (j = 1; j < n; j++)
      for (k = 0; k < spaceDim; k++)
      {
         vertices[result](k) += vertices[indexes[j]](k);
      }

   for (k = 0; k < spaceDim; k++)
   {
      vertices[result](k) *= (1.0 / n);
   }
}

void Mesh::UpdateNodes()
{
   if (Nodes)
   {
      Nodes->FESpace()->Update();
      Nodes->Update();
   }
}

void Mesh::QuadUniformRefinement()
{
   MFEM_TRACE_BLOCK_BEGIN;
   int i, j, *v, vv[2], attr;
   const int *e;

   if (el_to_edge == NULL)
   {
      el_to_edge = new Table;
      NumOfEdges = GetElementToEdgeTable(*el_to_edge, be_to_edge);
   }

   int oedge = NumOfVertices;
   int oelem = oedge + NumOfEdges;

   vertices.SetSize(oelem + NumOfElements);

   for (i = 0; i < NumOfElements; i++)
   {
      v = elements[i]->GetVertices();

      AverageVertices(v, 4, oelem+i);

      e = el_to_edge->GetRow(i);

      vv[0] = v[0], vv[1] = v[1]; AverageVertices(vv, 2, oedge+e[0]);
      vv[0] = v[1], vv[1] = v[2]; AverageVertices(vv, 2, oedge+e[1]);
      vv[0] = v[2], vv[1] = v[3]; AverageVertices(vv, 2, oedge+e[2]);
      vv[0] = v[3], vv[1] = v[0]; AverageVertices(vv, 2, oedge+e[3]);
   }

   elements.SetSize(4 * NumOfElements);
   for (i = 0; i < NumOfElements; i++)
   {
      attr = elements[i]->GetAttribute();
      v = elements[i]->GetVertices();
      e = el_to_edge->GetRow(i);
      j = NumOfElements + 3 * i;

      elements[j+0] = new Quadrilateral(oedge+e[0], v[1], oedge+e[1],
                                        oelem+i, attr);
      elements[j+1] = new Quadrilateral(oelem+i, oedge+e[1], v[2],
                                        oedge+e[2], attr);
      elements[j+2] = new Quadrilateral(oedge+e[3], oelem+i, oedge+e[2],
                                        v[3], attr);

      v[1] = oedge+e[0];
      v[2] = oelem+i;
      v[3] = oedge+e[3];
   }

   boundary.SetSize(2 * NumOfBdrElements);
   for (i = 0; i < NumOfBdrElements; i++)
   {
      attr = boundary[i]->GetAttribute();
      v = boundary[i]->GetVertices();
      j = NumOfBdrElements + i;

      boundary[j] = new Segment(oedge+be_to_edge[i], v[1], attr);

      v[1] = oedge+be_to_edge[i];
   }

   static double quad_children[2*4*4] =
   {
      0.0,0.0, 0.5,0.0, 0.5,0.5, 0.0,0.5, // lower-left
      0.5,0.0, 1.0,0.0, 1.0,0.5, 0.5,0.5, // lower-right
      0.5,0.5, 1.0,0.5, 1.0,1.0, 0.5,1.0, // upper-right
      0.0,0.5, 0.5,0.5, 0.5,1.0, 0.0,1.0  // upper-left
   };

   CoarseFineTr.point_matrices.UseExternalData(quad_children, 2, 4, 4);
   CoarseFineTr.embeddings.SetSize(elements.Size());

   for (i = 0; i < elements.Size(); i++)
   {
      Embedding &emb = CoarseFineTr.embeddings[i];
      emb.parent = (i < NumOfElements) ? i : (i - NumOfElements) / 3;
      emb.matrix = (i < NumOfElements) ? 0 : (i - NumOfElements) % 3 + 1;
   }

   NumOfVertices    = oelem + NumOfElements;
   NumOfElements    = 4 * NumOfElements;
   NumOfBdrElements = 2 * NumOfBdrElements;
   NumOfFaces       = 0;

   if (el_to_edge != NULL)
   {
      NumOfEdges = GetElementToEdgeTable(*el_to_edge, be_to_edge);
      GenerateFaces();
   }

   last_operation = Mesh::REFINE;
   sequence++;

   UpdateNodes();

#ifdef MFEM_DEBUG
   CheckElementOrientation(false);
   CheckBdrElementOrientation(false);
#endif
   MFEM_TRACE_BLOCK_END;
}

void Mesh::HexUniformRefinement()
{
   MFEM_TRACE_BLOCK_BEGIN;
   int i;
   int * v;
   const int *e, *f;
   int vv[4];

   if (el_to_edge == NULL)
   {
      el_to_edge = new Table;
      NumOfEdges = GetElementToEdgeTable(*el_to_edge, be_to_edge);
   }
   if (el_to_face == NULL)
   {
      GetElementToFaceTable();
   }

   int oedge = NumOfVertices;
   int oface = oedge + NumOfEdges;
   int oelem = oface + NumOfFaces;

   vertices.SetSize(oelem + NumOfElements);
   for (i = 0; i < NumOfElements; i++)
   {
      MFEM_ASSERT(elements[i]->GetType() == Element::HEXAHEDRON,
                  "Element is not a hex!");
      v = elements[i]->GetVertices();

      AverageVertices(v, 8, oelem+i);

      f = el_to_face->GetRow(i);

      for (int j = 0; j < 6; j++)
      {
         for (int k = 0; k < 4; k++)
         {
            vv[k] = v[hex_t::FaceVert[j][k]];
         }
         AverageVertices(vv, 4, oface+f[j]);
      }

      e = el_to_edge->GetRow(i);

      for (int j = 0; j < 12; j++)
      {
         for (int k = 0; k < 2; k++)
         {
            vv[k] = v[hex_t::Edges[j][k]];
         }
         AverageVertices(vv, 2, oedge+e[j]);
      }
   }

   int attr, j;
   elements.SetSize(8 * NumOfElements);
   for (i = 0; i < NumOfElements; i++)
   {
      attr = elements[i]->GetAttribute();
      v = elements[i]->GetVertices();
      e = el_to_edge->GetRow(i);
      f = el_to_face->GetRow(i);
      j = NumOfElements + 7 * i;

      elements[j+0] = new Hexahedron(oedge+e[0], v[1], oedge+e[1], oface+f[0],
                                     oface+f[1], oedge+e[9], oface+f[2],
                                     oelem+i, attr);
      elements[j+1] = new Hexahedron(oface+f[0], oedge+e[1], v[2], oedge+e[2],
                                     oelem+i, oface+f[2], oedge+e[10],
                                     oface+f[3], attr);
      elements[j+2] = new Hexahedron(oedge+e[3], oface+f[0], oedge+e[2], v[3],
                                     oface+f[4], oelem+i, oface+f[3],
                                     oedge+e[11], attr);
      elements[j+3] = new Hexahedron(oedge+e[8], oface+f[1], oelem+i,
                                     oface+f[4], v[4], oedge+e[4], oface+f[5],
                                     oedge+e[7], attr);
      elements[j+4] = new Hexahedron(oface+f[1], oedge+e[9], oface+f[2],
                                     oelem+i, oedge+e[4], v[5], oedge+e[5],
                                     oface+f[5], attr);
      elements[j+5] = new Hexahedron(oelem+i, oface+f[2], oedge+e[10],
                                     oface+f[3], oface+f[5], oedge+e[5], v[6],
                                     oedge+e[6], attr);
      elements[j+6] = new Hexahedron(oface+f[4], oelem+i, oface+f[3],
                                     oedge+e[11], oedge+e[7], oface+f[5],
                                     oedge+e[6], v[7], attr);

      v[1] = oedge+e[0];
      v[2] = oface+f[0];
      v[3] = oedge+e[3];
      v[4] = oedge+e[8];
      v[5] = oface+f[1];
      v[6] = oelem+i;
      v[7] = oface+f[4];
   }

   boundary.SetSize(4 * NumOfBdrElements);
   for (i = 0; i < NumOfBdrElements; i++)
   {
      MFEM_ASSERT(boundary[i]->GetType() == Element::QUADRILATERAL,
                  "boundary Element is not a quad!");
      attr = boundary[i]->GetAttribute();
      v = boundary[i]->GetVertices();
      e = bel_to_edge->GetRow(i);
      f = & be_to_face[i];
      j = NumOfBdrElements + 3 * i;

      boundary[j+0] = new Quadrilateral(oedge+e[0], v[1], oedge+e[1],
                                        oface+f[0], attr);
      boundary[j+1] = new Quadrilateral(oface+f[0], oedge+e[1], v[2],
                                        oedge+e[2], attr);
      boundary[j+2] = new Quadrilateral(oedge+e[3], oface+f[0], oedge+e[2],
                                        v[3], attr);

      v[1] = oedge+e[0];
      v[2] = oface+f[0];
      v[3] = oedge+e[3];
   }

   static const double A = 0.0, B = 0.5, C = 1.0;
   static double hex_children[3*8*8] =
   {
      A,A,A, B,A,A, B,B,A, A,B,A, A,A,B, B,A,B, B,B,B, A,B,B,
      B,A,A, C,A,A, C,B,A, B,B,A, B,A,B, C,A,B, C,B,B, B,B,B,
      B,B,A, C,B,A, C,C,A, B,C,A, B,B,B, C,B,B, C,C,B, B,C,B,
      A,B,A, B,B,A, B,C,A, A,C,A, A,B,B, B,B,B, B,C,B, A,C,B,
      A,A,B, B,A,B, B,B,B, A,B,B, A,A,C, B,A,C, B,B,C, A,B,C,
      B,A,B, C,A,B, C,B,B, B,B,B, B,A,C, C,A,C, C,B,C, B,B,C,
      B,B,B, C,B,B, C,C,B, B,C,B, B,B,C, C,B,C, C,C,C, B,C,C,
      A,B,B, B,B,B, B,C,B, A,C,B, A,B,C, B,B,C, B,C,C, A,C,C
   };

   CoarseFineTr.point_matrices.UseExternalData(hex_children, 3, 8, 8);
   CoarseFineTr.embeddings.SetSize(elements.Size());

   for (i = 0; i < elements.Size(); i++)
   {
      Embedding &emb = CoarseFineTr.embeddings[i];
      emb.parent = (i < NumOfElements) ? i : (i - NumOfElements) / 7;
      emb.matrix = (i < NumOfElements) ? 0 : (i - NumOfElements) % 7 + 1;
   }

   NumOfVertices    = oelem + NumOfElements;
   NumOfElements    = 8 * NumOfElements;
   NumOfBdrElements = 4 * NumOfBdrElements;

   if (el_to_face != NULL)
   {
      GetElementToFaceTable();
      GenerateFaces();
   }

#ifdef MFEM_DEBUG
   CheckBdrElementOrientation(false);
#endif

   if (el_to_edge != NULL)
   {
      NumOfEdges = GetElementToEdgeTable(*el_to_edge, be_to_edge);
   }

   last_operation = Mesh::REFINE;
   sequence++;

   UpdateNodes();
   MFEM_TRACE_BLOCK_END;
}

void Mesh::LocalRefinement(const Array<int> &marked_el, int type)
{
   MFEM_TRACE_BLOCK_BEGIN;
   int i, j, ind, nedges;
   Array<int> v;

   if (ncmesh)
   {
      MFEM_ABORT("Local and nonconforming refinements cannot be mixed.");
   }

   InitRefinementTransforms();

   if (Dim == 1) // --------------------------------------------------------
   {
      int cne = NumOfElements, cnv = NumOfVertices;
      NumOfVertices += marked_el.Size();
      NumOfElements += marked_el.Size();
      vertices.SetSize(NumOfVertices);
      elements.SetSize(NumOfElements);
      CoarseFineTr.embeddings.SetSize(NumOfElements);

      for (j = 0; j < marked_el.Size(); j++)
      {
         i = marked_el[j];
         Segment *c_seg = (Segment *)elements[i];
         int *vert = c_seg->GetVertices(), attr = c_seg->GetAttribute();
         int new_v = cnv + j, new_e = cne + j;
         AverageVertices(vert, 2, new_v);
         elements[new_e] = new Segment(new_v, vert[1], attr);
         vert[1] = new_v;

         CoarseFineTr.embeddings[i] = Embedding(i, 1);
         CoarseFineTr.embeddings[new_e] = Embedding(i, 2);
      }

      static double seg_children[3*2] = { 0.0,1.0, 0.0,0.5, 0.5,1.0 };
      CoarseFineTr.point_matrices.UseExternalData(seg_children, 1, 2, 3);

      GenerateFaces();

   } // end of 'if (Dim == 1)'
   else if (Dim == 2) // ---------------------------------------------------
   {
      // 1. Get table of vertex to vertex connections.
      DSTable v_to_v(NumOfVertices);
      GetVertexToVertexTable(v_to_v);

      // 2. Get edge to element connections in arrays edge1 and edge2
      nedges = v_to_v.NumberOfEntries();
      int *edge1  = new int[nedges];
      int *edge2  = new int[nedges];
      int *middle = new int[nedges];

      for (i = 0; i < nedges; i++)
      {
         edge1[i] = edge2[i] = middle[i] = -1;
      }

      for (i = 0; i < NumOfElements; i++)
      {
         elements[i]->GetVertices(v);
         for (j = 1; j < v.Size(); j++)
         {
            ind = v_to_v(v[j-1], v[j]);
            (edge1[ind] == -1) ? (edge1[ind] = i) : (edge2[ind] = i);
         }
         ind = v_to_v(v[0], v[v.Size()-1]);
         (edge1[ind] == -1) ? (edge1[ind] = i) : (edge2[ind] = i);
      }

      // 3. Do the red refinement.
      for (i = 0; i < marked_el.Size(); i++)
      {
         RedRefinement(marked_el[i], v_to_v, edge1, edge2, middle);
      }

      // 4. Do the green refinement (to get conforming mesh).
      int need_refinement;
      do
      {
         need_refinement = 0;
         for (i = 0; i < nedges; i++)
         {
            if (middle[i] != -1 && edge1[i] != -1)
            {
               need_refinement = 1;
               GreenRefinement(edge1[i], v_to_v, edge1, edge2, middle);
            }
         }
      }
      while (need_refinement == 1);

      // 5. Update the boundary elements.
      int v1[2], v2[2], bisect, temp;
      temp = NumOfBdrElements;
      for (i = 0; i < temp; i++)
      {
         boundary[i]->GetVertices(v);
         bisect = v_to_v(v[0], v[1]);
         if (middle[bisect] != -1) // the element was refined (needs updating)
         {
            if (boundary[i]->GetType() == Element::SEGMENT)
            {
               v1[0] =           v[0]; v1[1] = middle[bisect];
               v2[0] = middle[bisect]; v2[1] =           v[1];

               boundary[i]->SetVertices(v1);
               boundary.Append(new Segment(v2, boundary[i]->GetAttribute()));
            }
            else
               mfem_error("Only bisection of segment is implemented"
                          " for bdr elem.");
         }
      }
      NumOfBdrElements = boundary.Size();

      // 6. Free the allocated memory.
      delete [] edge1;
      delete [] edge2;
      delete [] middle;

      if (el_to_edge != NULL)
      {
         NumOfEdges = GetElementToEdgeTable(*el_to_edge, be_to_edge);
         GenerateFaces();
      }

   }
   else if (Dim == 3) // ---------------------------------------------------
   {
      // 1. Get table of vertex to vertex connections.
      DSTable v_to_v(NumOfVertices);
      GetVertexToVertexTable(v_to_v);

      // 2. Get edge to element connections in arrays edge1 and edge2
      nedges = v_to_v.NumberOfEntries();
      int *middle = new int[nedges];

      for (i = 0; i < nedges; i++)
      {
         middle[i] = -1;
      }

      // 3. Do the red refinement.
      int ii;
      switch (type)
      {
         case 1:
            for (i = 0; i < marked_el.Size(); i++)
            {
               Bisection(marked_el[i], v_to_v, NULL, NULL, middle);
            }
            break;
         case 2:
            for (i = 0; i < marked_el.Size(); i++)
            {
               Bisection(marked_el[i], v_to_v, NULL, NULL, middle);

               Bisection(NumOfElements - 1, v_to_v, NULL, NULL, middle);
               Bisection(marked_el[i], v_to_v, NULL, NULL, middle);
            }
            break;
         case 3:
            for (i = 0; i < marked_el.Size(); i++)
            {
               Bisection(marked_el[i], v_to_v, NULL, NULL, middle);

               ii = NumOfElements - 1;
               Bisection(ii, v_to_v, NULL, NULL, middle);
               Bisection(NumOfElements - 1, v_to_v, NULL, NULL, middle);
               Bisection(ii, v_to_v, NULL, NULL, middle);

               Bisection(marked_el[i], v_to_v, NULL, NULL, middle);
               Bisection(NumOfElements-1, v_to_v, NULL, NULL, middle);
               Bisection(marked_el[i], v_to_v, NULL, NULL, middle);
            }
            break;
      }

      // 4. Do the green refinement (to get conforming mesh).
      int need_refinement;
      // int need_refinement, onoe, max_gen = 0;
      do
      {
         // int redges[2], type, flag;
         need_refinement = 0;
         // onoe = NumOfElements;
         // for (i = 0; i < onoe; i++)
         for (i = 0; i < NumOfElements; i++)
         {
            // ((Tetrahedron *)elements[i])->
            // ParseRefinementFlag(redges, type, flag);
            // if (flag > max_gen)  max_gen = flag;
            if (elements[i]->NeedRefinement(v_to_v, middle))
            {
               need_refinement = 1;
               Bisection(i, v_to_v, NULL, NULL, middle);
            }
         }
      }
      while (need_refinement == 1);

      // mfem::out << "Maximum generation: " << max_gen << endl;

      // 5. Update the boundary elements.
      do
      {
         need_refinement = 0;
         for (i = 0; i < NumOfBdrElements; i++)
            if (boundary[i]->NeedRefinement(v_to_v, middle))
            {
               need_refinement = 1;
               Bisection(i, v_to_v, middle);
            }
      }
      while (need_refinement == 1);

      // 6. Un-mark the Pf elements.
      int refinement_edges[2], type, flag;
      for (i = 0; i < NumOfElements; i++)
      {
         Tetrahedron* el = (Tetrahedron*) elements[i];
         el->ParseRefinementFlag(refinement_edges, type, flag);

         if (type == Tetrahedron::TYPE_PF)
         {
            el->CreateRefinementFlag(refinement_edges, Tetrahedron::TYPE_PU,
                                     flag);
         }
      }

      NumOfBdrElements = boundary.Size();

      // 7. Free the allocated memory.
      delete [] middle;

      if (el_to_edge != NULL)
      {
         NumOfEdges = GetElementToEdgeTable(*el_to_edge, be_to_edge);
      }
      if (el_to_face != NULL)
      {
         GetElementToFaceTable();
         GenerateFaces();
      }

   } //  end 'if (Dim == 3)'

   last_operation = Mesh::REFINE;
   sequence++;

   UpdateNodes();

#ifdef MFEM_DEBUG
   CheckElementOrientation(false);
#endif
   MFEM_TRACE_BLOCK_END;
}

void Mesh::NonconformingRefinement(const Array<Refinement> &refinements,
                                   int nc_limit)
{
   MFEM_TRACE_BLOCK_BEGIN;
   MFEM_VERIFY(!NURBSext, "Nonconforming refinement of NURBS meshes is "
               "not supported. Project the NURBS to Nodes first.");

   if (!ncmesh)
   {
      // start tracking refinement hierarchy
      ncmesh = new NCMesh(this);
   }

   if (!refinements.Size())
   {
      last_operation = Mesh::NONE;
      MFEM_TRACE_BLOCK_END;
      return;
   }

   // do the refinements
   ncmesh->MarkCoarseLevel();
   ncmesh->Refine(refinements);

   if (nc_limit > 0)
   {
      ncmesh->LimitNCLevel(nc_limit);
   }

   // create a second mesh containing the finest elements from 'ncmesh'
   Mesh* mesh2 = new Mesh(*ncmesh);
   ncmesh->OnMeshUpdated(mesh2);

   // now swap the meshes, the second mesh will become the old coarse mesh
   // and this mesh will be the new fine mesh
   Swap(*mesh2, false);
   delete mesh2;

   GenerateNCFaceInfo();

   last_operation = Mesh::REFINE;
   sequence++;

   if (Nodes) // update/interpolate curved mesh
   {
      Nodes->FESpace()->Update();
      Nodes->Update();
   }
   MFEM_TRACE_BLOCK_END;
}

void Mesh::DerefineMesh(const Array<int> &derefinements)
{
   MFEM_TRACE_BLOCK_BEGIN;
   MFEM_VERIFY(ncmesh, "only supported for non-conforming meshes.");
   MFEM_VERIFY(!NURBSext, "Derefinement of NURBS meshes is not supported. "
               "Project the NURBS to Nodes first.");

   ncmesh->Derefine(derefinements);

   Mesh* mesh2 = new Mesh(*ncmesh);
   ncmesh->OnMeshUpdated(mesh2);

   Swap(*mesh2, false);
   delete mesh2;

   GenerateNCFaceInfo();

   last_operation = Mesh::DEREFINE;
   sequence++;

   if (Nodes) // update/interpolate mesh curvature
   {
      Nodes->FESpace()->Update();
      Nodes->Update();
   }
   MFEM_TRACE_BLOCK_END;
}

bool Mesh::NonconformingDerefinement(Array<double> &elem_error,
                                     double threshold, int nc_limit, int op)
{
   MFEM_TRACE_BLOCK_BEGIN;
   const Table &dt = ncmesh->GetDerefinementTable();

   Array<int> level_ok;
   if (nc_limit > 0)
   {
      ncmesh->CheckDerefinementNCLevel(dt, level_ok, nc_limit);
   }

   Array<int> derefs;
   for (int i = 0; i < dt.Size(); i++)
   {
      if (nc_limit > 0 && !level_ok[i]) { continue; }

      const int* fine = dt.GetRow(i);
      int size = dt.RowSize(i);

      double error = 0.0;
      for (int j = 0; j < size; j++)
      {
         MFEM_VERIFY(fine[j] < elem_error.Size(), "");

         double err_fine = elem_error[fine[j]];
         switch (op)
         {
            case 0: error = std::min(error, err_fine); break;
            case 1: error += err_fine; break;
            case 2: error = std::max(error, err_fine); break;
         }
      }

      if (error < threshold) { derefs.Append(i); }
   }

   if (derefs.Size())
   {
      DerefineMesh(derefs);
      MFEM_TRACE_BLOCK_END;
      return true;
   }

   MFEM_TRACE_BLOCK_END;
   return false;
}

bool Mesh::DerefineByError(Array<double> &elem_error, double threshold,
                           int nc_limit, int op)
{
   // NOTE: the error array is not const because it will be expanded in parallel
   //       by ghost element errors
   if (Nonconforming())
   {
      return NonconformingDerefinement(elem_error, threshold, nc_limit, op);
   }
   else
   {
      MFEM_ABORT("Derefinement is currently supported for non-conforming "
                 "meshes only.");
      return false;
   }
}

bool Mesh::DerefineByError(const Vector &elem_error, double threshold,
                           int nc_limit, int op)
{
   Array<double> tmp(elem_error.Size());
   for (int i = 0; i < tmp.Size(); i++)
   {
      tmp[i] = elem_error(i);
   }
   return DerefineByError(tmp, threshold, nc_limit, op);
}


void Mesh::InitFromNCMesh(const NCMesh &ncmesh)
{
   MFEM_TRACE_BLOCK_BEGIN;
   Dim = ncmesh.Dimension();
   spaceDim = ncmesh.SpaceDimension();

   BaseGeom = ncmesh.GetElementGeometry();

   switch (BaseGeom)
   {
      case Geometry::TRIANGLE:
      case Geometry::SQUARE:
         BaseBdrGeom = Geometry::SEGMENT;
         break;
      case Geometry::CUBE:
         BaseBdrGeom = Geometry::SQUARE;
         break;
      default:
         BaseBdrGeom = -1;
   }

   DeleteTables();

   ncmesh.GetMeshComponents(vertices, elements, boundary);

   NumOfVertices = vertices.Size();
   NumOfElements = elements.Size();
   NumOfBdrElements = boundary.Size();

   SetMeshGen(); // set the mesh type ('meshgen')

   NumOfEdges = NumOfFaces = 0;

   if (Dim > 1)
   {
      el_to_edge = new Table;
      NumOfEdges = GetElementToEdgeTable(*el_to_edge, be_to_edge);
   }
   if (Dim > 2)
   {
      GetElementToFaceTable();
   }
   GenerateFaces();
#ifdef MFEM_DEBUG
   CheckBdrElementOrientation(false);
#endif

   MFEM_TRACE_BLOCK_END;
   // NOTE: ncmesh->OnMeshUpdated() and GenerateNCFaceInfo() should be called
   // outside after this method.
}

Mesh::Mesh(const NCMesh &ncmesh)
{
   Init();
   InitTables();
   InitFromNCMesh(ncmesh);
   SetAttributes();
}

void Mesh::Swap(Mesh& other, bool non_geometry)
{
   mfem::Swap(Dim, other.Dim);
   mfem::Swap(spaceDim, other.spaceDim);

   mfem::Swap(NumOfVertices, other.NumOfVertices);
   mfem::Swap(NumOfElements, other.NumOfElements);
   mfem::Swap(NumOfBdrElements, other.NumOfBdrElements);
   mfem::Swap(NumOfEdges, other.NumOfEdges);
   mfem::Swap(NumOfFaces, other.NumOfFaces);

   mfem::Swap(meshgen, other.meshgen);

   mfem::Swap(elements, other.elements);
   mfem::Swap(vertices, other.vertices);
   mfem::Swap(boundary, other.boundary);
   mfem::Swap(faces, other.faces);
   mfem::Swap(faces_info, other.faces_info);
   mfem::Swap(nc_faces_info, other.nc_faces_info);

   mfem::Swap(el_to_edge, other.el_to_edge);
   mfem::Swap(el_to_face, other.el_to_face);
   mfem::Swap(el_to_el, other.el_to_el);
   mfem::Swap(be_to_edge, other.be_to_edge);
   mfem::Swap(bel_to_edge, other.bel_to_edge);
   mfem::Swap(be_to_face, other.be_to_face);
   mfem::Swap(face_edge, other.face_edge);
   mfem::Swap(edge_vertex, other.edge_vertex);

   mfem::Swap(attributes, other.attributes);
   mfem::Swap(bdr_attributes, other.bdr_attributes);

   if (non_geometry)
   {
      mfem::Swap(NURBSext, other.NURBSext);
      mfem::Swap(ncmesh, other.ncmesh);

      mfem::Swap(Nodes, other.Nodes);
      mfem::Swap(own_nodes, other.own_nodes);
   }
}

void Mesh::GetElementData(const Array<Element*> &elem_array, int geom,
                          Array<int> &elem_vtx, Array<int> &attr) const
{
   // protected method
   const int nv = Geometry::NumVerts[geom];
   int num_elems = 0;
   for (int i = 0; i < elem_array.Size(); i++)
   {
      if (elem_array[i]->GetGeometryType() == geom)
      {
         num_elems++;
      }
   }
   elem_vtx.SetSize(nv*num_elems);
   attr.SetSize(num_elems);
   elem_vtx.SetSize(0);
   attr.SetSize(0);
   for (int i = 0; i < elem_array.Size(); i++)
   {
      Element *el = elem_array[i];
      if (el->GetGeometryType() != geom) { continue; }

      Array<int> loc_vtx(el->GetVertices(), nv);
      elem_vtx.Append(loc_vtx);
      attr.Append(el->GetAttribute());
   }
}

void Mesh::UniformRefinement()
{
   MFEM_TRACE_BLOCK_BEGIN;
   if (NURBSext)
   {
      NURBSUniformRefinement();
   }
   else if (meshgen == 1 || ncmesh)
   {
      Array<int> elem_to_refine(GetNE());
      for (int i = 0; i < elem_to_refine.Size(); i++)
      {
         elem_to_refine[i] = i;
      }

      if (Conforming())
      {
         // In parallel we should set the default 2nd argument to -3 to indicate
         // uniform refinement.
         LocalRefinement(elem_to_refine);
      }
      else
      {
         GeneralRefinement(elem_to_refine, 1);
      }
   }
   else if (Dim == 2)
   {
      QuadUniformRefinement();
   }
   else if (Dim == 3)
   {
      HexUniformRefinement();
   }
   else
   {
      mfem_error("Mesh::UniformRefinement()");
   }
   MFEM_TRACE_BLOCK_END;
}

void Mesh::GeneralRefinement(const Array<Refinement> &refinements,
                             int nonconforming, int nc_limit)
{
   MFEM_TRACE_BLOCK_BEGIN;
   if (Dim == 1 || (Dim == 3 && meshgen & 1))
   {
      nonconforming = 0;
   }
   else if (nonconforming < 0)
   {
      // determine if nonconforming refinement is suitable
      int geom = GetElementBaseGeometry();
      if (geom == Geometry::CUBE || geom == Geometry::SQUARE)
      {
         nonconforming = 1;
      }
      else
      {
         nonconforming = 0;
      }
   }

   if (nonconforming || ncmesh != NULL)
   {
      // non-conforming refinement (hanging nodes)
      NonconformingRefinement(refinements, nc_limit);
   }
   else
   {
      Array<int> el_to_refine(refinements.Size());
      for (int i = 0; i < refinements.Size(); i++)
      {
         el_to_refine[i] = refinements[i].index;
      }

      // infer 'type' of local refinement from first element's 'ref_type'
      int type, rt = (refinements.Size() ? refinements[0].ref_type : 7);
      if (rt == 1 || rt == 2 || rt == 4)
      {
         type = 1; // bisection
      }
      else if (rt == 3 || rt == 5 || rt == 6)
      {
         type = 2; // quadrisection
      }
      else
      {
         type = 3; // octasection
      }

      // red-green refinement and bisection, no hanging nodes
      LocalRefinement(el_to_refine, type);
   }
   MFEM_TRACE_BLOCK_END;
}

void Mesh::GeneralRefinement(const Array<int> &el_to_refine, int nonconforming,
                             int nc_limit)
{
   MFEM_TRACE_BLOCK_BEGIN;
   Array<Refinement> refinements(el_to_refine.Size());
   for (int i = 0; i < el_to_refine.Size(); i++)
   {
      refinements[i] = Refinement(el_to_refine[i]);
   }
   GeneralRefinement(refinements, nonconforming, nc_limit);
   MFEM_TRACE_BLOCK_END;
}

void Mesh::EnsureNCMesh(bool triangles_nonconforming)
{
   MFEM_VERIFY(!NURBSext, "Cannot convert a NURBS mesh to an NC mesh. "
               "Project the NURBS to Nodes first.");

   if (!ncmesh)
   {
      if ((meshgen & 2) /* quads/hexes */ ||
          (triangles_nonconforming && BaseGeom == Geometry::TRIANGLE))
      {
         ncmesh = new NCMesh(this);
         ncmesh->OnMeshUpdated(this);
         GenerateNCFaceInfo();
      }
   }
}

void Mesh::RandomRefinement(double prob, bool aniso, int nonconforming,
                            int nc_limit)
{
   MFEM_TRACE_BLOCK_BEGIN;
   Array<Refinement> refs;
   for (int i = 0; i < GetNE(); i++)
   {
      if ((double) rand() / RAND_MAX < prob)
      {
         int type = 7;
         if (aniso)
         {
            type = (Dim == 3) ? (rand() % 7 + 1) : (rand() % 3 + 1);
         }
         refs.Append(Refinement(i, type));
      }
   }
   GeneralRefinement(refs, nonconforming, nc_limit);
   MFEM_TRACE_BLOCK_END;
}

void Mesh::RefineAtVertex(const Vertex& vert, double eps, int nonconforming)
{
   Array<int> v;
   Array<Refinement> refs;
   for (int i = 0; i < GetNE(); i++)
   {
      GetElementVertices(i, v);
      bool refine = false;
      for (int j = 0; j < v.Size(); j++)
      {
         double dist = 0.0;
         for (int l = 0; l < spaceDim; l++)
         {
            double d = vert(l) - vertices[v[j]](l);
            dist += d*d;
         }
         if (dist <= eps*eps) { refine = true; break; }
      }
      if (refine)
      {
         refs.Append(Refinement(i));
      }
   }
   GeneralRefinement(refs, nonconforming);
}

bool Mesh::RefineByError(const Array<double> &elem_error, double threshold,
                         int nonconforming, int nc_limit)
{
   MFEM_TRACE_BLOCK_BEGIN;
   MFEM_VERIFY(elem_error.Size() == GetNE(), "");
   Array<Refinement> refs;
   for (int i = 0; i < GetNE(); i++)
   {
      if (elem_error[i] > threshold)
      {
         refs.Append(Refinement(i));
      }
   }
   if (ReduceInt(refs.Size()))
   {
      GeneralRefinement(refs, nonconforming, nc_limit);
      MFEM_TRACE_BLOCK_END;
      return true;
   }
   MFEM_TRACE_BLOCK_END;
   return false;
}

bool Mesh::RefineByError(const Vector &elem_error, double threshold,
                         int nonconforming, int nc_limit)
{
   Array<double> tmp(const_cast<double*>(elem_error.GetData()),
                     elem_error.Size());
   return RefineByError(tmp, threshold, nonconforming, nc_limit);
}


void Mesh::Bisection(int i, const DSTable &v_to_v,
                     int *edge1, int *edge2, int *middle)
{
   int *vert;
   int v[2][4], v_new, bisect, t;
   Element *el = elements[i];
   Vertex V;

   t = el->GetType();
   if (t == Element::TRIANGLE)
   {
      Triangle *tri = (Triangle *) el;

      vert = tri->GetVertices();

      // 1. Get the index for the new vertex in v_new.
      bisect = v_to_v(vert[0], vert[1]);
      MFEM_ASSERT(bisect >= 0, "");

      if (middle[bisect] == -1)
      {
         v_new = NumOfVertices++;
         for (int d = 0; d < spaceDim; d++)
         {
            V(d) = 0.5 * (vertices[vert[0]](d) + vertices[vert[1]](d));
         }
         vertices.Append(V);

         // Put the element that may need refinement (because of this
         // bisection) in edge1, or -1 if no more refinement is needed.
         if (edge1[bisect] == i)
         {
            edge1[bisect] = edge2[bisect];
         }

         middle[bisect] = v_new;
      }
      else
      {
         v_new = middle[bisect];

         // This edge will require no more refinement.
         edge1[bisect] = -1;
      }

      // 2. Set the node indices for the new elements in v[0] and v[1] so that
      //    the  edge marked for refinement is between the first two nodes.
      v[0][0] = vert[2]; v[0][1] = vert[0]; v[0][2] = v_new;
      v[1][0] = vert[1]; v[1][1] = vert[2]; v[1][2] = v_new;

      tri->SetVertices(v[0]);   // changes vert[0..2] !!!

      Triangle* tri_new = new Triangle(v[1], tri->GetAttribute());
      elements.Append(tri_new);

      int tr = tri->GetTransform();
      tri_new->ResetTransform(tr);

      // record the sequence of refinements
      tri->PushTransform(4);
      tri_new->PushTransform(5);

      int coarse = FindCoarseElement(i);
      CoarseFineTr.embeddings[i].parent = coarse;
      CoarseFineTr.embeddings.Append(Embedding(coarse));

      // 3. edge1 and edge2 may have to be changed for the second triangle.
      if (v[1][0] < v_to_v.NumberOfRows() && v[1][1] < v_to_v.NumberOfRows())
      {
         bisect = v_to_v(v[1][0], v[1][1]);
         MFEM_ASSERT(bisect >= 0, "");

         if (edge1[bisect] == i)
         {
            edge1[bisect] = NumOfElements;
         }
         else if (edge2[bisect] == i)
         {
            edge2[bisect] = NumOfElements;
         }
      }
      NumOfElements++;
   }
   else if (t == Element::TETRAHEDRON)
   {
      int j, type, new_type, old_redges[2], new_redges[2][2], flag;
      Tetrahedron *tet = (Tetrahedron *) el;

      MFEM_VERIFY(tet->GetRefinementFlag() != 0,
                  "TETRAHEDRON element is not marked for refinement.");

      vert = tet->GetVertices();

      // 1. Get the index for the new vertex in v_new.
      bisect = v_to_v(vert[0], vert[1]);
      if (bisect == -1)
      {
         tet->ParseRefinementFlag(old_redges, type, flag);
         mfem::err << "Error in Bisection(...) of tetrahedron!" << endl
                   << "   redge[0] = " << old_redges[0]
                   << "   redge[1] = " << old_redges[1]
                   << "   type = " << type
                   << "   flag = " << flag << endl;
         mfem_error();
      }

      if (middle[bisect] == -1)
      {
         v_new = NumOfVertices++;
         for (j = 0; j < 3; j++)
         {
            V(j) = 0.5 * (vertices[vert[0]](j) + vertices[vert[1]](j));
         }
         vertices.Append(V);

         middle[bisect] = v_new;
      }
      else
      {
         v_new = middle[bisect];
      }

      // 2. Set the node indices for the new elements in v[2][4] so that
      //    the edge marked for refinement is between the first two nodes.
      tet->ParseRefinementFlag(old_redges, type, flag);

      v[0][3] = v_new;
      v[1][3] = v_new;
      new_redges[0][0] = 2;
      new_redges[0][1] = 1;
      new_redges[1][0] = 2;
      new_redges[1][1] = 1;
      int tr1 = -1, tr2 = -1;
      switch (old_redges[0])
      {
         case 2:
            v[0][0] = vert[0]; v[0][1] = vert[2]; v[0][2] = vert[3];
            if (type == Tetrahedron::TYPE_PF) { new_redges[0][1] = 4; }
            tr1 = 0;
            break;
         case 3:
            v[0][0] = vert[3]; v[0][1] = vert[0]; v[0][2] = vert[2];
            tr1 = 2;
            break;
         case 5:
            v[0][0] = vert[2]; v[0][1] = vert[3]; v[0][2] = vert[0];
            tr1 = 4;
      }
      switch (old_redges[1])
      {
         case 1:
            v[1][0] = vert[2]; v[1][1] = vert[1]; v[1][2] = vert[3];
            if (type == Tetrahedron::TYPE_PF) { new_redges[1][0] = 3; }
            tr2 = 1;
            break;
         case 4:
            v[1][0] = vert[1]; v[1][1] = vert[3]; v[1][2] = vert[2];
            tr2 = 3;
            break;
         case 5:
            v[1][0] = vert[3]; v[1][1] = vert[2]; v[1][2] = vert[1];
            tr2 = 5;
      }

      int attr = tet->GetAttribute();
      tet->SetVertices(v[0]);

#ifdef MFEM_USE_MEMALLOC
      Tetrahedron *tet2 = TetMemory.Alloc();
      tet2->SetVertices(v[1]);
      tet2->SetAttribute(attr);
#else
      Tetrahedron *tet2 = new Tetrahedron(v[1], attr);
#endif
      tet2->ResetTransform(tet->GetTransform());
      elements.Append(tet2);

      // record the sequence of refinements
      tet->PushTransform(tr1);
      tet2->PushTransform(tr2);

      int coarse = FindCoarseElement(i);
      CoarseFineTr.embeddings[i].parent = coarse;
      CoarseFineTr.embeddings.Append(Embedding(coarse));

      // 3. Set the bisection flag
      switch (type)
      {
         case Tetrahedron::TYPE_PU:
            new_type = Tetrahedron::TYPE_PF; break;
         case Tetrahedron::TYPE_PF:
            new_type = Tetrahedron::TYPE_A;  break;
         default:
            new_type = Tetrahedron::TYPE_PU;
      }

      tet->CreateRefinementFlag(new_redges[0], new_type, flag+1);
      tet2->CreateRefinementFlag(new_redges[1], new_type, flag+1);

      NumOfElements++;
   }
   else
   {
      MFEM_ABORT("Bisection for now works only for triangles & tetrahedra.");
   }
}

void Mesh::Bisection(int i, const DSTable &v_to_v, int *middle)
{
   int *vert;
   int v[2][3], v_new, bisect, t;
   Element *bdr_el = boundary[i];

   t = bdr_el->GetType();
   if (t == Element::TRIANGLE)
   {
      Triangle *tri = (Triangle *) bdr_el;

      vert = tri->GetVertices();

      // 1. Get the index for the new vertex in v_new.
      bisect = v_to_v(vert[0], vert[1]);
      MFEM_ASSERT(bisect >= 0, "");
      v_new = middle[bisect];
      MFEM_ASSERT(v_new != -1, "");

      // 2. Set the node indices for the new elements in v[0] and v[1] so that
      //    the  edge marked for refinement is between the first two nodes.
      v[0][0] = vert[2]; v[0][1] = vert[0]; v[0][2] = v_new;
      v[1][0] = vert[1]; v[1][1] = vert[2]; v[1][2] = v_new;

      tri->SetVertices(v[0]);

      boundary.Append(new Triangle(v[1], tri->GetAttribute()));

      NumOfBdrElements++;
   }
   else
   {
      MFEM_ABORT("Bisection of boundary elements works only for triangles!");
   }
}

void Mesh::UniformRefinement(int i, const DSTable &v_to_v,
                             int *edge1, int *edge2, int *middle)
{
   Array<int> v;
   int j, v1[3], v2[3], v3[3], v4[3], v_new[3], bisect[3];
   Vertex V;

   if (elements[i]->GetType() == Element::TRIANGLE)
   {
      Triangle *tri0 = (Triangle*) elements[i];
      tri0->GetVertices(v);

      // 1. Get the indeces for the new vertices in array v_new
      bisect[0] = v_to_v(v[0],v[1]);
      bisect[1] = v_to_v(v[1],v[2]);
      bisect[2] = v_to_v(v[0],v[2]);
      MFEM_ASSERT(bisect[0] >= 0 && bisect[1] >= 0 && bisect[2] >= 0, "");

      for (j = 0; j < 3; j++)                // for the 3 edges fix v_new
      {
         if (middle[bisect[j]] == -1)
         {
            v_new[j] = NumOfVertices++;
            for (int d = 0; d < spaceDim; d++)
            {
               V(d) = (vertices[v[j]](d) + vertices[v[(j+1)%3]](d))/2.;
            }
            vertices.Append(V);

            // Put the element that may need refinement (because of this
            // bisection) in edge1, or -1 if no more refinement is needed.
            if (edge1[bisect[j]] == i)
            {
               edge1[bisect[j]] = edge2[bisect[j]];
            }

            middle[bisect[j]] = v_new[j];
         }
         else
         {
            v_new[j] = middle[bisect[j]];

            // This edge will require no more refinement.
            edge1[bisect[j]] = -1;
         }
      }

      // 2. Set the node indeces for the new elements in v1, v2, v3 & v4 so that
      //    the edges marked for refinement be between the first two nodes.
      v1[0] =     v[0]; v1[1] = v_new[0]; v1[2] = v_new[2];
      v2[0] = v_new[0]; v2[1] =     v[1]; v2[2] = v_new[1];
      v3[0] = v_new[2]; v3[1] = v_new[1]; v3[2] =     v[2];
      v4[0] = v_new[1]; v4[1] = v_new[2]; v4[2] = v_new[0];

      Triangle* tri1 = new Triangle(v1, tri0->GetAttribute());
      Triangle* tri2 = new Triangle(v2, tri0->GetAttribute());
      Triangle* tri3 = new Triangle(v3, tri0->GetAttribute());

      elements.Append(tri1);
      elements.Append(tri2);
      elements.Append(tri3);

      tri0->SetVertices(v4);

      // record the sequence of refinements
      unsigned code = tri0->GetTransform();
      tri1->ResetTransform(code);
      tri2->ResetTransform(code);
      tri3->ResetTransform(code);

      tri0->PushTransform(3);
      tri1->PushTransform(0);
      tri2->PushTransform(1);
      tri3->PushTransform(2);

      // set parent indices
      int coarse = FindCoarseElement(i);
      CoarseFineTr.embeddings[i] = Embedding(coarse);
      CoarseFineTr.embeddings.Append(Embedding(coarse));
      CoarseFineTr.embeddings.Append(Embedding(coarse));
      CoarseFineTr.embeddings.Append(Embedding(coarse));

      NumOfElements += 3;
   }
   else
   {
      MFEM_ABORT("Uniform refinement for now works only for triangles.");
   }
}

void Mesh::InitRefinementTransforms()
{
   // initialize CoarseFineTr
   CoarseFineTr.point_matrices.SetSize(0, 0, 0);
   CoarseFineTr.embeddings.SetSize(NumOfElements);
   for (int i = 0; i < NumOfElements; i++)
   {
      elements[i]->ResetTransform(0);
      CoarseFineTr.embeddings[i] = Embedding(i);
   }
}

int Mesh::FindCoarseElement(int i)
{
   int coarse;
   while ((coarse = CoarseFineTr.embeddings[i].parent) != i)
   {
      i = coarse;
   }
   return coarse;
}

const CoarseFineTransformations& Mesh::GetRefinementTransforms()
{
   MFEM_VERIFY(GetLastOperation() == Mesh::REFINE, "");

   if (ncmesh)
   {
      return ncmesh->GetRefinementTransforms();
   }

   if (!CoarseFineTr.point_matrices.SizeK())
   {
      if (BaseGeom == Geometry::TRIANGLE ||
          BaseGeom == Geometry::TETRAHEDRON)
      {
         std::map<unsigned, int> mat_no;
         mat_no[0] = 1; // identity

         // assign matrix indices to element transformations
         for (int i = 0; i < elements.Size(); i++)
         {
            int index = 0;
            unsigned code = elements[i]->GetTransform();
            if (code)
            {
               int &matrix = mat_no[code];
               if (!matrix) { matrix = mat_no.size(); }
               index = matrix-1;
            }
            CoarseFineTr.embeddings[i].matrix = index;
         }

         DenseTensor &pmats = CoarseFineTr.point_matrices;
         pmats.SetSize(Dim, Dim+1, mat_no.size());

         // calculate the point matrices used
         std::map<unsigned, int>::iterator it;
         for (it = mat_no.begin(); it != mat_no.end(); ++it)
         {
            if (BaseGeom == Geometry::TRIANGLE)
            {
               Triangle::GetPointMatrix(it->first, pmats(it->second-1));
            }
            else
            {
               Tetrahedron::GetPointMatrix(it->first, pmats(it->second-1));
            }
         }
      }
      else
      {
         MFEM_ABORT("Don't know how to construct CoarseFineTr.");
      }
   }

   // NOTE: quads and hexes already have trivial transformations ready
   return CoarseFineTr;
}

void Mesh::PrintXG(std::ostream &out) const
{
   MFEM_TRACE_BLOCK_BEGIN;
   MFEM_ASSERT(Dim==spaceDim, "2D Manifold meshes not supported");
   int i, j;
   Array<int> v;

   if (Dim == 2)
   {
      // Print the type of the mesh.
      if (Nodes == NULL)
      {
         out << "areamesh2\n\n";
      }
      else
      {
         out << "curved_areamesh2\n\n";
      }

      // Print the boundary elements.
      out << NumOfBdrElements << '\n';
      for (i = 0; i < NumOfBdrElements; i++)
      {
         boundary[i]->GetVertices(v);

         out << boundary[i]->GetAttribute();
         for (j = 0; j < v.Size(); j++)
         {
            out << ' ' << v[j] + 1;
         }
         out << '\n';
      }

      // Print the elements.
      out << NumOfElements << '\n';
      for (i = 0; i < NumOfElements; i++)
      {
         elements[i]->GetVertices(v);

         out << elements[i]->GetAttribute() << ' ' << v.Size();
         for (j = 0; j < v.Size(); j++)
         {
            out << ' ' << v[j] + 1;
         }
         out << '\n';
      }

      if (Nodes == NULL)
      {
         // Print the vertices.
         out << NumOfVertices << '\n';
         for (i = 0; i < NumOfVertices; i++)
         {
            out << vertices[i](0);
            for (j = 1; j < Dim; j++)
            {
               out << ' ' << vertices[i](j);
            }
            out << '\n';
         }
      }
      else
      {
         out << NumOfVertices << '\n';
         Nodes->Save(out);
      }
   }
   else  // ===== Dim != 2 =====
   {
      if (Nodes)
      {
         mfem_error("Mesh::PrintXG(...) : Curved mesh in 3D");
      }

      if (meshgen == 1)
      {
         int nv;
         const int *ind;

         out << "NETGEN_Neutral_Format\n";
         // print the vertices
         out << NumOfVertices << '\n';
         for (i = 0; i < NumOfVertices; i++)
         {
            for (j = 0; j < Dim; j++)
            {
               out << ' ' << vertices[i](j);
            }
            out << '\n';
         }

         // print the elements
         out << NumOfElements << '\n';
         for (i = 0; i < NumOfElements; i++)
         {
            nv = elements[i]->GetNVertices();
            ind = elements[i]->GetVertices();
            out << elements[i]->GetAttribute();
            for (j = 0; j < nv; j++)
            {
               out << ' ' << ind[j]+1;
            }
            out << '\n';
         }

         // print the boundary information.
         out << NumOfBdrElements << '\n';
         for (i = 0; i < NumOfBdrElements; i++)
         {
            nv = boundary[i]->GetNVertices();
            ind = boundary[i]->GetVertices();
            out << boundary[i]->GetAttribute();
            for (j = 0; j < nv; j++)
            {
               out << ' ' << ind[j]+1;
            }
            out << '\n';
         }
      }
      else if (meshgen == 2)  // TrueGrid
      {
         int nv;
         const int *ind;

         out << "TrueGrid\n"
             << "1 " << NumOfVertices << " " << NumOfElements
             << " 0 0 0 0 0 0 0\n"
             << "0 0 0 1 0 0 0 0 0 0 0\n"
             << "0 0 " << NumOfBdrElements << " 0 0 0 0 0 0 0 0 0 0 0 0 0\n"
             << "0.0 0.0 0.0 0 0 0.0 0.0 0 0.0\n"
             << "0 0 0 0 0 0 0 0 0 0 0 0 0 0 0 0\n";

         for (i = 0; i < NumOfVertices; i++)
            out << i+1 << " 0.0 " << vertices[i](0) << ' ' << vertices[i](1)
                << ' ' << vertices[i](2) << " 0.0\n";

         for (i = 0; i < NumOfElements; i++)
         {
            nv = elements[i]->GetNVertices();
            ind = elements[i]->GetVertices();
            out << i+1 << ' ' << elements[i]->GetAttribute();
            for (j = 0; j < nv; j++)
            {
               out << ' ' << ind[j]+1;
            }
            out << '\n';
         }

         for (i = 0; i < NumOfBdrElements; i++)
         {
            nv = boundary[i]->GetNVertices();
            ind = boundary[i]->GetVertices();
            out << boundary[i]->GetAttribute();
            for (j = 0; j < nv; j++)
            {
               out << ' ' << ind[j]+1;
            }
            out << " 1.0 1.0 1.0 1.0\n";
         }
      }
   }

   out << flush;
   MFEM_TRACE_BLOCK_END;
}

void Mesh::Printer(std::ostream &out, std::string section_delimiter) const
{
   MFEM_TRACE_BLOCK_BEGIN;
   int i, j;

   if (NURBSext)
   {
      // general format
      NURBSext->Print(out);
      out << '\n';
      Nodes->Save(out);

      // patch-wise format
      // NURBSext->ConvertToPatches(*Nodes);
      // NURBSext->Print(out);

      MFEM_TRACE_BLOCK_END;
      return;
   }

   out << (ncmesh ? "MFEM mesh v1.1\n" :
           section_delimiter.empty() ? "MFEM mesh v1.0\n" :
           "MFEM mesh v1.2\n");

   // optional
   out <<
       "\n#\n# MFEM Geometry Types (see mesh/geom.hpp):\n#\n"
       "# POINT       = 0\n"
       "# SEGMENT     = 1\n"
       "# TRIANGLE    = 2\n"
       "# SQUARE      = 3\n"
       "# TETRAHEDRON = 4\n"
       "# CUBE        = 5\n"
       "#\n";

   out << "\ndimension\n" << Dim
       << "\n\nelements\n" << NumOfElements << '\n';
   for (i = 0; i < NumOfElements; i++)
   {
      PrintElement(elements[i], out);
   }

   out << "\nboundary\n" << NumOfBdrElements << '\n';
   for (i = 0; i < NumOfBdrElements; i++)
   {
      PrintElement(boundary[i], out);
   }

   if (ncmesh)
   {
      out << "\nvertex_parents\n";
      ncmesh->PrintVertexParents(out);

      out << "\ncoarse_elements\n";
      ncmesh->PrintCoarseElements(out);
   }

   out << "\nvertices\n" << NumOfVertices << '\n';
   if (Nodes == NULL)
   {
      out << spaceDim << '\n';
      for (i = 0; i < NumOfVertices; i++)
      {
         out << vertices[i](0);
         for (j = 1; j < spaceDim; j++)
         {
            out << ' ' << vertices[i](j);
         }
         out << '\n';
      }
      out.flush();
   }
   else
   {
      out << "\nnodes\n";
      Nodes->Save(out);
   }

   if (!ncmesh && !section_delimiter.empty())
   {
      out << section_delimiter << endl; // only with format v1.2
   }
   MFEM_TRACE_BLOCK_END;
}

void Mesh::PrintTopo(std::ostream &out,const Array<int> &e_to_k) const
{
   int i;
   Array<int> vert;

   out << "MFEM NURBS mesh v1.0\n";

   // optional
   out <<
       "\n#\n# MFEM Geometry Types (see mesh/geom.hpp):\n#\n"
       "# SEGMENT     = 1\n"
       "# SQUARE      = 3\n"
       "# CUBE        = 5\n"
       "#\n";

   out << "\ndimension\n" << Dim
       << "\n\nelements\n" << NumOfElements << '\n';
   for (i = 0; i < NumOfElements; i++)
   {
      PrintElement(elements[i], out);
   }

   out << "\nboundary\n" << NumOfBdrElements << '\n';
   for (i = 0; i < NumOfBdrElements; i++)
   {
      PrintElement(boundary[i], out);
   }

   out << "\nedges\n" << NumOfEdges << '\n';
   for (i = 0; i < NumOfEdges; i++)
   {
      edge_vertex->GetRow(i, vert);
      int ki = e_to_k[i];
      if (ki < 0)
      {
         ki = -1 - ki;
      }
      out << ki << ' ' << vert[0] << ' ' << vert[1] << '\n';
   }
   out << "\nvertices\n" << NumOfVertices << '\n';
}

void Mesh::PrintVTK(std::ostream &out)
{
   out <<
       "# vtk DataFile Version 3.0\n"
       "Generated by MFEM\n"
       "ASCII\n"
       "DATASET UNSTRUCTURED_GRID\n";

   if (Nodes == NULL)
   {
      out << "POINTS " << NumOfVertices << " double\n";
      for (int i = 0; i < NumOfVertices; i++)
      {
         out << vertices[i](0);
         int j;
         for (j = 1; j < spaceDim; j++)
         {
            out << ' ' << vertices[i](j);
         }
         for ( ; j < 3; j++)
         {
            out << ' ' << 0.0;
         }
         out << '\n';
      }
   }
   else
   {
      Array<int> vdofs(3);
      out << "POINTS " << Nodes->FESpace()->GetNDofs() << " double\n";
      for (int i = 0; i < Nodes->FESpace()->GetNDofs(); i++)
      {
         vdofs.SetSize(1);
         vdofs[0] = i;
         Nodes->FESpace()->DofsToVDofs(vdofs);
         out << (*Nodes)(vdofs[0]);
         int j;
         for (j = 1; j < spaceDim; j++)
         {
            out << ' ' << (*Nodes)(vdofs[j]);
         }
         for ( ; j < 3; j++)
         {
            out << ' ' << 0.0;
         }
         out << '\n';
      }
   }

   int order = -1;
   if (Nodes == NULL)
   {
      int size = 0;
      for (int i = 0; i < NumOfElements; i++)
      {
         size += elements[i]->GetNVertices() + 1;
      }
      out << "CELLS " << NumOfElements << ' ' << size << '\n';
      for (int i = 0; i < NumOfElements; i++)
      {
         const int *v = elements[i]->GetVertices();
         const int nv = elements[i]->GetNVertices();
         out << nv;
         for (int j = 0; j < nv; j++)
         {
            out << ' ' << v[j];
         }
         out << '\n';
      }
      order = 1;
   }
   else
   {
      Array<int> dofs;
      int size = 0;
      for (int i = 0; i < NumOfElements; i++)
      {
         Nodes->FESpace()->GetElementDofs(i, dofs);
         size += dofs.Size() + 1;
      }
      out << "CELLS " << NumOfElements << ' ' << size << '\n';
      const char *fec_name = Nodes->FESpace()->FEColl()->Name();
      if (!strcmp(fec_name, "Linear") ||
          !strcmp(fec_name, "H1_2D_P1") ||
          !strcmp(fec_name, "H1_3D_P1"))
      {
         order = 1;
      }
      else if (!strcmp(fec_name, "Quadratic") ||
               !strcmp(fec_name, "H1_2D_P2") ||
               !strcmp(fec_name, "H1_3D_P2"))
      {
         order = 2;
      }
      if (order == -1)
      {
         mfem::err << "Mesh::PrintVTK : can not save '"
                   << fec_name << "' elements!" << endl;
         mfem_error();
      }
      for (int i = 0; i < NumOfElements; i++)
      {
         Nodes->FESpace()->GetElementDofs(i, dofs);
         out << dofs.Size();
         if (order == 1)
         {
            for (int j = 0; j < dofs.Size(); j++)
            {
               out << ' ' << dofs[j];
            }
         }
         else if (order == 2)
         {
            const int *vtk_mfem;
            switch (elements[i]->GetGeometryType())
            {
               case Geometry::TRIANGLE:
               case Geometry::SQUARE:
                  vtk_mfem = vtk_quadratic_hex; break; // identity map
               case Geometry::TETRAHEDRON:
                  vtk_mfem = vtk_quadratic_tet; break;
               case Geometry::CUBE:
               default:
                  vtk_mfem = vtk_quadratic_hex; break;
            }
            for (int j = 0; j < dofs.Size(); j++)
            {
               out << ' ' << dofs[vtk_mfem[j]];
            }
         }
         out << '\n';
      }
   }

   out << "CELL_TYPES " << NumOfElements << '\n';
   for (int i = 0; i < NumOfElements; i++)
   {
      int vtk_cell_type = 5;
      if (order == 1)
      {
         switch (elements[i]->GetGeometryType())
         {
            case Geometry::POINT:        vtk_cell_type = 1;   break;
            case Geometry::SEGMENT:      vtk_cell_type = 3;   break;
            case Geometry::TRIANGLE:     vtk_cell_type = 5;   break;
            case Geometry::SQUARE:       vtk_cell_type = 9;   break;
            case Geometry::TETRAHEDRON:  vtk_cell_type = 10;  break;
            case Geometry::CUBE:         vtk_cell_type = 12;  break;
         }
      }
      else if (order == 2)
      {
         switch (elements[i]->GetGeometryType())
         {
            case Geometry::SEGMENT:      vtk_cell_type = 21;  break;
            case Geometry::TRIANGLE:     vtk_cell_type = 22;  break;
            case Geometry::SQUARE:       vtk_cell_type = 28;  break;
            case Geometry::TETRAHEDRON:  vtk_cell_type = 24;  break;
            case Geometry::CUBE:         vtk_cell_type = 29;  break;
         }
      }

      out << vtk_cell_type << '\n';
   }

   // write attributes
   out << "CELL_DATA " << NumOfElements << '\n'
       << "SCALARS material int\n"
       << "LOOKUP_TABLE default\n";
   for (int i = 0; i < NumOfElements; i++)
   {
      out << elements[i]->GetAttribute() << '\n';
   }
   out.flush();
}

void Mesh::PrintVTK(std::ostream &out, int ref, int field_data)
{
   int np, nc, size;
   RefinedGeometry *RefG;
   DenseMatrix pmat;

   out <<
       "# vtk DataFile Version 3.0\n"
       "Generated by MFEM\n"
       "ASCII\n"
       "DATASET UNSTRUCTURED_GRID\n";

   // additional dataset information
   if (field_data)
   {
      out << "FIELD FieldData 1\n"
          << "MaterialIds " << 1 << " " << attributes.Size() << " int\n";
      for (int i = 0; i < attributes.Size(); i++)
      {
         out << ' ' << attributes[i];
      }
      out << '\n';
   }

   // count the points, cells, size
   np = nc = size = 0;
   for (int i = 0; i < GetNE(); i++)
   {
      int geom = GetElementBaseGeometry(i);
      int nv = Geometries.GetVertices(geom)->GetNPoints();
      RefG = GlobGeometryRefiner.Refine(geom, ref, 1);
      np += RefG->RefPts.GetNPoints();
      nc += RefG->RefGeoms.Size() / nv;
      size += (RefG->RefGeoms.Size() / nv) * (nv + 1);
   }
   out << "POINTS " << np << " double\n";
   // write the points
   for (int i = 0; i < GetNE(); i++)
   {
      RefG = GlobGeometryRefiner.Refine(
                GetElementBaseGeometry(i), ref, 1);

      GetElementTransformation(i)->Transform(RefG->RefPts, pmat);

      for (int j = 0; j < pmat.Width(); j++)
      {
         out << pmat(0, j) << ' ';
         if (pmat.Height() > 1)
         {
            out << pmat(1, j) << ' ';
            if (pmat.Height() > 2)
            {
               out << pmat(2, j);
            }
            else
            {
               out << 0.0;
            }
         }
         else
         {
            out << 0.0 << ' ' << 0.0;
         }
         out << '\n';
      }
   }

   // write the cells
   out << "CELLS " << nc << ' ' << size << '\n';
   np = 0;
   for (int i = 0; i < GetNE(); i++)
   {
      int geom = GetElementBaseGeometry(i);
      int nv = Geometries.GetVertices(geom)->GetNPoints();
      RefG = GlobGeometryRefiner.Refine(geom, ref, 1);
      Array<int> &RG = RefG->RefGeoms;

      for (int j = 0; j < RG.Size(); )
      {
         out << nv;
         for (int k = 0; k < nv; k++, j++)
         {
            out << ' ' << np + RG[j];
         }
         out << '\n';
      }
      np += RefG->RefPts.GetNPoints();
   }
   out << "CELL_TYPES " << nc << '\n';
   for (int i = 0; i < GetNE(); i++)
   {
      int geom = GetElementBaseGeometry(i);
      int nv = Geometries.GetVertices(geom)->GetNPoints();
      RefG = GlobGeometryRefiner.Refine(geom, ref, 1);
      Array<int> &RG = RefG->RefGeoms;
      int vtk_cell_type = 5;

      switch (geom)
      {
         case Geometry::POINT:        vtk_cell_type = 1;   break;
         case Geometry::SEGMENT:      vtk_cell_type = 3;   break;
         case Geometry::TRIANGLE:     vtk_cell_type = 5;   break;
         case Geometry::SQUARE:       vtk_cell_type = 9;   break;
         case Geometry::TETRAHEDRON:  vtk_cell_type = 10;  break;
         case Geometry::CUBE:         vtk_cell_type = 12;  break;
      }

      for (int j = 0; j < RG.Size(); j += nv)
      {
         out << vtk_cell_type << '\n';
      }
   }
   // write attributes (materials)
   out << "CELL_DATA " << nc << '\n'
       << "SCALARS material int\n"
       << "LOOKUP_TABLE default\n";
   for (int i = 0; i < GetNE(); i++)
   {
      int geom = GetElementBaseGeometry(i);
      int nv = Geometries.GetVertices(geom)->GetNPoints();
      RefG = GlobGeometryRefiner.Refine(geom, ref, 1);
      int attr = GetAttribute(i);
      for (int j = 0; j < RefG->RefGeoms.Size(); j += nv)
      {
         out << attr << '\n';
      }
   }

   if (Dim > 1)
   {
      Array<int> coloring;
      srand((unsigned)time(0));
      double a = double(rand()) / (double(RAND_MAX) + 1.);
      int el0 = (int)floor(a * GetNE());
      GetElementColoring(coloring, el0);
      out << "SCALARS element_coloring int\n"
          << "LOOKUP_TABLE default\n";
      for (int i = 0; i < GetNE(); i++)
      {
         int geom = GetElementBaseGeometry(i);
         int nv = Geometries.GetVertices(geom)->GetNPoints();
         RefG = GlobGeometryRefiner.Refine(geom, ref, 1);
         for (int j = 0; j < RefG->RefGeoms.Size(); j += nv)
         {
            out << coloring[i] + 1 << '\n';
         }
      }
   }

   // prepare to write data
   out << "POINT_DATA " << np << '\n' << flush;
}

void Mesh::GetElementColoring(Array<int> &colors, int el0)
{
   int delete_el_to_el = (el_to_el) ? (0) : (1);
   const Table &el_el = ElementToElementTable();
   int num_el = GetNE(), stack_p, stack_top_p, max_num_col;
   Array<int> el_stack(num_el);

   const int *i_el_el = el_el.GetI();
   const int *j_el_el = el_el.GetJ();

   colors.SetSize(num_el);
   colors = -2;
   max_num_col = 1;
   stack_p = stack_top_p = 0;
   for (int el = el0; stack_top_p < num_el; el=(el+1)%num_el)
   {
      if (colors[el] != -2)
      {
         continue;
      }

      colors[el] = -1;
      el_stack[stack_top_p++] = el;

      for ( ; stack_p < stack_top_p; stack_p++)
      {
         int i = el_stack[stack_p];
         int num_nb = i_el_el[i+1] - i_el_el[i];
         if (max_num_col < num_nb + 1)
         {
            max_num_col = num_nb + 1;
         }
         for (int j = i_el_el[i]; j < i_el_el[i+1]; j++)
         {
            int k = j_el_el[j];
            if (colors[k] == -2)
            {
               colors[k] = -1;
               el_stack[stack_top_p++] = k;
            }
         }
      }
   }

   Array<int> col_marker(max_num_col);

   for (stack_p = 0; stack_p < stack_top_p; stack_p++)
   {
      int i = el_stack[stack_p], col;
      col_marker = 0;
      for (int j = i_el_el[i]; j < i_el_el[i+1]; j++)
      {
         col = colors[j_el_el[j]];
         if (col != -1)
         {
            col_marker[col] = 1;
         }
      }

      for (col = 0; col < max_num_col; col++)
         if (col_marker[col] == 0)
         {
            break;
         }

      colors[i] = col;
   }

   if (delete_el_to_el)
   {
      delete el_to_el;
      el_to_el = NULL;
   }
}

void Mesh::PrintWithPartitioning(int *partitioning, std::ostream &out,
                                 int elem_attr) const
{
   if (Dim != 3 && Dim != 2) { return; }

   int i, j, k, l, nv, nbe, *v;

   out << "MFEM mesh v1.0\n";

   // optional
   out <<
       "\n#\n# MFEM Geometry Types (see mesh/geom.hpp):\n#\n"
       "# POINT       = 0\n"
       "# SEGMENT     = 1\n"
       "# TRIANGLE    = 2\n"
       "# SQUARE      = 3\n"
       "# TETRAHEDRON = 4\n"
       "# CUBE        = 5\n"
       "#\n";

   out << "\ndimension\n" << Dim
       << "\n\nelements\n" << NumOfElements << '\n';
   for (i = 0; i < NumOfElements; i++)
   {
      out << int((elem_attr) ? partitioning[i]+1 : elements[i]->GetAttribute())
          << ' ' << elements[i]->GetGeometryType();
      nv = elements[i]->GetNVertices();
      v  = elements[i]->GetVertices();
      for (j = 0; j < nv; j++)
      {
         out << ' ' << v[j];
      }
      out << '\n';
   }
   nbe = 0;
   for (i = 0; i < faces_info.Size(); i++)
   {
      if ((l = faces_info[i].Elem2No) >= 0)
      {
         k = partitioning[faces_info[i].Elem1No];
         l = partitioning[l];
         if (k != l)
         {
            nbe++;
            if (!Nonconforming() || !IsSlaveFace(faces_info[i]))
            {
               nbe++;
            }
         }
      }
      else
      {
         nbe++;
      }
   }
   out << "\nboundary\n" << nbe << '\n';
   for (i = 0; i < faces_info.Size(); i++)
   {
      if ((l = faces_info[i].Elem2No) >= 0)
      {
         k = partitioning[faces_info[i].Elem1No];
         l = partitioning[l];
         if (k != l)
         {
            nv = faces[i]->GetNVertices();
            v  = faces[i]->GetVertices();
            out << k+1 << ' ' << faces[i]->GetGeometryType();
            for (j = 0; j < nv; j++)
            {
               out << ' ' << v[j];
            }
            out << '\n';
            if (!Nonconforming() || !IsSlaveFace(faces_info[i]))
            {
               out << l+1 << ' ' << faces[i]->GetGeometryType();
               for (j = nv-1; j >= 0; j--)
               {
                  out << ' ' << v[j];
               }
               out << '\n';
            }
         }
      }
      else
      {
         k = partitioning[faces_info[i].Elem1No];
         nv = faces[i]->GetNVertices();
         v  = faces[i]->GetVertices();
         out << k+1 << ' ' << faces[i]->GetGeometryType();
         for (j = 0; j < nv; j++)
         {
            out << ' ' << v[j];
         }
         out << '\n';
      }
   }
   out << "\nvertices\n" << NumOfVertices << '\n';
   if (Nodes == NULL)
   {
      out << spaceDim << '\n';
      for (i = 0; i < NumOfVertices; i++)
      {
         out << vertices[i](0);
         for (j = 1; j < spaceDim; j++)
         {
            out << ' ' << vertices[i](j);
         }
         out << '\n';
      }
      out.flush();
   }
   else
   {
      out << "\nnodes\n";
      Nodes->Save(out);
   }
}

void Mesh::PrintElementsWithPartitioning(int *partitioning,
                                         std::ostream &out,
                                         int interior_faces)
{
   MFEM_ASSERT(Dim == spaceDim, "2D Manifolds not supported\n");
   if (Dim != 3 && Dim != 2) { return; }

   int i, j, k, l, s;

   int nv;
   const int *ind;

   int *vcount = new int[NumOfVertices];
   for (i = 0; i < NumOfVertices; i++)
   {
      vcount[i] = 0;
   }
   for (i = 0; i < NumOfElements; i++)
   {
      nv = elements[i]->GetNVertices();
      ind = elements[i]->GetVertices();
      for (j = 0; j < nv; j++)
      {
         vcount[ind[j]]++;
      }
   }

   int *voff = new int[NumOfVertices+1];
   voff[0] = 0;
   for (i = 1; i <= NumOfVertices; i++)
   {
      voff[i] = vcount[i-1] + voff[i-1];
   }

   int **vown = new int*[NumOfVertices];
   for (i = 0; i < NumOfVertices; i++)
   {
      vown[i] = new int[vcount[i]];
   }

   // 2D
   if (Dim == 2)
   {
      int nv, nbe;
      int *ind;

      Table edge_el;
      Transpose(ElementToEdgeTable(), edge_el);

      // Fake printing of the elements.
      for (i = 0; i < NumOfElements; i++)
      {
         nv  = elements[i]->GetNVertices();
         ind = elements[i]->GetVertices();
         for (j = 0; j < nv; j++)
         {
            vcount[ind[j]]--;
            vown[ind[j]][vcount[ind[j]]] = i;
         }
      }

      for (i = 0; i < NumOfVertices; i++)
      {
         vcount[i] = voff[i+1] - voff[i];
      }

      nbe = 0;
      for (i = 0; i < edge_el.Size(); i++)
      {
         const int *el = edge_el.GetRow(i);
         if (edge_el.RowSize(i) > 1)
         {
            k = partitioning[el[0]];
            l = partitioning[el[1]];
            if (interior_faces || k != l)
            {
               nbe += 2;
            }
         }
         else
         {
            nbe++;
         }
      }

      // Print the type of the mesh and the boundary elements.
      out << "areamesh2\n\n" << nbe << '\n';

      for (i = 0; i < edge_el.Size(); i++)
      {
         const int *el = edge_el.GetRow(i);
         if (edge_el.RowSize(i) > 1)
         {
            k = partitioning[el[0]];
            l = partitioning[el[1]];
            if (interior_faces || k != l)
            {
               Array<int> ev;
               GetEdgeVertices(i,ev);
               out << k+1; // attribute
               for (j = 0; j < 2; j++)
                  for (s = 0; s < vcount[ev[j]]; s++)
                     if (vown[ev[j]][s] == el[0])
                     {
                        out << ' ' << voff[ev[j]]+s+1;
                     }
               out << '\n';
               out << l+1; // attribute
               for (j = 1; j >= 0; j--)
                  for (s = 0; s < vcount[ev[j]]; s++)
                     if (vown[ev[j]][s] == el[1])
                     {
                        out << ' ' << voff[ev[j]]+s+1;
                     }
               out << '\n';
            }
         }
         else
         {
            k = partitioning[el[0]];
            Array<int> ev;
            GetEdgeVertices(i,ev);
            out << k+1; // attribute
            for (j = 0; j < 2; j++)
               for (s = 0; s < vcount[ev[j]]; s++)
                  if (vown[ev[j]][s] == el[0])
                  {
                     out << ' ' << voff[ev[j]]+s+1;
                  }
            out << '\n';
         }
      }

      // Print the elements.
      out << NumOfElements << '\n';
      for (i = 0; i < NumOfElements; i++)
      {
         nv  = elements[i]->GetNVertices();
         ind = elements[i]->GetVertices();
         out << partitioning[i]+1 << ' '; // use subdomain number as attribute
         out << nv << ' ';
         for (j = 0; j < nv; j++)
         {
            out << ' ' << voff[ind[j]]+vcount[ind[j]]--;
            vown[ind[j]][vcount[ind[j]]] = i;
         }
         out << '\n';
      }

      for (i = 0; i < NumOfVertices; i++)
      {
         vcount[i] = voff[i+1] - voff[i];
      }

      // Print the vertices.
      out << voff[NumOfVertices] << '\n';
      for (i = 0; i < NumOfVertices; i++)
         for (k = 0; k < vcount[i]; k++)
         {
            for (j = 0; j < Dim; j++)
            {
               out << vertices[i](j) << ' ';
            }
            out << '\n';
         }
   }
   //  Dim is 3
   else if (meshgen == 1)
   {
      out << "NETGEN_Neutral_Format\n";
      // print the vertices
      out << voff[NumOfVertices] << '\n';
      for (i = 0; i < NumOfVertices; i++)
         for (k = 0; k < vcount[i]; k++)
         {
            for (j = 0; j < Dim; j++)
            {
               out << ' ' << vertices[i](j);
            }
            out << '\n';
         }

      // print the elements
      out << NumOfElements << '\n';
      for (i = 0; i < NumOfElements; i++)
      {
         nv = elements[i]->GetNVertices();
         ind = elements[i]->GetVertices();
         out << partitioning[i]+1; // use subdomain number as attribute
         for (j = 0; j < nv; j++)
         {
            out << ' ' << voff[ind[j]]+vcount[ind[j]]--;
            vown[ind[j]][vcount[ind[j]]] = i;
         }
         out << '\n';
      }

      for (i = 0; i < NumOfVertices; i++)
      {
         vcount[i] = voff[i+1] - voff[i];
      }

      // print the boundary information.
      int k, l, nbe;
      nbe = 0;
      for (i = 0; i < NumOfFaces; i++)
         if ((l = faces_info[i].Elem2No) >= 0)
         {
            k = partitioning[faces_info[i].Elem1No];
            l = partitioning[l];
            if (interior_faces || k != l)
            {
               nbe += 2;
            }
         }
         else
         {
            nbe++;
         }

      out << nbe << '\n';
      for (i = 0; i < NumOfFaces; i++)
         if ((l = faces_info[i].Elem2No) >= 0)
         {
            k = partitioning[faces_info[i].Elem1No];
            l = partitioning[l];
            if (interior_faces || k != l)
            {
               nv = faces[i]->GetNVertices();
               ind = faces[i]->GetVertices();
               out << k+1; // attribute
               for (j = 0; j < nv; j++)
                  for (s = 0; s < vcount[ind[j]]; s++)
                     if (vown[ind[j]][s] == faces_info[i].Elem1No)
                     {
                        out << ' ' << voff[ind[j]]+s+1;
                     }
               out << '\n';
               out << l+1; // attribute
               for (j = nv-1; j >= 0; j--)
                  for (s = 0; s < vcount[ind[j]]; s++)
                     if (vown[ind[j]][s] == faces_info[i].Elem2No)
                     {
                        out << ' ' << voff[ind[j]]+s+1;
                     }
               out << '\n';
            }
         }
         else
         {
            k = partitioning[faces_info[i].Elem1No];
            nv = faces[i]->GetNVertices();
            ind = faces[i]->GetVertices();
            out << k+1; // attribute
            for (j = 0; j < nv; j++)
               for (s = 0; s < vcount[ind[j]]; s++)
                  if (vown[ind[j]][s] == faces_info[i].Elem1No)
                  {
                     out << ' ' << voff[ind[j]]+s+1;
                  }
            out << '\n';
         }
   }
   //  Dim is 3
   else if (meshgen == 2) // TrueGrid
   {
      // count the number of the boundary elements.
      int k, l, nbe;
      nbe = 0;
      for (i = 0; i < NumOfFaces; i++)
         if ((l = faces_info[i].Elem2No) >= 0)
         {
            k = partitioning[faces_info[i].Elem1No];
            l = partitioning[l];
            if (interior_faces || k != l)
            {
               nbe += 2;
            }
         }
         else
         {
            nbe++;
         }


      out << "TrueGrid\n"
          << "1 " << voff[NumOfVertices] << " " << NumOfElements
          << " 0 0 0 0 0 0 0\n"
          << "0 0 0 1 0 0 0 0 0 0 0\n"
          << "0 0 " << nbe << " 0 0 0 0 0 0 0 0 0 0 0 0 0\n"
          << "0.0 0.0 0.0 0 0 0.0 0.0 0 0.0\n"
          << "0 0 0 0 0 0 0 0 0 0 0 0 0 0 0 0\n";

      for (i = 0; i < NumOfVertices; i++)
         for (k = 0; k < vcount[i]; k++)
            out << voff[i]+k << " 0.0 " << vertices[i](0) << ' '
                << vertices[i](1) << ' ' << vertices[i](2) << " 0.0\n";

      for (i = 0; i < NumOfElements; i++)
      {
         nv = elements[i]->GetNVertices();
         ind = elements[i]->GetVertices();
         out << i+1 << ' ' << partitioning[i]+1; // partitioning as attribute
         for (j = 0; j < nv; j++)
         {
            out << ' ' << voff[ind[j]]+vcount[ind[j]]--;
            vown[ind[j]][vcount[ind[j]]] = i;
         }
         out << '\n';
      }

      for (i = 0; i < NumOfVertices; i++)
      {
         vcount[i] = voff[i+1] - voff[i];
      }

      // boundary elements
      for (i = 0; i < NumOfFaces; i++)
         if ((l = faces_info[i].Elem2No) >= 0)
         {
            k = partitioning[faces_info[i].Elem1No];
            l = partitioning[l];
            if (interior_faces || k != l)
            {
               nv = faces[i]->GetNVertices();
               ind = faces[i]->GetVertices();
               out << k+1; // attribute
               for (j = 0; j < nv; j++)
                  for (s = 0; s < vcount[ind[j]]; s++)
                     if (vown[ind[j]][s] == faces_info[i].Elem1No)
                     {
                        out << ' ' << voff[ind[j]]+s+1;
                     }
               out << " 1.0 1.0 1.0 1.0\n";
               out << l+1; // attribute
               for (j = nv-1; j >= 0; j--)
                  for (s = 0; s < vcount[ind[j]]; s++)
                     if (vown[ind[j]][s] == faces_info[i].Elem2No)
                     {
                        out << ' ' << voff[ind[j]]+s+1;
                     }
               out << " 1.0 1.0 1.0 1.0\n";
            }
         }
         else
         {
            k = partitioning[faces_info[i].Elem1No];
            nv = faces[i]->GetNVertices();
            ind = faces[i]->GetVertices();
            out << k+1; // attribute
            for (j = 0; j < nv; j++)
               for (s = 0; s < vcount[ind[j]]; s++)
                  if (vown[ind[j]][s] == faces_info[i].Elem1No)
                  {
                     out << ' ' << voff[ind[j]]+s+1;
                  }
            out << " 1.0 1.0 1.0 1.0\n";
         }
   }

   out << flush;

   for (i = 0; i < NumOfVertices; i++)
   {
      delete [] vown[i];
   }

   delete [] vcount;
   delete [] voff;
   delete [] vown;
}

void Mesh::PrintSurfaces(const Table & Aface_face, std::ostream &out) const
{
   int i, j;

   if (NURBSext)
   {
      mfem_error("Mesh::PrintSurfaces"
                 " NURBS mesh is not supported!");
      return;
   }

   out << "MFEM mesh v1.0\n";

   // optional
   out <<
       "\n#\n# MFEM Geometry Types (see mesh/geom.hpp):\n#\n"
       "# POINT       = 0\n"
       "# SEGMENT     = 1\n"
       "# TRIANGLE    = 2\n"
       "# SQUARE      = 3\n"
       "# TETRAHEDRON = 4\n"
       "# CUBE        = 5\n"
       "#\n";

   out << "\ndimension\n" << Dim
       << "\n\nelements\n" << NumOfElements << '\n';
   for (i = 0; i < NumOfElements; i++)
   {
      PrintElement(elements[i], out);
   }

   out << "\nboundary\n" << Aface_face.Size_of_connections() << '\n';
   const int * const i_AF_f = Aface_face.GetI();
   const int * const j_AF_f = Aface_face.GetJ();

   for (int iAF=0; iAF < Aface_face.Size(); ++iAF)
      for (const int * iface = j_AF_f + i_AF_f[iAF];
           iface < j_AF_f + i_AF_f[iAF+1];
           ++iface)
      {
         out << iAF+1 << ' ';
         PrintElementWithoutAttr(faces[*iface],out);
      }

   out << "\nvertices\n" << NumOfVertices << '\n';
   if (Nodes == NULL)
   {
      out << spaceDim << '\n';
      for (i = 0; i < NumOfVertices; i++)
      {
         out << vertices[i](0);
         for (j = 1; j < spaceDim; j++)
         {
            out << ' ' << vertices[i](j);
         }
         out << '\n';
      }
      out.flush();
   }
   else
   {
      out << "\nnodes\n";
      Nodes->Save(out);
   }
}

void Mesh::ScaleSubdomains(double sf)
{
   int i,j,k;
   Array<int> vert;
   DenseMatrix pointmat;
   int na = attributes.Size();
   double *cg = new double[na*spaceDim];
   int *nbea = new int[na];

   int *vn = new int[NumOfVertices];
   for (i = 0; i < NumOfVertices; i++)
   {
      vn[i] = 0;
   }
   for (i = 0; i < na; i++)
   {
      for (j = 0; j < spaceDim; j++)
      {
         cg[i*spaceDim+j] = 0.0;
      }
      nbea[i] = 0;
   }

   for (i = 0; i < NumOfElements; i++)
   {
      GetElementVertices(i, vert);
      for (k = 0; k < vert.Size(); k++)
      {
         vn[vert[k]] = 1;
      }
   }

   for (i = 0; i < NumOfElements; i++)
   {
      int bea = GetAttribute(i)-1;
      GetPointMatrix(i, pointmat);
      GetElementVertices(i, vert);

      for (k = 0; k < vert.Size(); k++)
         if (vn[vert[k]] == 1)
         {
            nbea[bea]++;
            for (j = 0; j < spaceDim; j++)
            {
               cg[bea*spaceDim+j] += pointmat(j,k);
            }
            vn[vert[k]] = 2;
         }
   }

   for (i = 0; i < NumOfElements; i++)
   {
      int bea = GetAttribute(i)-1;
      GetElementVertices (i, vert);

      for (k = 0; k < vert.Size(); k++)
         if (vn[vert[k]])
         {
            for (j = 0; j < spaceDim; j++)
               vertices[vert[k]](j) = sf*vertices[vert[k]](j) +
                                      (1-sf)*cg[bea*spaceDim+j]/nbea[bea];
            vn[vert[k]] = 0;
         }
   }

   delete [] cg;
   delete [] nbea;
   delete [] vn;
}

void Mesh::ScaleElements(double sf)
{
   int i,j,k;
   Array<int> vert;
   DenseMatrix pointmat;
   int na = NumOfElements;
   double *cg = new double[na*spaceDim];
   int *nbea = new int[na];

   int *vn = new int[NumOfVertices];
   for (i = 0; i < NumOfVertices; i++)
   {
      vn[i] = 0;
   }
   for (i = 0; i < na; i++)
   {
      for (j = 0; j < spaceDim; j++)
      {
         cg[i*spaceDim+j] = 0.0;
      }
      nbea[i] = 0;
   }

   for (i = 0; i < NumOfElements; i++)
   {
      GetElementVertices(i, vert);
      for (k = 0; k < vert.Size(); k++)
      {
         vn[vert[k]] = 1;
      }
   }

   for (i = 0; i < NumOfElements; i++)
   {
      int bea = i;
      GetPointMatrix(i, pointmat);
      GetElementVertices(i, vert);

      for (k = 0; k < vert.Size(); k++)
         if (vn[vert[k]] == 1)
         {
            nbea[bea]++;
            for (j = 0; j < spaceDim; j++)
            {
               cg[bea*spaceDim+j] += pointmat(j,k);
            }
            vn[vert[k]] = 2;
         }
   }

   for (i = 0; i < NumOfElements; i++)
   {
      int bea = i;
      GetElementVertices(i, vert);

      for (k = 0; k < vert.Size(); k++)
         if (vn[vert[k]])
         {
            for (j = 0; j < spaceDim; j++)
               vertices[vert[k]](j) = sf*vertices[vert[k]](j) +
                                      (1-sf)*cg[bea*spaceDim+j]/nbea[bea];
            vn[vert[k]] = 0;
         }
   }

   delete [] cg;
   delete [] nbea;
   delete [] vn;
}

void Mesh::Transform(void (*f)(const Vector&, Vector&))
{
   // TODO: support for different new spaceDim.
   if (Nodes == NULL)
   {
      Vector vold(spaceDim), vnew(NULL, spaceDim);
      for (int i = 0; i < vertices.Size(); i++)
      {
         for (int j = 0; j < spaceDim; j++)
         {
            vold(j) = vertices[i](j);
         }
         vnew.SetData(vertices[i]());
         (*f)(vold, vnew);
      }
   }
   else
   {
      GridFunction xnew(Nodes->FESpace());
      VectorFunctionCoefficient f_pert(spaceDim, f);
      xnew.ProjectCoefficient(f_pert);
      *Nodes = xnew;
   }
}

void Mesh::Transform(VectorCoefficient &deformation)
{
   MFEM_VERIFY(spaceDim == deformation.GetVDim(),
               "incompatible vector dimensions");
   if (Nodes == NULL)
   {
      LinearFECollection fec;
      FiniteElementSpace fes(this, &fec, spaceDim, Ordering::byVDIM);
      GridFunction xnew(&fes);
      xnew.ProjectCoefficient(deformation);
      for (int i = 0; i < NumOfVertices; i++)
         for (int d = 0; d < spaceDim; d++)
         {
            vertices[i](d) = xnew(d + spaceDim*i);
         }
   }
   else
   {
      GridFunction xnew(Nodes->FESpace());
      xnew.ProjectCoefficient(deformation);
      *Nodes = xnew;
   }
}

void Mesh::RemoveUnusedVertices()
{
   if (NURBSext || ncmesh) { return; }

   Array<int> v2v(GetNV());
   v2v = -1;
   for (int i = 0; i < GetNE(); i++)
   {
      Element *el = GetElement(i);
      int nv = el->GetNVertices();
      int *v = el->GetVertices();
      for (int j = 0; j < nv; j++)
      {
         v2v[v[j]] = 0;
      }
   }
   for (int i = 0; i < GetNBE(); i++)
   {
      Element *el = GetBdrElement(i);
      int *v = el->GetVertices();
      int nv = el->GetNVertices();
      for (int j = 0; j < nv; j++)
      {
         v2v[v[j]] = 0;
      }
   }
   int num_vert = 0;
   for (int i = 0; i < v2v.Size(); i++)
   {
      if (v2v[i] == 0)
      {
         vertices[num_vert] = vertices[i];
         v2v[i] = num_vert++;
      }
   }

   if (num_vert == v2v.Size()) { return; }

   Vector nodes_by_element;
   Array<int> vdofs;
   if (Nodes)
   {
      int s = 0;
      for (int i = 0; i < GetNE(); i++)
      {
         Nodes->FESpace()->GetElementVDofs(i, vdofs);
         s += vdofs.Size();
      }
      nodes_by_element.SetSize(s);
      s = 0;
      for (int i = 0; i < GetNE(); i++)
      {
         Nodes->FESpace()->GetElementVDofs(i, vdofs);
         Nodes->GetSubVector(vdofs, &nodes_by_element(s));
         s += vdofs.Size();
      }
   }
   vertices.SetSize(num_vert);
   NumOfVertices = num_vert;
   for (int i = 0; i < GetNE(); i++)
   {
      Element *el = GetElement(i);
      int *v = el->GetVertices();
      int nv = el->GetNVertices();
      for (int j = 0; j < nv; j++)
      {
         v[j] = v2v[v[j]];
      }
   }
   for (int i = 0; i < GetNBE(); i++)
   {
      Element *el = GetBdrElement(i);
      int *v = el->GetVertices();
      int nv = el->GetNVertices();
      for (int j = 0; j < nv; j++)
      {
         v[j] = v2v[v[j]];
      }
   }
   DeleteTables();
   if (Dim > 1)
   {
      // generate el_to_edge, be_to_edge (2D), bel_to_edge (3D)
      el_to_edge = new Table;
      NumOfEdges = GetElementToEdgeTable(*el_to_edge, be_to_edge);
   }
   if (Dim > 2)
   {
      // generate el_to_face, be_to_face
      GetElementToFaceTable();
   }
   // Update faces and faces_info
   GenerateFaces();
   if (Nodes)
   {
      Nodes->FESpace()->Update();
      Nodes->Update();
      int s = 0;
      for (int i = 0; i < GetNE(); i++)
      {
         Nodes->FESpace()->GetElementVDofs(i, vdofs);
         Nodes->SetSubVector(vdofs, &nodes_by_element(s));
         s += vdofs.Size();
      }
   }
}

void Mesh::RemoveInternalBoundaries()
{
   if (NURBSext || ncmesh) { return; }

   int num_bdr_elem = 0;
   int new_bel_to_edge_nnz = 0;
   for (int i = 0; i < GetNBE(); i++)
   {
      if (FaceIsInterior(GetBdrElementEdgeIndex(i)))
      {
         FreeElement(boundary[i]);
      }
      else
      {
         num_bdr_elem++;
         if (Dim == 3)
         {
            new_bel_to_edge_nnz += bel_to_edge->RowSize(i);
         }
      }
   }

   if (num_bdr_elem == GetNBE()) { return; }

   Array<Element *> new_boundary(num_bdr_elem);
   Array<int> new_be_to_edge, new_be_to_face;
   Table *new_bel_to_edge = NULL;
   new_boundary.SetSize(0);
   if (Dim == 2)
   {
      new_be_to_edge.Reserve(num_bdr_elem);
   }
   else if (Dim == 3)
   {
      new_be_to_face.Reserve(num_bdr_elem);
      new_bel_to_edge = new Table;
      new_bel_to_edge->SetDims(num_bdr_elem, new_bel_to_edge_nnz);
   }
   for (int i = 0; i < GetNBE(); i++)
   {
      if (!FaceIsInterior(GetBdrElementEdgeIndex(i)))
      {
         new_boundary.Append(boundary[i]);
         if (Dim == 2)
         {
            new_be_to_edge.Append(be_to_edge[i]);
         }
         else if (Dim == 3)
         {
            int row = new_be_to_face.Size();
            new_be_to_face.Append(be_to_face[i]);
            int *e = bel_to_edge->GetRow(i);
            int ne = bel_to_edge->RowSize(i);
            int *new_e = new_bel_to_edge->GetRow(row);
            for (int j = 0; j < ne; j++)
            {
               new_e[j] = e[j];
            }
            new_bel_to_edge->GetI()[row+1] = new_bel_to_edge->GetI()[row] + ne;
         }
      }
   }

   NumOfBdrElements = new_boundary.Size();
   mfem::Swap(boundary, new_boundary);

   if (Dim == 2)
   {
      mfem::Swap(be_to_edge, new_be_to_edge);
   }
   else if (Dim == 3)
   {
      mfem::Swap(be_to_face, new_be_to_face);
      delete bel_to_edge;
      bel_to_edge = new_bel_to_edge;
   }

   Array<int> attribs(num_bdr_elem);
   for (int i = 0; i < attribs.Size(); i++)
   {
      attribs[i] = GetBdrAttribute(i);
   }
   attribs.Sort();
   attribs.Unique();
   bdr_attributes.DeleteAll();
   attribs.Copy(bdr_attributes);
}

void Mesh::FreeElement(Element *E)
{
#ifdef MFEM_USE_MEMALLOC
   if (E)
   {
      if (E->GetType() == Element::TETRAHEDRON)
      {
         TetMemory.Free((Tetrahedron*) E);
      }
      else
      {
         delete E;
      }
   }
#else
   delete E;
#endif
}

std::ostream &operator<<(std::ostream &out, const Mesh &mesh)
{
   mesh.Print(out);
   return out;
}

int Mesh::FindPoints(DenseMatrix &point_mat, Array<int>& elem_ids,
                     Array<IntegrationPoint>& ips, bool warn,
                     InverseElementTransformation *inv_trans)
{
   const int npts = point_mat.Width();
   if (!npts) { return 0; }
   MFEM_VERIFY(point_mat.Height() == spaceDim,"Invalid points matrix");
   elem_ids.SetSize(npts);
   ips.SetSize(npts);
   elem_ids = -1;
   if (!GetNE()) { return 0; }

   double *data = point_mat.GetData();
   InverseElementTransformation *inv_tr = inv_trans;
   inv_tr = inv_tr ? inv_tr : new InverseElementTransformation;

   // For each point in 'point_mat', find the element whose center is closest.
   Vector min_dist(npts);
   Array<int> e_idx(npts);
   min_dist = std::numeric_limits<double>::max();
   e_idx = -1;

   Vector pt(spaceDim);
   for (int i = 0; i < GetNE(); i++)
   {
      GetElementTransformation(i)->Transform(
         Geometries.GetCenter(GetElementBaseGeometry(i)), pt);
      for (int k = 0; k < npts; k++)
      {
         double dist = pt.DistanceTo(data+k*spaceDim);
         if (dist < min_dist(k))
         {
            min_dist(k) = dist;
            e_idx[k] = i;
         }
      }
   }

   // Checks if the points lie in the closest element
   int pts_found = 0;
   pt.NewDataAndSize(NULL, spaceDim);
   for (int k = 0; k < npts; k++)
   {
      pt.SetData(data+k*spaceDim);
      inv_tr->SetTransformation(*GetElementTransformation(e_idx[k]));
      int res = inv_tr->Transform(pt, ips[k]);
      if (res == InverseElementTransformation::Inside)
      {
         elem_ids[k] = e_idx[k];
         pts_found++;
      }
   }
   if (pts_found != npts)
   {
      Array<int> vertices;
      Table *vtoel = GetVertexToElementTable();
      for (int k = 0; k < npts; k++)
      {
         if (elem_ids[k] != -1) { continue; }
         // Try all vertex-neighbors of element e_idx[k]
         pt.SetData(data+k*spaceDim);
         GetElementVertices(e_idx[k], vertices);
         for (int v = 0; v < vertices.Size(); v++)
         {
            int vv = vertices[v];
            int ne = vtoel->RowSize(vv);
            const int* els = vtoel->GetRow(vv);
            for (int e = 0; e < ne; e++)
            {
               if (els[e] == e_idx[k]) { continue; }
               inv_tr->SetTransformation(*GetElementTransformation(els[e]));
               int res = inv_tr->Transform(pt, ips[k]);
               if (res == InverseElementTransformation::Inside)
               {
                  elem_ids[k] = els[e];
                  pts_found++;
                  goto next_point;
               }
            }
         }
      next_point: ;
      }
      delete vtoel;
   }
   if (inv_trans == NULL) { delete inv_tr; }

   if (warn && pts_found != npts)
   {
      MFEM_WARNING((npts-pts_found) << " points were not found");
   }
   return pts_found;
}

NodeExtrudeCoefficient::NodeExtrudeCoefficient(const int dim, const int _n,
                                               const double _s)
   : VectorCoefficient(dim), n(_n), s(_s), tip(p, dim-1)
{
}

void NodeExtrudeCoefficient::Eval(Vector &V, ElementTransformation &T,
                                  const IntegrationPoint &ip)
{
   V.SetSize(vdim);
   T.Transform(ip, tip);
   V(0) = p[0];
   if (vdim == 2)
   {
      V(1) = s * ((ip.y + layer) / n);
   }
   else
   {
      V(1) = p[1];
      V(2) = s * ((ip.z + layer) / n);
   }
}


Mesh *Extrude1D(Mesh *mesh, const int ny, const double sy, const bool closed)
{
   if (mesh->Dimension() != 1)
   {
      mfem::err << "Extrude1D : Not a 1D mesh!" << endl;
      mfem_error();
   }

   int nvy = (closed) ? (ny) : (ny + 1);
   int nvt = mesh->GetNV() * nvy;

   Mesh *mesh2d;

   if (closed)
   {
      mesh2d = new Mesh(2, nvt, mesh->GetNE()*ny, mesh->GetNBE()*ny);
   }
   else
      mesh2d = new Mesh(2, nvt, mesh->GetNE()*ny,
                        mesh->GetNBE()*ny+2*mesh->GetNE());

   // vertices
   double vc[2];
   for (int i = 0; i < mesh->GetNV(); i++)
   {
      vc[0] = mesh->GetVertex(i)[0];
      for (int j = 0; j < nvy; j++)
      {
         vc[1] = sy * (double(j) / ny);
         mesh2d->AddVertex(vc);
      }
   }
   // elements
   Array<int> vert;
   for (int i = 0; i < mesh->GetNE(); i++)
   {
      const Element *elem = mesh->GetElement(i);
      elem->GetVertices(vert);
      const int attr = elem->GetAttribute();
      for (int j = 0; j < ny; j++)
      {
         int qv[4];
         qv[0] = vert[0] * nvy + j;
         qv[1] = vert[1] * nvy + j;
         qv[2] = vert[1] * nvy + (j + 1) % nvy;
         qv[3] = vert[0] * nvy + (j + 1) % nvy;

         mesh2d->AddQuad(qv, attr);
      }
   }
   // 2D boundary from the 1D boundary
   for (int i = 0; i < mesh->GetNBE(); i++)
   {
      const Element *elem = mesh->GetBdrElement(i);
      elem->GetVertices(vert);
      const int attr = elem->GetAttribute();
      for (int j = 0; j < ny; j++)
      {
         int sv[2];
         sv[0] = vert[0] * nvy + j;
         sv[1] = vert[0] * nvy + (j + 1) % nvy;

         if (attr%2)
         {
            Swap<int>(sv[0], sv[1]);
         }

         mesh2d->AddBdrSegment(sv, attr);
      }
   }

   if (!closed)
   {
      // 2D boundary from the 1D elements (bottom + top)
      int nba = (mesh->bdr_attributes.Size() > 0 ?
                 mesh->bdr_attributes.Max() : 0);
      for (int i = 0; i < mesh->GetNE(); i++)
      {
         const Element *elem = mesh->GetElement(i);
         elem->GetVertices(vert);
         const int attr = nba + elem->GetAttribute();
         int sv[2];
         sv[0] = vert[0] * nvy;
         sv[1] = vert[1] * nvy;

         mesh2d->AddBdrSegment(sv, attr);

         sv[0] = vert[1] * nvy + ny;
         sv[1] = vert[0] * nvy + ny;

         mesh2d->AddBdrSegment(sv, attr);
      }
   }

   mesh2d->FinalizeQuadMesh(1, 0, false);

   GridFunction *nodes = mesh->GetNodes();
   if (nodes)
   {
      // duplicate the fec of the 1D mesh so that it can be deleted safely
      // along with its nodes, fes and fec
      FiniteElementCollection *fec2d = NULL;
      FiniteElementSpace *fes2d;
      const char *name = nodes->FESpace()->FEColl()->Name();
      string cname = name;
      if (cname == "Linear")
      {
         fec2d = new LinearFECollection;
      }
      else if (cname == "Quadratic")
      {
         fec2d = new QuadraticFECollection;
      }
      else if (cname == "Cubic")
      {
         fec2d = new CubicFECollection;
      }
      else if (!strncmp(name, "H1_", 3))
      {
         fec2d = new H1_FECollection(atoi(name + 7), 2);
      }
      else if (!strncmp(name, "L2_T", 4))
      {
         fec2d = new L2_FECollection(atoi(name + 10), 2, atoi(name + 4));
      }
      else if (!strncmp(name, "L2_", 3))
      {
         fec2d = new L2_FECollection(atoi(name + 7), 2);
      }
      else
      {
         delete mesh2d;
         mfem::err << "Extrude1D : The mesh uses unknown FE collection : "
                   << cname << endl;
         mfem_error();
      }
      fes2d = new FiniteElementSpace(mesh2d, fec2d, 2);
      mesh2d->SetNodalFESpace(fes2d);
      GridFunction *nodes2d = mesh2d->GetNodes();
      nodes2d->MakeOwner(fec2d);

      NodeExtrudeCoefficient ecoeff(2, ny, sy);
      Vector lnodes;
      Array<int> vdofs2d;
      for (int i = 0; i < mesh->GetNE(); i++)
      {
         ElementTransformation &T = *mesh->GetElementTransformation(i);
         for (int j = ny-1; j >= 0; j--)
         {
            fes2d->GetElementVDofs(i*ny+j, vdofs2d);
            lnodes.SetSize(vdofs2d.Size());
            ecoeff.SetLayer(j);
            fes2d->GetFE(i*ny+j)->Project(ecoeff, T, lnodes);
            nodes2d->SetSubVector(vdofs2d, lnodes);
         }
      }
   }
   return mesh2d;
}

}<|MERGE_RESOLUTION|>--- conflicted
+++ resolved
@@ -4200,21 +4200,13 @@
       return *el_to_el;
    }
 
-<<<<<<< HEAD
    MFEM_TRACE_BLOCK_BEGIN;
-   int num_faces = GetNumFaces();
-   MFEM_ASSERT(faces_info.Size() == num_faces, "faces were not generated!");
-
-   Array<Connection> conn;
-   MFEM_TRACE_POINT("Number of faces: " << num_faces);
-   conn.Reserve(2*num_faces);
-=======
    // Note that, for ParNCMeshes, faces_info will contain also the ghost faces
    MFEM_ASSERT(faces_info.Size() >= GetNumFaces(), "faces were not generated!");
 
    Array<Connection> conn;
+   MFEM_TRACE_POINT("Number of faces: " << GetNumFaces());
    conn.Reserve(2*faces_info.Size());
->>>>>>> 155a5eb6
 
    for (int i = 0; i < faces_info.Size(); i++)
    {
@@ -4693,14 +4685,10 @@
 
 int *Mesh::GeneratePartitioning(int nparts, int part_method)
 {
-<<<<<<< HEAD
    MFEM_TRACE_BLOCK_BEGIN;
    MFEM_TRACE_POINT("#elements: " << NumOfElements << ", #parts: "
                     << nparts << ", method: " << part_method);
-#ifdef MFEM_USE_MPI
-=======
 #ifdef MFEM_USE_METIS
->>>>>>> 155a5eb6
    int i, *partitioning;
 
    ElementToElementTable();
@@ -5072,15 +5060,10 @@
       mfem::out << endl;
    }
    if (n_empty == 0 && n_mcomp == 0)
-<<<<<<< HEAD
-   {
-      cout << "Mesh::CheckPartitioning(...) : "
-           "All subdomains are connected." << endl;
-   }
-=======
+   {
       mfem::out << "Mesh::CheckPartitioning(...) : "
                 "All subdomains are connected." << endl;
->>>>>>> 155a5eb6
+   }
 
    if (el_to_el)
    {
