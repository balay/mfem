// Copyright (c) 2010, Lawrence Livermore National Security, LLC. Produced at
// the Lawrence Livermore National Laboratory. LLNL-CODE-443211. All Rights
// reserved. See file COPYRIGHT for details.
//
// This file is part of the MFEM library. For more information and source code
// availability see http://mfem.org.
//
// MFEM is free software; you can redistribute it and/or modify it under the
// terms of the GNU Lesser General Public License (as published by the Free
// Software Foundation) version 2.1 dated February 1999.

#ifndef MFEM_ELEMENT
#define MFEM_ELEMENT

#include "../config/config.hpp"
#include "../general/array.hpp"
#include "../general/table.hpp"
#include "../linalg/densemat.hpp"
#include "../fem/geom.hpp"
#include "../general/hash.hpp"

namespace mfem
{

class Mesh;

/// Abstract data type element
class Element
{
protected:

   /// Element's attribute (specifying material property, etc).
   int attribute;

   /// Element's type from the Finite Element's perspective
   Geometry::Type base_geom;

public:

   /// Constants for the classes derived from Element.
<<<<<<< HEAD
   enum Type { POINT, SEGMENT, TRIANGLE, QUADRILATERAL, TETRAHEDRON,
               HEXAHEDRON, PENTATOPE, TESSERACT
=======
   enum Type { POINT, SEGMENT, TRIANGLE, QUADRILATERAL,
               TETRAHEDRON, HEXAHEDRON, WEDGE
>>>>>>> 7b0c974f
             };

   /// Default element constructor.
   explicit Element(Geometry::Type bg = Geometry::POINT)
   { attribute = -1; base_geom = bg; }

   /// Returns element's type
   virtual Type GetType() const = 0;

   Geometry::Type GetGeometryType() const { return base_geom; }

   /// Return element's attribute.
   inline int GetAttribute() const { return attribute; }

   /// Set element's attribute.
   inline void SetAttribute(const int attr) { attribute = attr; }

   /// Set the indices the element according to the input.
   virtual void SetVertices(const int *ind);

   /// Returns element's vertices.
   virtual void GetVertices(Array<int> &v) const = 0;

   virtual int *GetVertices() = 0;

   const int *GetVertices() const
   { return const_cast<Element *>(this)->GetVertices(); }

   virtual int GetNVertices() const = 0;

   virtual int GetNEdges() const = 0;

   virtual int GetNPlanars() const
   {
      mfem_error ("Element::GetNPlanars(...)\n"
                  "   is not implemented for this class!");
      return 0;
   }

   virtual const int *GetEdgeVertices(int) const = 0;

   virtual const int *GetPlanarsVertices(int) const
   {
      mfem_error ("Element::GetPlanarsVertices(...)\n"
                  "   is not implemented for this class!");
      return NULL;
   }

   virtual int GetNFaces(int &nFaceVertices) const = 0;

   virtual const int *GetFaceVertices(int fi) const = 0;

   /// Mark the longest edge by assuming/changing the order of the vertices.
   virtual void MarkEdge(DenseMatrix &pmat) {}

   /// Mark the longest edge by assuming/changing the order of the vertices.
   virtual void MarkEdge(const DSTable &v_to_v, const int *length) {}

   /// Return 1 if the element needs refinement in order to get conforming mesh.
   virtual int NeedRefinement(HashTable<Hashed2> &v_to_v) const { return 0; }

   /// Set current coarse-fine transformation number.
   virtual void ResetTransform(int tr) {}

   /// Add 'tr' to the current chain of coarse-fine transformations.
   virtual void PushTransform(int tr) {}

   /// Return current coarse-fine transformation.
   virtual unsigned GetTransform() const { return 0; }

   virtual Element *Duplicate(Mesh *m) const = 0;

   /// Destroys element.
   virtual ~Element() { }
};

}

#endif<|MERGE_RESOLUTION|>--- conflicted
+++ resolved
@@ -38,13 +38,9 @@
 public:
 
    /// Constants for the classes derived from Element.
-<<<<<<< HEAD
-   enum Type { POINT, SEGMENT, TRIANGLE, QUADRILATERAL, TETRAHEDRON,
-               HEXAHEDRON, PENTATOPE, TESSERACT
-=======
    enum Type { POINT, SEGMENT, TRIANGLE, QUADRILATERAL,
-               TETRAHEDRON, HEXAHEDRON, WEDGE
->>>>>>> 7b0c974f
+               TETRAHEDRON, HEXAHEDRON, WEDGE,
+               PENTATOPE, TESSERACT
              };
 
    /// Default element constructor.
