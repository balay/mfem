--- conflicted
+++ resolved
@@ -39,19 +39,11 @@
    if (dimension > 1)
    {
       f[0] = sin(M_PI * x[1]);
-<<<<<<< HEAD
-      f[1] = sin(2.5 * M_PI * x[2]);
+      f[1] = sin(2.5 * M_PI * x[0]);
    }
    if (dimension == 3)
    {
-      f[2] = sin(6.1 * M_PI * x[0]);
-=======
-      f[1] = sin(2.5 * M_PI * x[0]);
-   }
-   if (dimension == 3)
-   {
       f[2] = sin(6.1 * M_PI * x[2]);
->>>>>>> a965c079
    }
 }
 
@@ -196,11 +188,8 @@
       for (int coeffType = 0; coeffType < 3; ++coeffType)
       {
          Coefficient* coeff = nullptr;
-<<<<<<< HEAD
-         Coefficient* curlCoeff = nullptr;
-=======
          Coefficient* coeff2 = nullptr;
->>>>>>> a965c079
+
          VectorCoefficient* vcoeff = nullptr;
          if (coeffType == 0)
          {
@@ -217,18 +206,8 @@
             vcoeff = new VectorFunctionCoefficient(dimension, &vectorCoeffFunction);
             coeff2 = new FunctionCoefficient(&linearFunction);
          }
-         else if (coeffType == 2)
-         {
-            vcoeff = new VectorFunctionCoefficient(dimension, &vectorCoeffFunction);
-            curlCoeff = new FunctionCoefficient(&linearFunction);
-         }
-
-<<<<<<< HEAD
-         const int numIntegrators = (coeffType == 2) ? 2 : 3;
-         for (int integrator = 0; integrator < numIntegrators; ++integrator)
-=======
+
          for (int spaceType = 0; spaceType < 2; ++spaceType)
->>>>>>> a965c079
          {
             if (spaceType == 1 && coeffType == 2)
             {
@@ -292,44 +271,6 @@
                      }
                   }
 
-<<<<<<< HEAD
-               BilinearForm paform(&ND_fespace);
-               paform.SetAssemblyLevel(AssemblyLevel::PARTIAL);
-               if (integrator < 2)
-               {
-                  if (coeffType == 2)
-                  {
-                     paform.AddDomainIntegrator(new VectorFEMassIntegrator(*vcoeff));
-                  }
-                  else
-                  {
-                     paform.AddDomainIntegrator(new VectorFEMassIntegrator(*coeff));
-                  }
-               }
-               if (integrator > 0)
-               {
-                  paform.AddDomainIntegrator(new CurlCurlIntegrator(*curlCoeff));
-               }
-               paform.Assemble();
-               OperatorHandle paopr;
-               paform.FormSystemMatrix(ess_tdof_list, paopr);
-
-               BilinearForm assemblyform(&ND_fespace);
-               if (integrator < 2)
-               {
-                  if (coeffType == 2)
-                  {
-                     assemblyform.AddDomainIntegrator(new VectorFEMassIntegrator(*vcoeff));
-                  }
-                  else
-                  {
-                     assemblyform.AddDomainIntegrator(new VectorFEMassIntegrator(*coeff));
-                  }
-               }
-               if (integrator > 0)
-               {
-                  assemblyform.AddDomainIntegrator(new CurlCurlIntegrator(*curlCoeff));
-=======
                   BilinearForm paform(&fespace);
                   paform.SetAssemblyLevel(AssemblyLevel::PARTIAL);
                   BilinearForm assemblyform(&fespace);
@@ -398,18 +339,13 @@
                   REQUIRE(assembly_error < 1.e-12);
 
                   delete fec;
->>>>>>> a965c079
                }
             }
          }
 
          delete coeff;
-<<<<<<< HEAD
-         delete curlCoeff;
          delete vcoeff;
-=======
          delete coeff2;
->>>>>>> a965c079
       }
 
       delete mesh;
