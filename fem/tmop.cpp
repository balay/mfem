// Copyright (c) 2010-2020, Lawrence Livermore National Security, LLC. Produced
// at the Lawrence Livermore National Laboratory. All Rights reserved. See files
// LICENSE and NOTICE for details. LLNL-CODE-806117.
//
// This file is part of the MFEM library. For more information and source code
// availability visit https://mfem.org.
//
// MFEM is free software; you can redistribute it and/or modify it under the
// terms of the BSD-3 license. We welcome feedback and contributions, see file
// CONTRIBUTING.md for details.

#include "tmop.hpp"
#include "linearform.hpp"
#include "pgridfunc.hpp"
#include "tmop_tools.hpp"

namespace mfem
{

// Target-matrix optimization paradigm (TMOP) mesh quality metrics.

double TMOP_Metric_001::EvalW(const DenseMatrix &Jpt) const
{
   ie.SetJacobian(Jpt.GetData());
   return ie.Get_I1();
}

void TMOP_Metric_001::EvalP(const DenseMatrix &Jpt, DenseMatrix &P) const
{
   ie.SetJacobian(Jpt.GetData());
   P = ie.Get_dI1();
}

void TMOP_Metric_001::AssembleH(const DenseMatrix &Jpt,
                                const DenseMatrix &DS,
                                const double weight,
                                DenseMatrix &A) const
{
   ie.SetJacobian(Jpt.GetData());
   ie.SetDerivativeMatrix(DS.Height(), DS.GetData());
   ie.Assemble_ddI1(weight, A.GetData());
}

double TMOP_Metric_skew2D::EvalW(const DenseMatrix &Jpt) const
{
   MFEM_VERIFY(Jtr != NULL,
               "Requires a target Jacobian, use SetTargetJacobian().");

   DenseMatrix Jpr(2, 2);
   Mult(Jpt, *Jtr, Jpr);

   Vector col1, col2;
   Jpr.GetColumn(0, col1);
   Jpr.GetColumn(1, col2);
   double norm_prod = col1.Norml2() * col2.Norml2();
   const double cos_Jpr = (col1 * col2) / norm_prod,
                sin_Jpr = fabs(Jpr.Det()) / norm_prod;

   Jtr->GetColumn(0, col1);
   Jtr->GetColumn(1, col2);
   norm_prod = col1.Norml2() * col2.Norml2();
   const double cos_Jtr = (col1 * col2) / norm_prod,
                sin_Jtr = fabs(Jtr->Det()) / norm_prod;

   return 0.5 * (1.0 - cos_Jpr * cos_Jtr - sin_Jpr * sin_Jtr);
}

double TMOP_Metric_skew3D::EvalW(const DenseMatrix &Jpt) const
{
   MFEM_VERIFY(Jtr != NULL,
               "Requires a target Jacobian, use SetTargetJacobian().");

   DenseMatrix Jpr(3, 3);
   Mult(Jpt, *Jtr, Jpr);

   Vector col1, col2, col3;
   Jpr.GetColumn(0, col1);
   Jpr.GetColumn(1, col2);
   Jpr.GetColumn(2, col3);
   double norm_c1 = col1.Norml2(),
          norm_c2 = col2.Norml2(),
          norm_c3 = col3.Norml2();
   double cos_Jpr_12 = (col1 * col2) / (norm_c1 * norm_c2),
          cos_Jpr_13 = (col1 * col3) / (norm_c1 * norm_c3),
          cos_Jpr_23 = (col2 * col3) / (norm_c2 * norm_c3);
   double sin_Jpr_12 = std::sqrt(1.0 - cos_Jpr_12 * cos_Jpr_12),
          sin_Jpr_13 = std::sqrt(1.0 - cos_Jpr_13 * cos_Jpr_13),
          sin_Jpr_23 = std::sqrt(1.0 - cos_Jpr_23 * cos_Jpr_23);

   Jtr->GetColumn(0, col1);
   Jtr->GetColumn(1, col2);
   Jtr->GetColumn(2, col3);
   norm_c1 = col1.Norml2();
   norm_c2 = col2.Norml2(),
   norm_c3 = col3.Norml2();
   double cos_Jtr_12 = (col1 * col2) / (norm_c1 * norm_c2),
          cos_Jtr_13 = (col1 * col3) / (norm_c1 * norm_c3),
          cos_Jtr_23 = (col2 * col3) / (norm_c2 * norm_c3);
   double sin_Jtr_12 = std::sqrt(1.0 - cos_Jtr_12 * cos_Jtr_12),
          sin_Jtr_13 = std::sqrt(1.0 - cos_Jtr_13 * cos_Jtr_13),
          sin_Jtr_23 = std::sqrt(1.0 - cos_Jtr_23 * cos_Jtr_23);

   return (3.0 - cos_Jpr_12 * cos_Jtr_12 - sin_Jpr_12 * sin_Jtr_12
           - cos_Jpr_13 * cos_Jtr_13 - sin_Jpr_13 * sin_Jtr_13
           - cos_Jpr_23 * cos_Jtr_23 - sin_Jpr_23 * sin_Jtr_23) / 6.0;
}

double TMOP_Metric_aspratio2D::EvalW(const DenseMatrix &Jpt) const
{
   MFEM_VERIFY(Jtr != NULL,
               "Requires a target Jacobian, use SetTargetJacobian().");

   DenseMatrix Jpr(2, 2);
   Mult(Jpt, *Jtr, Jpr);

   Vector col1, col2;
   Jpr.GetColumn(0, col1);
   Jpr.GetColumn(1, col2);
   const double ratio_Jpr = col2.Norml2() / col1.Norml2();

   Jtr->GetColumn(0, col1);
   Jtr->GetColumn(1, col2);
   const double ratio_Jtr = col2.Norml2() / col1.Norml2();

   return 0.5 * (ratio_Jpr / ratio_Jtr + ratio_Jtr / ratio_Jpr) - 1.0;
}

double TMOP_Metric_aspratio3D::EvalW(const DenseMatrix &Jpt) const
{
   MFEM_VERIFY(Jtr != NULL,
               "Requires a target Jacobian, use SetTargetJacobian().");

   DenseMatrix Jpr(3, 3);
   Mult(Jpt, *Jtr, Jpr);

   Vector col1, col2, col3;
   Jpr.GetColumn(0, col1);
   Jpr.GetColumn(1, col2);
   Jpr.GetColumn(2, col3);
   double norm_c1 = col1.Norml2(),
          norm_c2 = col2.Norml2(),
          norm_c3 = col3.Norml2();
   double ratio_Jpr_1 = norm_c1 / std::sqrt(norm_c2 * norm_c3),
          ratio_Jpr_2 = norm_c2 / std::sqrt(norm_c1 * norm_c3),
          ratio_Jpr_3 = norm_c3 / std::sqrt(norm_c1 * norm_c2);

   Jtr->GetColumn(0, col1);
   Jtr->GetColumn(1, col2);
   Jtr->GetColumn(2, col3);
   norm_c1 = col1.Norml2();
   norm_c2 = col2.Norml2();
   norm_c3 = col3.Norml2();
   double ratio_Jtr_1 = norm_c1 / std::sqrt(norm_c2 * norm_c3),
          ratio_Jtr_2 = norm_c2 / std::sqrt(norm_c1 * norm_c3),
          ratio_Jtr_3 = norm_c3 / std::sqrt(norm_c1 * norm_c2);

   return ( 0.5 * (ratio_Jpr_1 / ratio_Jtr_1 + ratio_Jtr_1 / ratio_Jpr_1) +
            0.5 * (ratio_Jpr_2 / ratio_Jtr_2 + ratio_Jtr_2 / ratio_Jpr_2) +
            0.5 * (ratio_Jpr_3 / ratio_Jtr_3 + ratio_Jtr_3 / ratio_Jpr_3) - 3.0
          ) / 3.0;
}

<<<<<<< HEAD
//mu_14 = |T-I|^2
=======
// mu_14 = |T-I|^2
>>>>>>> 550dbf08
double TMOP_Metric_SSA2D::EvalW(const DenseMatrix &Jpt) const
{
   MFEM_VERIFY(Jtr != NULL,
               "Requires a target Jacobian, use SetTargetJacobian().");

   DenseMatrix Id(2,2);

   Id(0,0) = 1; Id(0,1) = 0;
   Id(1,0) = 0; Id(1,1) = 1;

   DenseMatrix Mat(2,2);
   Mat = Jpt;
   Mat.Add(-1,Id);
   return Mat.FNorm2();
}

<<<<<<< HEAD
//mu_85 = |T-T'|^2, where T'= |T|*I/sqrt(2)
=======
// mu_85 = |T-T'|^2, where T'= |T|*I/sqrt(2)
>>>>>>> 550dbf08
double TMOP_Metric_SS2D::EvalW(const DenseMatrix &Jpt) const
{
   MFEM_VERIFY(Jtr != NULL,
               "Requires a target Jacobian, use SetTargetJacobian().");

   DenseMatrix Id(2,2);
   DenseMatrix Mat(2,2);
   Mat = Jpt;

   Id(0,0) = 1; Id(0,1) = 0;
   Id(1,0) = 0; Id(1,1) = 1;
   Id *= Mat.FNorm()/pow(2,0.5);

   Mat.Add(-1.,Id);
   return Mat.FNorm2();
}

double TMOP_Metric_002::EvalW(const DenseMatrix &Jpt) const
{
   ie.SetJacobian(Jpt.GetData());
   return 0.5 * ie.Get_I1b() - 1.0;
}

void TMOP_Metric_002::EvalP(const DenseMatrix &Jpt, DenseMatrix &P) const
{
   ie.SetJacobian(Jpt.GetData());
   P.Set(0.5, ie.Get_dI1b());
}

void TMOP_Metric_002::AssembleH(const DenseMatrix &Jpt,
                                const DenseMatrix &DS,
                                const double weight,
                                DenseMatrix &A) const
{
   ie.SetJacobian(Jpt.GetData());
   ie.SetDerivativeMatrix(DS.Height(), DS.GetData());
   ie.Assemble_ddI1b(0.5*weight, A.GetData());
}

double TMOP_Metric_007::EvalW(const DenseMatrix &Jpt) const
{
   // mu_7 = |J-J^{-t}|^2 = |J|^2 + |J^{-1}|^2 - 4
   ie.SetJacobian(Jpt.GetData());
   return ie.Get_I1()*(1. + 1./ie.Get_I2()) - 4.0;
}

void TMOP_Metric_007::EvalP(const DenseMatrix &Jpt, DenseMatrix &P) const
{
   // P = d(I1*(1 + 1/I2)) = (1 + 1/I2) dI1 - I1/I2^2 dI2
   ie.SetJacobian(Jpt.GetData());
   const double I2 = ie.Get_I2();
   Add(1. + 1./I2, ie.Get_dI1(), -ie.Get_I1()/(I2*I2), ie.Get_dI2(), P);
}

void TMOP_Metric_007::AssembleH(const DenseMatrix &Jpt,
                                const DenseMatrix &DS,
                                const double weight,
                                DenseMatrix &A) const
{
   //  P = d(I1*(1 + 1/I2))
   //    = (1 + 1/I2) dI1 - I1/I2^2 dI2
   //
   // dP = (-1/I2^2) (dI1 x dI2) + (1 + 1/I2) ddI1 -
   //      (dI2 x d(I1/I2^2)) - I1/I2^2 ddI2
   //    = (-1/I2^2) (dI1 x dI2) + (1 + 1/I2) ddI1 +
   //      (-1/I2^2) (dI2 x [dI1 - 2 I1/I2 dI2]) - I1/I2^2 ddI2
   //    = (-1/I2^2) (dI1 x dI2 + dI2 x dI1) + (1 + 1/I2) ddI1 +
   //      (2 I1/I2^3) (dI2 x dI2) - I1/I2^2 ddI2
   ie.SetJacobian(Jpt.GetData());
   ie.SetDerivativeMatrix(DS.Height(), DS.GetData());
   const double c1 = 1./ie.Get_I2();
   const double c2 = weight*c1*c1;
   const double c3 = ie.Get_I1()*c2;
   ie.Assemble_ddI1(weight*(1. + c1), A.GetData());
   ie.Assemble_ddI2(-c3, A.GetData());
   ie.Assemble_TProd(-c2, ie.Get_dI1(), ie.Get_dI2(), A.GetData());
   ie.Assemble_TProd(2*c1*c3, ie.Get_dI2(), A.GetData());
}

double TMOP_Metric_009::EvalW(const DenseMatrix &Jpt) const
{
   // mu_9 = det(J)*|J-J^{-t}|^2 = I1b * (I2b^2 + 1) - 4 * I2b
   //      = (I1 - 4)*I2b + I1b
   ie.SetJacobian(Jpt.GetData());
   return (ie.Get_I1() - 4.0)*ie.Get_I2b() + ie.Get_I1b();
}

void TMOP_Metric_009::EvalP(const DenseMatrix &Jpt, DenseMatrix &P) const
{
   // mu_9 = (I1 - 4)*I2b + I1b
   // P = (I1 - 4)*dI2b + I2b*dI1 + dI1b
   ie.SetJacobian(Jpt.GetData());
   Add(ie.Get_I1() - 4.0, ie.Get_dI2b(), ie.Get_I2b(), ie.Get_dI1(), P);
   P += ie.Get_dI1b();
}

void TMOP_Metric_009::AssembleH(const DenseMatrix &Jpt,
                                const DenseMatrix &DS,
                                const double weight,
                                DenseMatrix &A) const
{
   // P = (I1 - 4)*dI2b + I2b*dI1 + dI1b
   // dP = dI2b x dI1 + (I1-4)*ddI2b + dI1 x dI2b + I2b*ddI1 + ddI1b
   //    = (dI1 x dI2b + dI2b x dI1) + (I1-4)*ddI2b + I2b*ddI1 + ddI1b
   ie.SetJacobian(Jpt.GetData());
   ie.SetDerivativeMatrix(DS.Height(), DS.GetData());
   ie.Assemble_TProd(weight, ie.Get_dI1(), ie.Get_dI2b(), A.GetData());
   ie.Assemble_ddI2b(weight*(ie.Get_I1()-4.0), A.GetData());
   ie.Assemble_ddI1(weight*ie.Get_I2b(), A.GetData());
   ie.Assemble_ddI1b(weight, A.GetData());
}

double TMOP_Metric_022::EvalW(const DenseMatrix &Jpt) const
{
   // mu_22 = (0.5*|J|^2 - det(J)) / (det(J) - tau0)
   //       = (0.5*I1 - I2b) / (I2b - tau0)
   ie.SetJacobian(Jpt.GetData());
   const double I2b = ie.Get_I2b();
   return (0.5*ie.Get_I1() - I2b) / (I2b - tau0);
}

void TMOP_Metric_022::EvalP(const DenseMatrix &Jpt, DenseMatrix &P) const
{
   // mu_22 = (0.5*I1 - I2b) / (I2b - tau0)
   // P = 1/(I2b - tau0)*(0.5*dI1 - dI2b) - (0.5*I1 - I2b)/(I2b - tau0)^2*dI2b
   //   = 0.5/(I2b - tau0)*dI1 + (tau0 - 0.5*I1)/(I2b - tau0)^2*dI2b
   ie.SetJacobian(Jpt.GetData());
   const double c1 = 1.0/(ie.Get_I2b() - tau0);
   Add(c1/2, ie.Get_dI1(), (tau0 - ie.Get_I1()/2)*c1*c1, ie.Get_dI2b(), P);
}

void TMOP_Metric_022::AssembleH(const DenseMatrix &Jpt,
                                const DenseMatrix &DS,
                                const double weight,
                                DenseMatrix &A) const
{
   // P  = 0.5/(I2b - tau0)*dI1 + (tau0 - 0.5*I1)/(I2b - tau0)^2*dI2b
   // dP = -0.5/(I2b - tau0)^2*(dI1 x dI2b) + 0.5/(I2b - tau0)*ddI1
   //      + (dI2b x dz) + z*ddI2b
   //
   // z  = (tau0 - 0.5*I1)/(I2b - tau0)^2
   // dz = -0.5/(I2b - tau0)^2*dI1 - 2*(tau0 - 0.5*I1)/(I2b - tau0)^3*dI2b
   //
   // dP = -0.5/(I2b - tau0)^2*(dI1 x dI2b + dI2b x dI1)
   //      -2*z/(I2b - tau0)*(dI2b x dI2b)
   //      +0.5/(I2b - tau0)*ddI1 + z*ddI2b
   ie.SetJacobian(Jpt.GetData());
   ie.SetDerivativeMatrix(DS.Height(), DS.GetData());
   const double c1 = 1.0/(ie.Get_I2b() - tau0);
   const double c2 = weight*c1/2;
   const double c3 = c1*c2;
   const double c4 = (2*tau0 - ie.Get_I1())*c3; // weight*z
   ie.Assemble_TProd(-c3, ie.Get_dI1(), ie.Get_dI2b(), A.GetData());
   ie.Assemble_TProd(-2*c1*c4, ie.Get_dI2b(), A.GetData());
   ie.Assemble_ddI1(c2, A.GetData());
   ie.Assemble_ddI2b(c4, A.GetData());
}

double TMOP_Metric_050::EvalW(const DenseMatrix &Jpt) const
{
   // mu_50 = 0.5*|J^t J|^2/det(J)^2 - 1
   //       = 0.5*(l1^4 + l2^4)/(l1*l2)^2 - 1
   //       = 0.5*((l1/l2)^2 + (l2/l1)^2) - 1 = 0.5*(l1/l2 - l2/l1)^2
   //       = 0.5*(l1/l2 + l2/l1)^2 - 2 = 0.5*I1b^2 - 2
   ie.SetJacobian(Jpt.GetData());
   const double I1b = ie.Get_I1b();
   return 0.5*I1b*I1b - 2.0;
}

void TMOP_Metric_050::EvalP(const DenseMatrix &Jpt, DenseMatrix &P) const
{
   // mu_50 = 0.5*I1b^2 - 2
   // P = I1b*dI1b
   ie.SetJacobian(Jpt.GetData());
   P.Set(ie.Get_I1b(), ie.Get_dI1b());
}

void TMOP_Metric_050::AssembleH(const DenseMatrix &Jpt,
                                const DenseMatrix &DS,
                                const double weight,
                                DenseMatrix &A) const
{
   // P  = I1b*dI1b
   // dP = dI1b x dI1b + I1b*ddI1b
   ie.SetJacobian(Jpt.GetData());
   ie.SetDerivativeMatrix(DS.Height(), DS.GetData());
   ie.Assemble_TProd(weight, ie.Get_dI1b(), A.GetData());
   ie.Assemble_ddI1b(weight*ie.Get_I1b(), A.GetData());
}

double TMOP_Metric_055::EvalW(const DenseMatrix &Jpt) const
{
   // mu_55 = (det(J) - 1)^2 = (I2b - 1)^2
   ie.SetJacobian(Jpt.GetData());
   const double c1 = ie.Get_I2b() - 1.0;
   return c1*c1;
}

void TMOP_Metric_055::EvalP(const DenseMatrix &Jpt, DenseMatrix &P) const
{
   // mu_55 = (I2b - 1)^2
   // P = 2*(I2b - 1)*dI2b
   ie.SetJacobian(Jpt.GetData());
   P.Set(2*(ie.Get_I2b() - 1.0), ie.Get_dI2b());
}

void TMOP_Metric_055::AssembleH(const DenseMatrix &Jpt,
                                const DenseMatrix &DS,
                                const double weight,
                                DenseMatrix &A) const
{
   // P  = 2*(I2b - 1)*dI2b
   // dP = 2*(dI2b x dI2b) + 2*(I2b - 1)*ddI2b
   ie.SetJacobian(Jpt.GetData());
   ie.SetDerivativeMatrix(DS.Height(), DS.GetData());
   ie.Assemble_TProd(2*weight, ie.Get_dI2b(), A.GetData());
   ie.Assemble_ddI2b(2*weight*(ie.Get_I2b() - 1.0), A.GetData());
}

double TMOP_Metric_056::EvalW(const DenseMatrix &Jpt) const
{
   // mu_56 = 0.5*(I2b + 1/I2b) - 1
   ie.SetJacobian(Jpt.GetData());
   const double I2b = ie.Get_I2b();
   return 0.5*(I2b + 1.0/I2b) - 1.0;
}

void TMOP_Metric_056::EvalP(const DenseMatrix &Jpt, DenseMatrix &P) const
{
   // mu_56 = 0.5*(I2b + 1/I2b) - 1
   // P = 0.5*(1 - 1/I2b^2)*dI2b
   ie.SetJacobian(Jpt.GetData());
   P.Set(0.5 - 0.5/ie.Get_I2(), ie.Get_dI2b());
}

void TMOP_Metric_056::AssembleH(const DenseMatrix &Jpt,
                                const DenseMatrix &DS,
                                const double weight,
                                DenseMatrix &A) const
{
   // P  = 0.5*(1 - 1/I2b^2)*dI2b
   // dP = (1/I2b^3)*(dI2b x dI2b) + (0.5 - 0.5/I2)*ddI2b
   ie.SetJacobian(Jpt.GetData());
   ie.SetDerivativeMatrix(DS.Height(), DS.GetData());
   ie.Assemble_TProd(weight/(ie.Get_I2()*ie.Get_I2b()),
                     ie.Get_dI2b(), A.GetData());
   ie.Assemble_ddI2b(weight*(0.5 - 0.5/ie.Get_I2()), A.GetData());
}

double TMOP_Metric_058::EvalW(const DenseMatrix &Jpt) const
{
   // mu_58 = I1b*(I1b - 2)
   ie.SetJacobian(Jpt.GetData());
   const double I1b = ie.Get_I1b();
   return I1b*(I1b - 1.0);
}

void TMOP_Metric_058::EvalP(const DenseMatrix &Jpt, DenseMatrix &P) const
{
   // mu_58 = I1b*(I1b - 2)
   // P = (2*I1b - 2)*dI1b
   ie.SetJacobian(Jpt.GetData());
   P.Set(2*ie.Get_I1b() - 2.0, ie.Get_dI1b());
}

void TMOP_Metric_058::AssembleH(const DenseMatrix &Jpt,
                                const DenseMatrix &DS,
                                const double weight,
                                DenseMatrix &A) const
{
   // P  = (2*I1b - 2)*dI1b
   // dP =  2*(dI1b x dI1b) + (2*I1b - 2)*ddI1b
   ie.SetJacobian(Jpt.GetData());
   ie.SetDerivativeMatrix(DS.Height(), DS.GetData());
   ie.Assemble_TProd(2*weight, ie.Get_dI1b(), A.GetData());
   ie.Assemble_ddI1b(weight*(2*ie.Get_I1b() - 2.0), A.GetData());
}

double TMOP_Metric_077::EvalW(const DenseMatrix &Jpt) const
{
   ie.SetJacobian(Jpt.GetData());
   const double I2 = ie.Get_I2b();
   return  0.5*(I2*I2 + 1./(I2*I2) - 2.);
}

void TMOP_Metric_077::EvalP(const DenseMatrix &Jpt, DenseMatrix &P) const
{
   // Using I2b^2 = I2.
   // dmu77_dJ = 1/2 (1 - 1/I2^2) dI2_dJ.
   ie.SetJacobian(Jpt.GetData());
   const double I2 = ie.Get_I2();
   P.Set(0.5 * (1.0 - 1.0 / (I2 * I2)), ie.Get_dI2());
}

void TMOP_Metric_077::AssembleH(const DenseMatrix &Jpt,
                                const DenseMatrix &DS,
                                const double weight,
                                DenseMatrix &A) const
{
   ie.SetJacobian(Jpt.GetData());
   ie.SetDerivativeMatrix(DS.Height(), DS.GetData());
   const double I2 = ie.Get_I2(), I2inv_sq = 1.0 / (I2 * I2);
   ie.Assemble_ddI2(weight*0.5*(1.0 - I2inv_sq), A.GetData());
   ie.Assemble_TProd(weight * I2inv_sq / I2, ie.Get_dI2(), A.GetData());
}

double TMOP_Metric_211::EvalW(const DenseMatrix &Jpt) const
{
   // mu_211 = (det(J) - 1)^2 - det(J) + (det(J)^2 + eps)^{1/2}
   //        = (I2b - 1)^2 - I2b + sqrt(I2b^2 + eps)
   ie.SetJacobian(Jpt.GetData());
   const double I2b = ie.Get_I2b();
   return (I2b - 1.0)*(I2b - 1.0) - I2b + std::sqrt(I2b*I2b + eps);
}

void TMOP_Metric_211::EvalP(const DenseMatrix &Jpt, DenseMatrix &P) const
{
   MFEM_ABORT("Metric not implemented yet. Use metric mu_55 instead.");
}

void TMOP_Metric_211::AssembleH(const DenseMatrix &Jpt,
                                const DenseMatrix &DS,
                                const double weight,
                                DenseMatrix &A) const
{
   MFEM_ABORT("Metric not implemented yet. Use metric mu_55 instead.");
}

double TMOP_Metric_252::EvalW(const DenseMatrix &Jpt) const
{
   // mu_252 = 0.5*(det(J) - 1)^2 / (det(J) - tau0).
   ie.SetJacobian(Jpt.GetData());
   const double I2b = ie.Get_I2b();
   return 0.5*(I2b - 1.0)*(I2b - 1.0)/(I2b - tau0);
}

void TMOP_Metric_252::EvalP(const DenseMatrix &Jpt, DenseMatrix &P) const
{
   // mu_252 = 0.5*(det(J) - 1)^2 / (det(J) - tau0)
   // P = (c - 0.5*c*c ) * dI2b
   //
   // c = (I2b - 1)/(I2b - tau0), see TMOP_Metric_352 for details
   ie.SetJacobian(Jpt.GetData());
   const double I2b = ie.Get_I2b();
   const double c = (I2b - 1.0)/(I2b - tau0);
   P.Set(c - 0.5*c*c, ie.Get_dI2b());
}

void TMOP_Metric_252::AssembleH(const DenseMatrix &Jpt,
                                const DenseMatrix &DS,
                                const double weight,
                                DenseMatrix &A) const
{
   // c = (I2b - 1)/(I2b - tau0), see TMOP_Metric_352 for details
   //
   // P  = (c - 0.5*c*c ) * dI2b
   // dP = (1 - c)^2/(I2b - tau0)*(dI2b x dI2b) + (c - 0.5*c*c)*ddI2b
   ie.SetJacobian(Jpt.GetData());
   ie.SetDerivativeMatrix(DS.Height(), DS.GetData());
   const double I2b = ie.Get_I2b();
   const double c0 = 1.0/(I2b - tau0);
   const double c = c0*(I2b - 1.0);
   ie.Assemble_TProd(weight*c0*(1.0 - c)*(1.0 - c), ie.Get_dI2b(), A.GetData());
   ie.Assemble_ddI2b(weight*(c - 0.5*c*c), A.GetData());
}

double TMOP_Metric_301::EvalW(const DenseMatrix &Jpt) const
{
   ie.SetJacobian(Jpt.GetData());
   return std::sqrt(ie.Get_I1b()*ie.Get_I2b())/3. - 1.;
}

void TMOP_Metric_301::EvalP(const DenseMatrix &Jpt, DenseMatrix &P) const
{
   //  W = (1/3)*sqrt(I1b*I2b) - 1
   // dW = (1/6)/sqrt(I1b*I2b)*[I2b*dI1b + I1b*dI2b]
   ie.SetJacobian(Jpt.GetData());
   const double a = 1./(6.*std::sqrt(ie.Get_I1b()*ie.Get_I2b()));
   Add(a*ie.Get_I2b(), ie.Get_dI1b(), a*ie.Get_I1b(), ie.Get_dI2b(), P);
}

void TMOP_Metric_301::AssembleH(const DenseMatrix &Jpt,
                                const DenseMatrix &DS,
                                const double weight,
                                DenseMatrix &A) const
{
   //  dW = (1/6)/sqrt(I1b*I2b)*[I2b*dI1b + I1b*dI2b]
   //  dW = (1/6)*[z2*dI1b + z1*dI2b], z1 = sqrt(I1b/I2b), z2 = sqrt(I2b/I1b)
   // ddW = (1/6)*[dI1b x dz2 + z2*ddI1b + dI2b x dz1 + z1*ddI2b]
   //
   // dz1 = (1/2)*sqrt(I2b/I1b) [ (1/I2b)*dI1b + (I1b/(I2b*I2b))*dI2b ]
   //     = (1/2)/sqrt(I1b*I2b) [ dI1b + (I1b/I2b)*dI2b ]
   // dz2 = (1/2)/sqrt(I1b*I2b) [ (I2b/I1b)*dI1b + dI2b ]
   //
   // dI1b x dz2 + dI2b x dz1 =
   //    (1/2)/sqrt(I1b*I2b) dI1b x [ (I2b/I1b)*dI1b + dI2b ] +
   //    (1/2)/sqrt(I1b*I2b) dI2b x [ dI1b + (I1b/I2b)*dI2b ] =
   //    (1/2)/sqrt(I1b*I2b) [sqrt(I2b/I1b)*dI1b + sqrt(I1b/I2b)*dI2b] x
   //                        [sqrt(I2b/I1b)*dI1b + sqrt(I1b/I2b)*dI2b] =
   //    (1/2)/sqrt(I1b*I2b) [ 6*dW x 6*dW ] =
   //    (1/2)*(I1b*I2b)^{-3/2} (I2b*dI1b + I1b*dI2b) x (I2b*dI1b + I1b*dI2b)
   //
   // z1 = I1b/sqrt(I1b*I2b), z2 = I2b/sqrt(I1b*I2b)

   ie.SetJacobian(Jpt.GetData());
   ie.SetDerivativeMatrix(DS.Height(), DS.GetData());
   double d_I1b_I2b_data[9];
   DenseMatrix d_I1b_I2b(d_I1b_I2b_data, 3, 3);
   Add(ie.Get_I2b(), ie.Get_dI1b(), ie.Get_I1b(), ie.Get_dI2b(), d_I1b_I2b);
   const double I1b_I2b = ie.Get_I1b()*ie.Get_I2b();
   const double a = weight/(6*std::sqrt(I1b_I2b));
   ie.Assemble_ddI1b(a*ie.Get_I2b(), A.GetData());
   ie.Assemble_ddI2b(a*ie.Get_I1b(), A.GetData());
   ie.Assemble_TProd(a/(2*I1b_I2b), d_I1b_I2b_data, A.GetData());
}

double TMOP_Metric_302::EvalW(const DenseMatrix &Jpt) const
{
   // mu_2 = |J|^2 |J^{-1}|^2 / 9 - 1
   //      = (l1^2 + l2^2 + l3^3)*(l1^{-2} + l2^{-2} + l3^{-2}) / 9 - 1
   //      = I1*(l2^2*l3^2 + l1^2*l3^2 + l1^2*l2^2)/l1^2/l2^2/l3^2/9 - 1
   //      = I1*I2/det(J)^2/9 - 1 = I1b*I2b/9-1
   ie.SetJacobian(Jpt.GetData());
   return ie.Get_I1b()*ie.Get_I2b()/9. - 1.;
}

void TMOP_Metric_302::EvalP(const DenseMatrix &Jpt, DenseMatrix &P) const
{
   // mu_2 = I1b*I2b/9-1
   // P = (I1b/9)*dI2b + (I2b/9)*dI1b
   ie.SetJacobian(Jpt.GetData());
   Add(ie.Get_I1b()/9, ie.Get_dI2b(), ie.Get_I2b()/9, ie.Get_dI1b(), P);
}

void TMOP_Metric_302::AssembleH(const DenseMatrix &Jpt,
                                const DenseMatrix &DS,
                                const double weight,
                                DenseMatrix &A) const
{
   // P  = (I1b/9)*dI2b + (I2b/9)*dI1b
   // dP = (dI2b x dI1b)/9 + (I1b/9)*ddI2b + (dI1b x dI2b)/9 + (I2b/9)*ddI1b
   //    = (dI2b x dI1b + dI1b x dI2b)/9 + (I1b/9)*ddI2b + (I2b/9)*ddI1b
   ie.SetJacobian(Jpt.GetData());
   ie.SetDerivativeMatrix(DS.Height(), DS.GetData());
   const double c1 = weight/9;
   ie.Assemble_TProd(c1, ie.Get_dI1b(), ie.Get_dI2b(), A.GetData());
   ie.Assemble_ddI2b(c1*ie.Get_I1b(), A.GetData());
   ie.Assemble_ddI1b(c1*ie.Get_I2b(), A.GetData());
}

double TMOP_Metric_303::EvalW(const DenseMatrix &Jpt) const
{
   ie.SetJacobian(Jpt.GetData());
   return ie.Get_I1b()/3.0 - 1.0;
}

void TMOP_Metric_303::EvalP(const DenseMatrix &Jpt, DenseMatrix &P) const
{
   ie.SetJacobian(Jpt.GetData());
   P.Set(1./3., ie.Get_dI1b());
}

void TMOP_Metric_303::AssembleH(const DenseMatrix &Jpt,
                                const DenseMatrix &DS,
                                const double weight,
                                DenseMatrix &A) const
{
   ie.SetJacobian(Jpt.GetData());
   ie.SetDerivativeMatrix(DS.Height(), DS.GetData());
   ie.Assemble_ddI1b(weight/3., A.GetData());
}

double TMOP_Metric_315::EvalW(const DenseMatrix &Jpt) const
{
   // mu_315 = mu_15_3D = (det(J) - 1)^2
   ie.SetJacobian(Jpt.GetData());
   const double c1 = ie.Get_I3b() - 1.0;
   return c1*c1;
}

void TMOP_Metric_315::EvalP(const DenseMatrix &Jpt, DenseMatrix &P) const
{
   // mu_315 = (I3b - 1)^2
   // P = 2*(I3b - 1)*dI3b
   ie.SetJacobian(Jpt.GetData());
   P.Set(2*(ie.Get_I3b() - 1.0), ie.Get_dI3b());
}

void TMOP_Metric_315::AssembleH(const DenseMatrix &Jpt,
                                const DenseMatrix &DS,
                                const double weight,
                                DenseMatrix &A) const
{
   // P  = 2*(I3b - 1)*dI3b
   // dP = 2*(dI3b x dI3b) + 2*(I3b - 1)*ddI3b
   ie.SetJacobian(Jpt.GetData());
   ie.SetDerivativeMatrix(DS.Height(), DS.GetData());
   ie.Assemble_TProd(2*weight, ie.Get_dI3b(), A.GetData());
   ie.Assemble_ddI3b(2*weight*(ie.Get_I3b() - 1.0), A.GetData());
}

double TMOP_Metric_316::EvalW(const DenseMatrix &Jpt) const
{
   // mu_316 = mu_16_3D = 0.5*(I3b + 1/I3b) - 1
   ie.SetJacobian(Jpt.GetData());
   const double I3b = ie.Get_I3b();
   return 0.5*(I3b + 1.0/I3b) - 1.0;
}

void TMOP_Metric_316::EvalP(const DenseMatrix &Jpt, DenseMatrix &P) const
{
   // mu_316 = mu_16_3D = 0.5*(I3b + 1/I3b) - 1
   // P = 0.5*(1 - 1/I3b^2)*dI3b = (0.5 - 0.5/I3)*dI3b
   ie.SetJacobian(Jpt.GetData());
   P.Set(0.5 - 0.5/ie.Get_I3(), ie.Get_dI3b());
}

void TMOP_Metric_316::AssembleH(const DenseMatrix &Jpt,
                                const DenseMatrix &DS,
                                const double weight,
                                DenseMatrix &A) const
{
   // P  = 0.5*(1 - 1/I3b^2)*dI3b = (0.5 - 0.5/I3)*dI3b
   // dP = (1/I3b^3)*(dI3b x dI3b) + (0.5 - 0.5/I3)*ddI3b
   ie.SetJacobian(Jpt.GetData());
   ie.SetDerivativeMatrix(DS.Height(), DS.GetData());
   ie.Assemble_TProd(weight/(ie.Get_I3()*ie.Get_I3b()),
                     ie.Get_dI3b(), A.GetData());
   ie.Assemble_ddI3b(weight*(0.5 - 0.5/ie.Get_I3()), A.GetData());
}

double TMOP_Metric_321::EvalW(const DenseMatrix &Jpt) const
{
   // mu_321 = mu_21_3D = |J - J^{-t}|^2
   //        = |J|^2 + |J^{-1}|^2 - 6
   //        = |J|^2 + (l1^{-2} + l2^{-2} + l3^{-2}) - 6
   //        = |J|^2 + (l2^2*l3^2 + l1^2*l3^2 + l1^2*l2^2)/det(J)^2 - 6
   //        = I1 + I2/I3b^2 - 6 = I1 + I2/I3 - 6
   ie.SetJacobian(Jpt.GetData());
   return ie.Get_I1() + ie.Get_I2()/ie.Get_I3() - 6.0;
}

void TMOP_Metric_321::EvalP(const DenseMatrix &Jpt, DenseMatrix &P) const
{
   // mu_321 = I1 + I2/I3b^2 - 6 = I1 + I2/I3 - 6
   // P = dI1 + (1/I3)*dI2 - (2*I2/I3b^3)*dI3b
   ie.SetJacobian(Jpt.GetData());
   const double I3 = ie.Get_I3();
   Add(1.0/I3, ie.Get_dI2(),
       -2*ie.Get_I2()/(I3*ie.Get_I3b()), ie.Get_dI3b(), P);
   P += ie.Get_dI1();
}

void TMOP_Metric_321::AssembleH(const DenseMatrix &Jpt,
                                const DenseMatrix &DS,
                                const double weight,
                                DenseMatrix &A) const
{
   // P  = dI1 + (1/I3)*dI2 - (2*I2/I3b^3)*dI3b
   // dP = ddI1 + (-2/I3b^3)*(dI2 x dI3b) + (1/I3)*ddI2 + (dI3b x dz) + z*ddI3b
   //
   // z  = -2*I2/I3b^3
   // dz = (-2/I3b^3)*dI2 + (2*I2)*(3/I3b^4)*dI3b
   //
   // dP = ddI1 + (-2/I3b^3)*(dI2 x dI3b + dI3b x dI2) + (1/I3)*ddI2
   //      + (6*I2/I3b^4)*(dI3b x dI3b) + (-2*I2/I3b^3)*ddI3b
   ie.SetJacobian(Jpt.GetData());
   ie.SetDerivativeMatrix(DS.Height(), DS.GetData());
   const double c0 = 1.0/ie.Get_I3b();
   const double c1 = weight*c0*c0;
   const double c2 = -2*c0*c1;
   const double c3 = c2*ie.Get_I2();
   ie.Assemble_ddI1(weight, A.GetData());
   ie.Assemble_ddI2(c1, A.GetData());
   ie.Assemble_ddI3b(c3, A.GetData());
   ie.Assemble_TProd(c2, ie.Get_dI2(), ie.Get_dI3b(), A.GetData());
   ie.Assemble_TProd(-3*c0*c3, ie.Get_dI3b(), A.GetData());
}

double TMOP_Metric_352::EvalW(const DenseMatrix &Jpt) const
{
   // mu_352 = 0.5*(det(J) - 1)^2 / (det(J) - tau0)
   ie.SetJacobian(Jpt.GetData());
   const double I3b = ie.Get_I3b();
   return 0.5*(I3b - 1.0)*(I3b - 1.0)/(I3b - tau0);
}

void TMOP_Metric_352::EvalP(const DenseMatrix &Jpt, DenseMatrix &P) const
{
   // mu_352 = 0.5*(det(J) - 1)^2 / (det(J) - tau0)
   // P = (I3b - 1)/(I3b - tau0)*dI3b + 0.5*(I3b - 1)^2*(-1/(I3b - tau0)^2)*dI3b
   //   = [ (I3b - 1)/(I3b - tau0) - 0.5*(I3b - 1)^2/(I3b - tau0)^2 ] * dI3b
   //   = (c - 0.5*c*c) * dI3b
   ie.SetJacobian(Jpt.GetData());
   const double I3b = ie.Get_I3b();
   const double c = (I3b - 1.0)/(I3b - tau0);
   P.Set(c - 0.5*c*c, ie.Get_dI3b());
}

void TMOP_Metric_352::AssembleH(const DenseMatrix &Jpt,
                                const DenseMatrix &DS,
                                const double weight,
                                DenseMatrix &A) const
{
   // c = (I3b - 1)/(I3b - tau0)
   //
   // P  = (c - 0.5*c*c) * dI3b
   // dP = (1 - c)*(dI3b x dc) + (c - 0.5*c*c)*ddI3b
   //
   // dc = 1/(I3b - tau0)*dI3b - (I3b - 1)/(I3b - tau)^2*dI3b =
   //    = (1 - c)/(I3b - tau0)*dI3b
   //
   // dP = (1 - c)^2/(I3b - tau0)*(dI3b x dI3b) + (c - 0.5*c*c)*ddI3b
   ie.SetJacobian(Jpt.GetData());
   ie.SetDerivativeMatrix(DS.Height(), DS.GetData());
   const double I3b = ie.Get_I3b();
   const double c0 = 1.0/(I3b - tau0);
   const double c = c0*(I3b - 1.0);
   ie.Assemble_TProd(weight*c0*(1.0 - c)*(1.0 - c), ie.Get_dI3b(), A.GetData());
   ie.Assemble_ddI3b(weight*(c - 0.5*c*c), A.GetData());
}


void TargetConstructor::ComputeAvgVolume() const
{
   MFEM_VERIFY(nodes, "Nodes are not given!");
   MFEM_ASSERT(avg_volume == 0.0, "The average volume is already computed!");

   Mesh *mesh = nodes->FESpace()->GetMesh();
   const int NE = mesh->GetNE();
   IsoparametricTransformation Tr;
   double volume = 0.0;

   for (int i = 0; i < NE; i++)
   {
      mesh->GetElementTransformation(i, *nodes, &Tr);
      const IntegrationRule &ir =
         IntRules.Get(mesh->GetElementBaseGeometry(i), Tr.OrderJ());
      for (int j = 0; j < ir.GetNPoints(); j++)
      {
         const IntegrationPoint &ip = ir.IntPoint(j);
         Tr.SetIntPoint(&ip);
         volume += ip.weight * Tr.Weight();
      }
   }

   NCMesh *ncmesh = mesh->ncmesh;
   if (Parallel() == false)
   {
      avg_volume = (ncmesh == NULL) ?
                   volume / NE : volume / ncmesh->GetNumRootElements();

   }
#ifdef MFEM_USE_MPI
   else
   {
      double area_NE[4];
      area_NE[0] = volume; area_NE[1] = NE;
      MPI_Allreduce(area_NE, area_NE + 2, 2, MPI_DOUBLE, MPI_SUM, comm);
      avg_volume = (ncmesh == NULL) ?
                   area_NE[2] / area_NE[3] : area_NE[2] / ncmesh->GetNumRootElements();
   }
#endif
}

// virtual method
void TargetConstructor::ComputeElementTargets(int e_id, const FiniteElement &fe,
                                              const IntegrationRule &ir,
                                              const Vector &elfun,
                                              DenseTensor &Jtr) const
{
   MFEM_ASSERT(target_type == IDEAL_SHAPE_UNIT_SIZE || nodes != NULL, "");

   const FiniteElement *nfe = (target_type != IDEAL_SHAPE_UNIT_SIZE) ?
                              nodes->FESpace()->GetFE(e_id) : NULL;
   const DenseMatrix &Wideal =
      Geometries.GetGeomToPerfGeomJac(fe.GetGeomType());
   MFEM_ASSERT(Wideal.Height() == Jtr.SizeI(), "");
   MFEM_ASSERT(Wideal.Width() == Jtr.SizeJ(), "");

   switch (target_type)
   {
      case IDEAL_SHAPE_UNIT_SIZE:
      {
         for (int i = 0; i < ir.GetNPoints(); i++) { Jtr(i) = Wideal; }
         break;
      }
      case IDEAL_SHAPE_EQUAL_SIZE:
      {
         if (avg_volume == 0.0) { ComputeAvgVolume(); }
         DenseMatrix W(Wideal.Height());

         NCMesh *ncmesh = nodes->FESpace()->GetMesh()->ncmesh;
         double el_volume = avg_volume;
         if (ncmesh)
         {
            el_volume = avg_volume / ncmesh->GetElementSizeReduction(e_id);
         }

         W.Set(std::pow(volume_scale * el_volume / Wideal.Det(),
                        1./W.Height()), Wideal);
         for (int i = 0; i < ir.GetNPoints(); i++) { Jtr(i) = W; }
         break;
      }
      case IDEAL_SHAPE_GIVEN_SIZE:
      case GIVEN_SHAPE_AND_SIZE:
      {
         const int dim = nfe->GetDim(), dof = nfe->GetDof();
         MFEM_ASSERT(dim == nodes->FESpace()->GetVDim(), "");
         DenseMatrix dshape(dof, dim), pos(dof, dim);
         Array<int> xdofs(dof * dim);
         Vector posV(pos.Data(), dof * dim);
         double detW;

         // always initialize detW to suppress a warning:
         detW = (target_type == IDEAL_SHAPE_GIVEN_SIZE) ? Wideal.Det() : 0.0;
         nodes->FESpace()->GetElementVDofs(e_id, xdofs);
         nodes->GetSubVector(xdofs, posV);
         for (int i = 0; i < ir.GetNPoints(); i++)
         {
            nfe->CalcDShape(ir.IntPoint(i), dshape);
            MultAtB(pos, dshape, Jtr(i));
            if (target_type == IDEAL_SHAPE_GIVEN_SIZE)
            {
               const double det = Jtr(i).Det();
               MFEM_VERIFY(det > 0.0, "The given mesh is inverted!");
               Jtr(i).Set(std::pow(det / detW, 1./dim), Wideal);
            }
         }
         break;
      }
      default:
         MFEM_ABORT("invalid target type!");
   }
}

void AnalyticAdaptTC::SetAnalyticTargetSpec(Coefficient *sspec,
                                            VectorCoefficient *vspec,
                                            MatrixCoefficient *mspec)
{
   scalar_tspec = sspec;
   vector_tspec = vspec;
   matrix_tspec = mspec;
}

void AnalyticAdaptTC::ComputeElementTargets(int e_id, const FiniteElement &fe,
                                            const IntegrationRule &ir,
                                            const Vector &elfun,
                                            DenseTensor &Jtr) const
{
   DenseMatrix point_mat;
   point_mat.UseExternalData(elfun.GetData(), fe.GetDof(), fe.GetDim());

   switch (target_type)
   {
      case GIVEN_FULL:
      {
         MFEM_VERIFY(matrix_tspec != NULL,
                     "Target type GIVEN_FULL requires a MatrixCoefficient.");

         IsoparametricTransformation Tpr;
         Tpr.SetFE(&fe);
         Tpr.ElementNo = e_id;
         Tpr.GetPointMat().Transpose(point_mat);

         for (int i = 0; i < ir.GetNPoints(); i++)
         {
            const IntegrationPoint &ip = ir.IntPoint(i);
            Tpr.SetIntPoint(&ip);
            matrix_tspec->Eval(Jtr(i), Tpr, ip);
         }
         break;
      }
      default:
         MFEM_ABORT("Incompatible target type for analytic adaptation!");
   }
}

#ifdef MFEM_USE_MPI
void DiscreteAdaptTC::SetParDiscreteTargetSpec(ParGridFunction &tspec_)
{
   tspec.SetSize(tspec_.Size());
   tspec = tspec_;
   tspec_fes   = tspec_.FESpace();

   if (!adapt_eval) { MFEM_ABORT("Set adaptivity evaluator\n"); }

   adapt_eval->SetParMetaInfo(*tspec_.ParFESpace()->GetParMesh(),
                              *tspec_.FESpace()->FEColl(),
                              tspec_.FESpace()->GetVDim());

   adapt_eval->SetInitialField
   (*tspec_.FESpace()->GetMesh()->GetNodes(), tspec);

   tspec_sav = tspec;
}
#endif

void DiscreteAdaptTC::SetSerialDiscreteTargetSpec(GridFunction &tspec_)
{
   tspec.SetSize(tspec_.Size());
   tspec = tspec_;
   tspec_fes   = tspec_.FESpace();

   if (!adapt_eval) { MFEM_ABORT("Set adaptivity evaluator\n"); }

   adapt_eval->SetSerialMetaInfo(*tspec_.FESpace()->GetMesh(),
                                 *tspec_.FESpace()->FEColl(),
                                 tspec_.FESpace()->GetVDim());
   adapt_eval->SetInitialField
   (*tspec_.FESpace()->GetMesh()->GetNodes(), tspec);

   tspec_sav = tspec;
}

void DiscreteAdaptTC::UpdateTargetSpecification(const Vector &new_x)
{
   MFEM_VERIFY(tspec.Size() > 0, "Target specification is not set!");
   adapt_eval->ComputeAtNewPosition(new_x, tspec);
   tspec_sav = tspec;
}

void DiscreteAdaptTC::UpdateTargetSpecification(Vector &new_x,
                                                Vector &IntData)
{
   MFEM_VERIFY(tspec.Size() > 0, "Target specification is not set!");
   adapt_eval->ComputeAtNewPosition(new_x, IntData);
}

void DiscreteAdaptTC::UpdateTargetSpecificationAtNode(const FiniteElement &el,
                                                      ElementTransformation &T,
                                                      int dofidx, int dir,
                                                      const Vector &IntData)
{
   MFEM_VERIFY(tspec.Size() > 0, "Target specification is not set!");

   Array<int> dofs;
   tspec_fes->GetElementDofs(T.ElementNo, dofs);
   int cnt = tspec.Size();
   tspec(dofs[dofidx]) = IntData(dofs[dofidx]+dir*cnt);
}

void DiscreteAdaptTC::RestoreTargetSpecificationAtNode(ElementTransformation &T,
                                                       int dofidx)
{
   MFEM_VERIFY(tspec.Size() > 0, "Target specification is not set!");

   Array<int> dofs;
   tspec_fes->GetElementDofs(T.ElementNo, dofs);
   tspec(dofs[dofidx]) = tspec_sav(dofs[dofidx]);
}

void DiscreteAdaptTC::ComputeElementTargets(int e_id, const FiniteElement &fe,
                                            const IntegrationRule &ir,
                                            const Vector &elfun,
                                            DenseTensor &Jtr) const
{
   MFEM_VERIFY(tspec_fes, "A call to SetDiscreteTargerSpec() is needed.");

   switch (target_type)
   {
      case IDEAL_SHAPE_GIVEN_SIZE:
      {
         const DenseMatrix &Wideal =
            Geometries.GetGeomToPerfGeomJac(fe.GetGeomType());
         const int dim = Wideal.Height(),
                   ntspec_dofs = tspec_fes->GetFE(0)->GetDof();

         Vector shape(ntspec_dofs), tspec_vals(ntspec_dofs);
         Array<int> dofs;
         tspec_fes->GetElementDofs(e_id, dofs);
         tspec.GetSubVector(dofs, tspec_vals);

         const double min_size = tspec_vals.Min();
         MFEM_ASSERT(min_size > 0.0,
                     "Non-positive size propagated in the target definition.");

         for (int i = 0; i < ir.GetNPoints(); i++)
         {
            const IntegrationPoint &ip = ir.IntPoint(i);
            tspec_fes->GetFE(e_id)->CalcShape(ip, shape);
            const double size = std::max(shape * tspec_vals, min_size);
            Jtr(i).Set(std::pow(size / Wideal.Det(), 1.0/dim), Wideal);
         }
         break;
      }
      default:
         MFEM_ABORT("Incompatible target type for analytic adaptation!");
   }
}

void DiscreteAdaptTC::UpdateGradientTargetSpecification(const Vector &x,
                                                        const double dx)
{
   const int dim = tspec_fes->GetFE(0)->GetDim();
   const int cnt = x.Size()/dim;

   if (tspec_perth.Size() != x.Size())
   {
      tspec_perth.SetSize(x.Size());
   }

   Vector TSpecTemp;
   Vector xtemp = x;
   for (int j = 0; j < dim; j++)
   {
      for (int i = 0; i < cnt; i++) { xtemp(j*cnt+i) += dx; }

      TSpecTemp.SetDataAndSize(tspec_perth.GetData() + j*cnt, cnt);
      UpdateTargetSpecification(xtemp, TSpecTemp);

      for (int i = 0; i < cnt; i++) { xtemp(j*cnt+i) -= dx; }
   }
}

void DiscreteAdaptTC::UpdateHessianTargetSpecification(const Vector &x,
                                                       const double dx)
{
   const int dim = tspec_fes->GetFE(0)->GetDim();
   const int cnt = x.Size()/dim;

   if (tspec_pert2h.Size() != x.Size())
   {
      tspec_pert2h.SetSize(x.Size());
      tspec_pertmix.SetSize(cnt*(1+2*(dim-2)));
   }

   Vector TSpecTemp;
   Vector xtemp = x;

   // T(x+2h)
   for (int j = 0; j < dim; j++)
   {
      for (int i = 0; i < cnt; i++) { xtemp(j*cnt+i) += 2*dx; }

      TSpecTemp.SetDataAndSize(tspec_pert2h.GetData() + j*cnt, cnt);
      UpdateTargetSpecification(xtemp, TSpecTemp);

      for (int i = 0; i < cnt; i++) { xtemp(j*cnt+i) -= 2*dx; }
   }

   // T(x+h,y+h)
   int idx = 0;
   for (int k1 = 0; k1 < dim; k1++)
   {
      for (int k2 = 0; (k1 != k2) && (k2 < dim); k2++)
      {
         for (int i = 0; i < cnt; i++)
         {
            xtemp(k1*cnt+i) += dx;
            xtemp(k2*cnt+i) += dx;
         }

         TSpecTemp.SetDataAndSize(tspec_pertmix.GetData() + idx*cnt, cnt);
         UpdateTargetSpecification(xtemp, TSpecTemp);

         for (int i = 0; i < cnt; i++)
         {
            xtemp(k1*cnt+i) -= dx;
            xtemp(k2*cnt+i) -= dx;
         }
         idx++;
      }
   }
}

void AdaptivityEvaluator::SetSerialMetaInfo(const Mesh &m,
                                            const FiniteElementCollection &fec,
                                            int num_comp)
{
   delete fes;
   delete mesh;
   mesh = new Mesh(m, true);
   fes = new FiniteElementSpace(mesh, &fec, num_comp);
}

#ifdef MFEM_USE_MPI
void AdaptivityEvaluator::SetParMetaInfo(const ParMesh &m,
                                         const FiniteElementCollection &fec,
                                         int num_comp)
{
   delete pfes;
   delete pmesh;
   pmesh = new ParMesh(m, true);
   pfes  = new ParFiniteElementSpace(pmesh, &fec, num_comp);
}
#endif

AdaptivityEvaluator::~AdaptivityEvaluator()
{
   delete fes;
   delete mesh;
#ifdef MFEM_USE_MPI
   delete pfes;
   delete pmesh;
#endif
}

void TMOP_Integrator::EnableLimiting(const GridFunction &n0,
                                     const GridFunction &dist, Coefficient &w0,
                                     TMOP_LimiterFunction *lfunc)
{
   nodes0 = &n0;
   coeff0 = &w0;
   lim_dist = &dist;

   delete lim_func;
   if (lfunc)
   {
      lim_func = lfunc;
   }
   else
   {
      lim_func = new TMOP_QuadraticLimiter;
   }
}
void TMOP_Integrator::EnableLimiting(const GridFunction &n0, Coefficient &w0,
                                     TMOP_LimiterFunction *lfunc)
{
   nodes0 = &n0;
   coeff0 = &w0;
   lim_dist = NULL;

   delete lim_func;
   if (lfunc)
   {
      lim_func = lfunc;
   }
   else
   {
      lim_func = new TMOP_QuadraticLimiter;
   }
}

double TMOP_Integrator::GetElementEnergy(const FiniteElement &el,
                                         ElementTransformation &T,
                                         const Vector &elfun)
{
   int dof = el.GetDof(), dim = el.GetDim();
   double energy;

   DSh.SetSize(dof, dim);
   Jrt.SetSize(dim);
   Jpr.SetSize(dim);
   Jpt.SetSize(dim);
   PMatI.UseExternalData(elfun.GetData(), dof, dim);

   const IntegrationRule *ir = IntRule;
   if (!ir)
   {
      ir = &(IntRules.Get(el.GetGeomType(), 2*el.GetOrder() + 3)); // <---
   }

   energy = 0.0;
   DenseTensor Jtr(dim, dim, ir->GetNPoints());
   targetC->ComputeElementTargets(T.ElementNo, el, *ir, elfun, Jtr);

   // Limited case.
   Vector shape, p, p0, d_vals;
   DenseMatrix pos0;
   if (coeff0)
   {
      shape.SetSize(dof);
      p.SetSize(dim);
      p0.SetSize(dim);
      pos0.SetSize(dof, dim);
      Vector pos0V(pos0.Data(), dof * dim);
      Array<int> pos_dofs;
      nodes0->FESpace()->GetElementVDofs(T.ElementNo, pos_dofs);
      nodes0->GetSubVector(pos_dofs, pos0V);
      if (lim_dist)
      {
         lim_dist->GetValues(T.ElementNo, *ir, d_vals);
      }
      else
      {
         d_vals.SetSize(ir->GetNPoints()); d_vals = 1.0;
      }
   }

   // Define ref->physical transformation, when a Coefficient is specified.
   IsoparametricTransformation *Tpr = NULL;
   if (coeff1 || coeff0)
   {
      Tpr = new IsoparametricTransformation;
      Tpr->SetFE(&el);
      Tpr->ElementNo = T.ElementNo;
      Tpr->Attribute = T.Attribute;
      Tpr->GetPointMat().Transpose(PMatI); // PointMat = PMatI^T
   }
   // TODO: computing the coefficients 'coeff1' and 'coeff0' in physical
   //       coordinates means that, generally, the gradient and Hessian of the
   //       TMOP_Integrator will depend on the derivatives of the coefficients.
   //
   //       In some cases the coefficients are independent of any movement of
   //       the physical coordinates (i.e. changes in 'elfun'), e.g. when the
   //       coefficient is a ConstantCoefficient or a GridFunctionCoefficient.

   for (int i = 0; i < ir->GetNPoints(); i++)
   {
      const IntegrationPoint &ip = ir->IntPoint(i);
      const DenseMatrix &Jtr_i = Jtr(i);
      metric->SetTargetJacobian(Jtr_i);
      CalcInverse(Jtr_i, Jrt);
      const double weight = ip.weight * Jtr_i.Det();

      el.CalcDShape(ip, DSh);
      MultAtB(PMatI, DSh, Jpr);
      Mult(Jpr, Jrt, Jpt);

      double val = metric_normal * metric->EvalW(Jpt);
      if (coeff1) { val *= coeff1->Eval(*Tpr, ip); }

      if (coeff0)
      {
         el.CalcShape(ip, shape);
         PMatI.MultTranspose(shape, p);
         pos0.MultTranspose(shape, p0);
         val += lim_normal *
                lim_func->Eval(p, p0, d_vals(i)) * coeff0->Eval(*Tpr, ip);
      }
      energy += weight * val;
   }
   delete Tpr;

   return energy;
}
void TMOP_Integrator::AssembleElementVector(const FiniteElement &el,
                                            ElementTransformation &T,
                                            const Vector &elfun, Vector &elvect)
{
   if (!fdflag)
   {
      AssembleElementVectorExact(el, T, elfun, elvect);
   }
   else
   {
      AssembleElementVectorFD(el, T, elfun, elvect);
   }
}

void TMOP_Integrator::AssembleElementGrad(const FiniteElement &el,
                                          ElementTransformation &T,
                                          const Vector &elfun,
                                          DenseMatrix &elmat)
{
   if (!fdflag)
   {
      AssembleElementGradExact(el, T, elfun, elmat);
   }
   else
   {
      AssembleElementGradFD(el, T, elfun, elmat);
   }
}

void TMOP_Integrator::AssembleElementVectorExact(const FiniteElement &el,
                                                 ElementTransformation &T,
                                                 const Vector &elfun, Vector &elvect)
{
   int dof = el.GetDof(), dim = el.GetDim();

   DSh.SetSize(dof, dim);
   DS.SetSize(dof, dim);
   Jrt.SetSize(dim);
   Jpt.SetSize(dim);
   P.SetSize(dim);
   PMatI.UseExternalData(elfun.GetData(), dof, dim);
   elvect.SetSize(dof*dim);
   PMatO.UseExternalData(elvect.GetData(), dof, dim);

   const IntegrationRule *ir = IntRule;
   if (!ir)
   {
      ir = &(IntRules.Get(el.GetGeomType(), 2*el.GetOrder() + 3)); // <---
   }

   elvect = 0.0;
   DenseTensor Jtr(dim, dim, ir->GetNPoints());
   targetC->ComputeElementTargets(T.ElementNo, el, *ir, elfun, Jtr);

   // Limited case.
   DenseMatrix pos0;
   Vector shape, p, p0, d_vals, grad;
   if (coeff0)
   {
      shape.SetSize(dof);
      p.SetSize(dim);
      p0.SetSize(dim);
      pos0.SetSize(dof, dim);
      Vector pos0V(pos0.Data(), dof * dim);
      Array<int> pos_dofs;
      nodes0->FESpace()->GetElementVDofs(T.ElementNo, pos_dofs);
      nodes0->GetSubVector(pos_dofs, pos0V);
      if (lim_dist)
      {
         lim_dist->GetValues(T.ElementNo, *ir, d_vals);
      }
      else
      {
         d_vals.SetSize(ir->GetNPoints()); d_vals = 1.0;
      }
   }

   // Define ref->physical transformation, when a Coefficient is specified.
   IsoparametricTransformation *Tpr = NULL;
   if (coeff1 || coeff0)
   {
      Tpr = new IsoparametricTransformation;
      Tpr->SetFE(&el);
      Tpr->ElementNo = T.ElementNo;
      Tpr->Attribute = T.Attribute;
      Tpr->GetPointMat().Transpose(PMatI); // PointMat = PMatI^T
   }

   for (int i = 0; i < ir->GetNPoints(); i++)
   {
      const IntegrationPoint &ip = ir->IntPoint(i);
      const DenseMatrix &Jtr_i = Jtr(i);
      metric->SetTargetJacobian(Jtr_i);
      CalcInverse(Jtr_i, Jrt);
      const double weight = ip.weight * Jtr_i.Det();
      double weight_m = weight * metric_normal;

      el.CalcDShape(ip, DSh);
      Mult(DSh, Jrt, DS);
      MultAtB(PMatI, DS, Jpt);

      metric->EvalP(Jpt, P);

      if (coeff1) { weight_m *= coeff1->Eval(*Tpr, ip); }

      P *= weight_m;
      AddMultABt(DS, P, PMatO);

      // TODO: derivatives of adaptivity-based targets.

      if (coeff0)
      {
         el.CalcShape(ip, shape);
         PMatI.MultTranspose(shape, p);
         pos0.MultTranspose(shape, p0);
         lim_func->Eval_d1(p, p0, d_vals(i), grad);
         grad *= weight * lim_normal * coeff0->Eval(*Tpr, ip);
         AddMultVWt(shape, grad, PMatO);
      }
   }
   delete Tpr;
}

void TMOP_Integrator::AssembleElementGradExact(const FiniteElement &el,
                                               ElementTransformation &T,
                                               const Vector &elfun,
                                               DenseMatrix &elmat)
{
   int dof = el.GetDof(), dim = el.GetDim();

   DSh.SetSize(dof, dim);
   DS.SetSize(dof, dim);
   Jrt.SetSize(dim);
   Jpt.SetSize(dim);
   PMatI.UseExternalData(elfun.GetData(), dof, dim);
   elmat.SetSize(dof*dim);

   const IntegrationRule *ir = IntRule;
   if (!ir)
   {
      ir = &(IntRules.Get(el.GetGeomType(), 2*el.GetOrder() + 3)); // <---
   }

   elmat = 0.0;
   DenseTensor Jtr(dim, dim, ir->GetNPoints());
   targetC->ComputeElementTargets(T.ElementNo, el, *ir, elfun, Jtr);

   // Limited case.
   DenseMatrix pos0, grad_grad;
   Vector shape, p, p0, d_vals;
   if (coeff0)
   {
      shape.SetSize(dof);
      p.SetSize(dim);
      p0.SetSize(dim);
      pos0.SetSize(dof, dim);
      Vector pos0V(pos0.Data(), dof * dim);
      Array<int> pos_dofs;
      nodes0->FESpace()->GetElementVDofs(T.ElementNo, pos_dofs);
      nodes0->GetSubVector(pos_dofs, pos0V);
      if (lim_dist)
      {
         lim_dist->GetValues(T.ElementNo, *ir, d_vals);
      }
      else
      {
         d_vals.SetSize(ir->GetNPoints()); d_vals = 1.0;
      }
   }

   // Define ref->physical transformation, when a Coefficient is specified.
   IsoparametricTransformation *Tpr = NULL;
   if (coeff1 || coeff0)
   {
      Tpr = new IsoparametricTransformation;
      Tpr->SetFE(&el);
      Tpr->ElementNo = T.ElementNo;
      Tpr->Attribute = T.Attribute;
      Tpr->GetPointMat().Transpose(PMatI);
   }

   for (int i = 0; i < ir->GetNPoints(); i++)
   {
      const IntegrationPoint &ip = ir->IntPoint(i);
      const DenseMatrix &Jtr_i = Jtr(i);
      metric->SetTargetJacobian(Jtr_i);
      CalcInverse(Jtr_i, Jrt);
      const double weight = ip.weight * Jtr_i.Det();
      double weight_m = weight * metric_normal;

      el.CalcDShape(ip, DSh);
      Mult(DSh, Jrt, DS);
      MultAtB(PMatI, DS, Jpt);

      if (coeff1) { weight_m *= coeff1->Eval(*Tpr, ip); }

      metric->AssembleH(Jpt, DS, weight_m, elmat);

      // TODO: derivatives of adaptivity-based targets.

      if (coeff0)
      {
         el.CalcShape(ip, shape);
         PMatI.MultTranspose(shape, p);
         pos0.MultTranspose(shape, p0);
         weight_m = weight * lim_normal * coeff0->Eval(*Tpr, ip);
         lim_func->Eval_d2(p, p0, d_vals(i), grad_grad);
         for (int i = 0; i < dof; i++)
         {
            const double w_shape_i = weight_m * shape(i);
            for (int j = 0; j < dof; j++)
            {
               const double w = w_shape_i * shape(j);
               for (int d1 = 0; d1 < dim; d1++)
               {
                  for (int d2 = 0; d2 < dim; d2++)
                  {
                     elmat(d1*dof + i, d2*dof + j) += w * grad_grad(d1, d2);
                  }
               }
            }
         }
      }
   }
   delete Tpr;
}

double TMOP_Integrator::GetFDDerivative(const FiniteElement &el,
                                        ElementTransformation &T,
                                        Vector &elfun, const int dofidx,
                                        const int dir, const double e_fx,
                                        bool update_stored)
{
   int dof = el.GetDof();
   int idx = dir*dof+dofidx;
   elfun[idx]    += dx;
   double e_fxph  = GetElementEnergy(el, T, elfun);
   elfun[idx]    -= dx;
   double dfdx    = (e_fxph-e_fx)/dx;

   if (update_stored)
   {
      (*(ElemPertEnergy[T.ElementNo]))(idx) = e_fxph;
      (*(ElemDer[T.ElementNo]))(idx) = dfdx;
   }

   return dfdx;
}

void TMOP_Integrator::AssembleElementVectorFD(const FiniteElement &el,
                                              ElementTransformation &T,
                                              const Vector &elfun,
                                              Vector &elvect)
{
   const int dof = el.GetDof(), dim = el.GetDim(), elnum = T.ElementNo;
   if (elnum>=ElemDer.Size())
   {
      ElemDer.Append(new Vector);
      ElemPertEnergy.Append(new Vector);
      ElemDer[elnum]->SetSize(dof*dim);
      ElemPertEnergy[elnum]->SetSize(dof*dim);
   }

   elvect.SetSize(dof*dim);
   Vector elfunmod(elfun);

   // Energy for unperturbed configuration
   double e_fx = GetElementEnergy(el, T, elfun);

   for (int j = 0; j < dim; j++)
   {
      for (int i = 0; i < dof; i++)
      {
         if (discr_tc)
         {
            discr_tc->UpdateTargetSpecificationAtNode(
               el, T, i, j, discr_tc->GetTspecPert1H());
         }
         elvect(j*dof+i) = GetFDDerivative(el, T, elfunmod, i, j, e_fx, true);
         if (discr_tc) { discr_tc->RestoreTargetSpecificationAtNode(T, i); }
      }
   }
}

void TMOP_Integrator::AssembleElementGradFD(const FiniteElement &el,
                                            ElementTransformation &T,
                                            const Vector &elfun,
                                            DenseMatrix &elmat)
{
   const int dof = el.GetDof(), dim = el.GetDim();

   elmat.SetSize(dof*dim);
   Vector elfunmod(elfun);

   const Vector &ElemDerLoc = *(ElemDer[T.ElementNo]);
   const Vector &ElemPertLoc = *(ElemPertEnergy[T.ElementNo]);

   for (int i = 0; i < dof; i++)
   {
      for (int j = 0; j < i+1; j++)
      {
         for (int k1 = 0; k1 < dim; k1++)
         {
            for (int k2 = 0; k2 < dim; k2++)
            {
               elfunmod(k2*dof+j) += dx;

               if (discr_tc)
               {
                  discr_tc->UpdateTargetSpecificationAtNode(
                     el, T, j, k2, discr_tc->GetTspecPert1H());
                  if (j != i)
                  {
                     discr_tc->UpdateTargetSpecificationAtNode(
                        el, T, i, k1, discr_tc->GetTspecPert1H());
                  }
                  else // j==i
                  {
                     if (k1 != k2)
                     {
                        int idx = k1+k2-1;
                        discr_tc->UpdateTargetSpecificationAtNode(
                           el, T, i, idx, discr_tc->GetTspecPertMixH());
                     }
                     else // j==i && k1==k2
                     {
                        discr_tc->UpdateTargetSpecificationAtNode(
                           el, T, i, k1, discr_tc->GetTspecPert2H());
                     }
                  }
               }

               double e_fx   = ElemPertLoc(k2*dof+j);
               double e_fpxph = GetFDDerivative(el, T, elfunmod, i, k1, e_fx,
                                                false);
               elfunmod(k2*dof+j) -= dx;
               double e_fpx = ElemDerLoc(k1*dof+i);

               elmat(k1*dof+i, k2*dof+j) = (e_fpxph - e_fpx) / dx;
               elmat(k2*dof+j, k1*dof+i) = (e_fpxph - e_fpx) / dx;

               if (discr_tc)
               {
                  discr_tc->RestoreTargetSpecificationAtNode(T, i);
                  discr_tc->RestoreTargetSpecificationAtNode(T, j);
               }
            }
         }
      }
   }
}

void TMOP_Integrator::EnableNormalization(const GridFunction &x)
{
   ComputeNormalizationEnergies(x, metric_normal, lim_normal);
   metric_normal = 1.0 / metric_normal;
   lim_normal = 1.0 / lim_normal;
}

#ifdef MFEM_USE_MPI
void TMOP_Integrator::ParEnableNormalization(const ParGridFunction &x)
{
   double loc[2];
   ComputeNormalizationEnergies(x, loc[0], loc[1]);
   double rdc[2];
   MPI_Allreduce(loc, rdc, 2, MPI_DOUBLE, MPI_SUM, x.ParFESpace()->GetComm());
   metric_normal = 1.0 / rdc[0]; lim_normal = 1.0 / rdc[1];
}
#endif

void TMOP_Integrator::ComputeNormalizationEnergies(const GridFunction &x,
                                                   double &metric_energy,
                                                   double &lim_energy)
{
   Array<int> vdofs;
   Vector x_vals;
   const FiniteElementSpace* const fes = x.FESpace();
   const FiniteElement *fe = fes->GetFE(0);

   const int dof = fes->GetFE(0)->GetDof(), dim = fes->GetFE(0)->GetDim();

   DSh.SetSize(dof, dim);
   Jrt.SetSize(dim);
   Jpr.SetSize(dim);
   Jpt.SetSize(dim);

   const IntegrationRule *ir = IntRule;
   if (!ir)
   {
      ir = &(IntRules.Get(fe->GetGeomType(), 2*fe->GetOrder() + 3)); // <---
   }

   DenseTensor Jtr(dim, dim, ir->GetNPoints());

   metric_energy = 0.0;
   lim_energy = 0.0;
   for (int i = 0; i < fes->GetNE(); i++)
   {
      fe = fes->GetFE(i);
      fes->GetElementVDofs(i, vdofs);
      x.GetSubVector(vdofs, x_vals);
      PMatI.UseExternalData(x_vals.GetData(), dof, dim);

      targetC->ComputeElementTargets(i, *fe, *ir, x_vals, Jtr);

      for (int i = 0; i < ir->GetNPoints(); i++)
      {
         const IntegrationPoint &ip = ir->IntPoint(i);
         metric->SetTargetJacobian(Jtr(i));
         CalcInverse(Jtr(i), Jrt);
         const double weight = ip.weight * Jtr(i).Det();

         fe->CalcDShape(ip, DSh);
         MultAtB(PMatI, DSh, Jpr);
         Mult(Jpr, Jrt, Jpt);

         metric_energy += weight * metric->EvalW(Jpt);
         lim_energy += weight;
      }
   }
}

void TMOP_Integrator::ComputeMinJac(const Vector &x,
                                    const FiniteElementSpace &fes)
{
   const IntegrationRule *ir = IntRule;
   if (!ir)
   {
      ir = &(IntRules.Get(fes.GetFE(0)->GetGeomType(),
                          2*fes.GetFE(0)->GetOrder() + 3)); // <---
   }
   const int NE = fes.GetMesh()->GetNE(), dim = fes.GetFE(0)->GetDim(),
             dof = fes.GetFE(0)->GetDof(), nsp = ir->GetNPoints();

   Array<int> xdofs(dof * dim);
   DenseMatrix Jpr(dim), dshape(dof, dim), pos(dof, dim);
   Vector posV(pos.Data(), dof * dim);

   dx = std::numeric_limits<float>::max();

   double detv_sum;
   double detv_avg_min = std::numeric_limits<float>::max();
   for (int i = 0; i < NE; i++)
   {
      fes.GetElementVDofs(i, xdofs);
      x.GetSubVector(xdofs, posV);
      detv_sum = 0.;
      for (int j = 0; j < nsp; j++)
      {
         fes.GetFE(i)->CalcDShape(ir->IntPoint(j), dshape);
         MultAtB(pos, dshape, Jpr);
         detv_sum += std::fabs(Jpr.Det());
      }
      double detv_avg = pow(detv_sum/nsp, 1./dim);
      detv_avg_min = std::min(detv_avg, detv_avg_min);
   }
   dx = detv_avg_min / dxscale;
}

void TMOP_Integrator::ComputeFDh(const Vector &x, const FiniteElementSpace &fes)
{
   if (!fdflag) { return; }
   ComputeMinJac(x, fes);
}

#ifdef MFEM_USE_MPI
void TMOP_Integrator::ComputeFDh(const Vector &x,
                                 const ParFiniteElementSpace &pfes)
{
   if (!fdflag) { return; }
   ComputeMinJac(x, pfes);
   double min_jac_all;
   MPI_Allreduce(&dx, &min_jac_all, 1, MPI_DOUBLE, MPI_MIN, pfes.GetComm());
   dx = min_jac_all;
}
#endif

void TMOP_Integrator::EnableFiniteDifferences(const GridFunction &x)
{
   fdflag = true;
   const FiniteElementSpace *fes = x.FESpace();
   ComputeFDh(x,*fes);
   if (discr_tc)
   {
      discr_tc->UpdateTargetSpecification(x);
      discr_tc->UpdateGradientTargetSpecification(x, dx);
      discr_tc->UpdateHessianTargetSpecification(x, dx);
   }
}

#ifdef MFEM_USE_MPI
void TMOP_Integrator::EnableFiniteDifferences(const ParGridFunction &x)
{
   fdflag = true;
   const ParFiniteElementSpace *pfes = x.ParFESpace();
   ComputeFDh(x,*pfes);
   if (discr_tc)
   {
      discr_tc->UpdateTargetSpecification(x);
      discr_tc->UpdateGradientTargetSpecification(x, dx);
      discr_tc->UpdateHessianTargetSpecification(x, dx);
   }
}
#endif


void InterpolateTMOP_QualityMetric(TMOP_QualityMetric &metric,
                                   const TargetConstructor &tc,
                                   const Mesh &mesh, GridFunction &metric_gf)
{
   const int NE = mesh.GetNE();
   const GridFunction &nodes = *mesh.GetNodes();
   const int dim = mesh.Dimension();
   DenseMatrix Winv(dim), T(dim), A(dim), dshape, pos;
   Array<int> pos_dofs, gf_dofs;
   DenseTensor W;
   Vector posV;

   for (int i = 0; i < NE; i++)
   {
      const FiniteElement &fe_pos = *nodes.FESpace()->GetFE(i);
      const IntegrationRule &ir = metric_gf.FESpace()->GetFE(i)->GetNodes();
      const int nsp = ir.GetNPoints(), dof = fe_pos.GetDof();

      dshape.SetSize(dof, dim);
      pos.SetSize(dof, dim);
      posV.SetDataAndSize(pos.Data(), dof * dim);

      metric_gf.FESpace()->GetElementDofs(i, gf_dofs);
      nodes.FESpace()->GetElementVDofs(i, pos_dofs);
      nodes.GetSubVector(pos_dofs, posV);

      W.SetSize(dim, dim, nsp);
      tc.ComputeElementTargets(i, fe_pos, ir, posV, W);

      for (int j = 0; j < nsp; j++)
      {
         const DenseMatrix &Wj = W(j);
         metric.SetTargetJacobian(Wj);
         CalcInverse(Wj, Winv);

         const IntegrationPoint &ip = ir.IntPoint(j);
         fe_pos.CalcDShape(ip, dshape);
         MultAtB(pos, dshape, A);
         Mult(A, Winv, T);

         metric_gf(gf_dofs[j]) = metric.EvalW(T);
      }
   }
}
} // namespace mfem<|MERGE_RESOLUTION|>--- conflicted
+++ resolved
@@ -160,11 +160,7 @@
           ) / 3.0;
 }
 
-<<<<<<< HEAD
-//mu_14 = |T-I|^2
-=======
 // mu_14 = |T-I|^2
->>>>>>> 550dbf08
 double TMOP_Metric_SSA2D::EvalW(const DenseMatrix &Jpt) const
 {
    MFEM_VERIFY(Jtr != NULL,
@@ -181,11 +177,7 @@
    return Mat.FNorm2();
 }
 
-<<<<<<< HEAD
-//mu_85 = |T-T'|^2, where T'= |T|*I/sqrt(2)
-=======
 // mu_85 = |T-T'|^2, where T'= |T|*I/sqrt(2)
->>>>>>> 550dbf08
 double TMOP_Metric_SS2D::EvalW(const DenseMatrix &Jpt) const
 {
    MFEM_VERIFY(Jtr != NULL,
