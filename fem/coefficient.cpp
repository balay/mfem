--- conflicted
+++ resolved
@@ -434,7 +434,6 @@
    }
 }
 
-<<<<<<< HEAD
 void PWMatrixCoefficient::InitMap(const Array<int> & attr,
                                   const Array<MatrixCoefficient*> & coefs)
 {
@@ -500,12 +499,12 @@
 
    K.SetSize(height, width);
    K = 0.0;
-=======
+}
+
 void MatrixFunctionCoefficient::SetTime(double t)
 {
    if (Q) { Q->SetTime(t); }
    this->MatrixCoefficient::SetTime(t);
->>>>>>> d09ab725
 }
 
 void MatrixFunctionCoefficient::Eval(DenseMatrix &K, ElementTransformation &T,
