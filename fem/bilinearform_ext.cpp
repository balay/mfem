--- conflicted
+++ resolved
@@ -238,25 +238,14 @@
    const int iSz = integrators.Size();
    if (elem_restrict)
    {
-<<<<<<< HEAD
-      //dbg("elem_restrict_lex->Mult");
-      elem_restrict_lex->Mult(x, localX);
-      //dbg("localY = 0.0");
-=======
       elem_restrict->Mult(x, localX);
->>>>>>> 506d975c
       localY = 0.0;
       for (int i = 0; i < iSz; ++i)
       {
          //dbg("AddMultPA");
          integrators[i]->AddMultTransposePA(localX, localY);
       }
-<<<<<<< HEAD
-      //dbg("elem_restrict_lex->MultTranspose");
-      elem_restrict_lex->MultTranspose(localY, y);
-=======
       elem_restrict->MultTranspose(localY, y);
->>>>>>> 506d975c
    }
    else
    {
