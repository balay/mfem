--- conflicted
+++ resolved
@@ -797,12 +797,11 @@
    virtual void Eval(DenseMatrix &K, ElementTransformation &T,
                      const IntegrationPoint &ip) = 0;
 
-<<<<<<< HEAD
    /** @brief Evaluate the coefficient at all the quadrature points given by the
        IntegrationRule @a ir on the FiniteElementSpace @a fes. */
    virtual void Eval(const FiniteElementSpace &fes, const IntegrationRule &ir,
                      Vector &qcoeff);
-=======
+
    /** @brief Evaluate the upper triangular entries of the matrix coefficient
        in the symmetric case, similarly to Eval. Matrix entry (i,j) is stored
        in K[j - i + os_i] for 0 <= i <= j < width, os_0 = 0,
@@ -811,7 +810,6 @@
    virtual void EvalSymmetric(Vector &K, ElementTransformation &T,
                               const IntegrationPoint &ip)
    { mfem_error("MatrixCoefficient::EvalSymmetric"); }
->>>>>>> 3a06bc39
 
    virtual ~MatrixCoefficient() { }
 };
@@ -881,9 +879,8 @@
       mat.SetSize(0);
    }
 
-<<<<<<< HEAD
    using MatrixCoefficient::Eval;
-=======
+   
    /// Construct a symmetric square matrix coefficient from a C-function
    /// defining a vector function used by EvalSymmetric
    MatrixFunctionCoefficient(int dim, void (*F)(const Vector &, Vector &),
@@ -895,7 +892,6 @@
       TDFunction = NULL;
       mat.SetSize(0);
    }
->>>>>>> 3a06bc39
 
    /// Evaluate the matrix coefficient at @a ip.
    virtual void Eval(DenseMatrix &K, ElementTransformation &T,
