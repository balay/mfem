// Copyright (c) 2010, Lawrence Livermore National Security, LLC. Produced at
// the Lawrence Livermore National Laboratory. LLNL-CODE-443211. All Rights
// reserved. See file COPYRIGHT for details.
//
// This file is part of the MFEM library. For more information and source code
// availability see http://mfem.org.
//
// MFEM is free software; you can redistribute it and/or modify it under the
// terms of the GNU Lesser General Public License (as published by the Free
// Software Foundation) version 2.1 dated February 1999.

#ifndef MFEM_BILININTEG
#define MFEM_BILININTEG

#include "../config/config.hpp"
#include "nonlininteg.hpp"
#include "fespace.hpp"

namespace mfem
{

/// Abstract base class BilinearFormIntegrator
class BilinearFormIntegrator : public NonlinearFormIntegrator
{
protected:
   BilinearFormIntegrator(const IntegrationRule *ir = NULL)
      : NonlinearFormIntegrator(ir) { }

public:
   // TODO: add support for other assembly levels (in addition to PA) and their
   // actions.

   // TODO: for mixed meshes the quadrature rules to be used by methods like
   // AssemblePA() can be given as a QuadratureSpace, e.g. using a new method:
   // SetQuadratureSpace().

   // TODO: the methods for the various assembly levels make sense even in the
   // base class NonlinearFormIntegrator, except that not all assembly levels
   // make sense for the action of the nonlinear operator (but they all make
   // sense for its Jacobian).

   /// Method defining partial assembly.
   /** The result of the partial assembly is stored internally so that it can be
       used later in the methods AddMultPA() and AddMultTransposePA(). */
   virtual void AssemblePA(const FiniteElementSpace &fes);

<<<<<<< HEAD
   /// Assemble diagonal into Vector @a diag.
=======
   /// Assemble diagonal and add it to Vector @a diag.
>>>>>>> 248debb3
   virtual void AssembleDiagonalPA(Vector &diag) const;

   /// Method for partially assembled action.
   /** Perform the action of integrator on the input @a x and add the result to
       the output @a y. Both @a x and @a y are E-vectors, i.e. they represent
       the element-wise discontinuous version of the FE space.

       This method can be called only after the method AssemblePA() has been
       called. */
   virtual void AddMultPA(const Vector &x, Vector &y) const;

   /// Method for partially assembled transposed action.
   /** Perform the transpose action of integrator on the input @a x and add the
       result to the output @a y. Both @a x and @a y are E-vectors, i.e. they
       represent the element-wise discontinuous version of the FE space.

       This method can be called only after the method AssemblePA() has been
       called. */
   virtual void AddMultTransposePA(const Vector &x, Vector &y) const;

   /// Given a particular Finite Element computes the element matrix elmat.
   virtual void AssembleElementMatrix(const FiniteElement &el,
                                      ElementTransformation &Trans,
                                      DenseMatrix &elmat);

   /** Compute the local matrix representation of a bilinear form
       a(u,v) defined on different trial (given by u) and test
       (given by v) spaces. The rows in the local matrix correspond
       to the test dofs and the columns -- to the trial dofs. */
   virtual void AssembleElementMatrix2(const FiniteElement &trial_fe,
                                       const FiniteElement &test_fe,
                                       ElementTransformation &Trans,
                                       DenseMatrix &elmat);

   virtual void AssembleFaceMatrix(const FiniteElement &el1,
                                   const FiniteElement &el2,
                                   FaceElementTransformations &Trans,
                                   DenseMatrix &elmat);

   /** Abstract method used for assembling TraceFaceIntegrators in a
       MixedBilinearForm. */
   virtual void AssembleFaceMatrix(const FiniteElement &trial_face_fe,
                                   const FiniteElement &test_fe1,
                                   const FiniteElement &test_fe2,
                                   FaceElementTransformations &Trans,
                                   DenseMatrix &elmat);

   /// Perform the local action of the BilinearFormIntegrator
   virtual void AssembleElementVector(const FiniteElement &el,
                                      ElementTransformation &Tr,
                                      const Vector &elfun, Vector &elvect);

   virtual void AssembleElementGrad(const FiniteElement &el,
                                    ElementTransformation &Tr,
                                    const Vector &elfun, DenseMatrix &elmat)
   { AssembleElementMatrix(el, Tr, elmat); }

   virtual void AssembleFaceGrad(const FiniteElement &el1,
                                 const FiniteElement &el2,
                                 FaceElementTransformations &Tr,
                                 const Vector &elfun, DenseMatrix &elmat)
   { AssembleFaceMatrix(el1, el2, Tr, elmat); }

   /** @brief Virtual method required for Zienkiewicz-Zhu type error estimators.

       The purpose of the method is to compute a local "flux" finite element
       function given a local finite element solution. The "flux" function has
       to be computed in terms of its coefficients (represented by the Vector
       @a flux) which multiply the basis functions defined by the FiniteElement
       @a fluxelem. Typically, the "flux" function will have more than one
       component and consequently @a flux should be store the coefficients of
       all components: first all coefficient for component 0, then all
       coefficients for component 1, etc. What the "flux" function represents
       depends on the specific integrator. For example, in the case of
       DiffusionIntegrator, the flux is the gradient of the solution multiplied
       by the diffusion coefficient.

       @param[in] el     FiniteElement of the solution.
       @param[in] Trans  The ElementTransformation describing the physical
                         position of the mesh element.
       @param[in] u      Solution coefficients representing the expansion of the
                         solution function in the basis of @a el.
       @param[in] fluxelem  FiniteElement of the "flux".
       @param[out] flux  "Flux" coefficients representing the expansion of the
                         "flux" function in the basis of @a fluxelem. The size
                         of @a flux as a Vector has to be set by this method,
                         e.g. using Vector::SetSize().
       @param[in] with_coef  If zero (the default value is 1) the implementation
                             of the method may choose not to scale the "flux"
                             function by any coefficients describing the
                             integrator.
    */
   virtual void ComputeElementFlux(const FiniteElement &el,
                                   ElementTransformation &Trans,
                                   Vector &u,
                                   const FiniteElement &fluxelem,
                                   Vector &flux, int with_coef = 1) { }

   /** @brief Virtual method required for Zienkiewicz-Zhu type error estimators.

       The purpose of this method is to compute a local number that measures the
       energy of a given "flux" function (see ComputeElementFlux() for a
       description of the "flux" function). Typically, the energy of a "flux"
       function should be equal to a_local(u,u), if the "flux" is defined from
       a solution u; here a_local(.,.) denotes the element-local bilinear
       form represented by the integrator.

       @param[in] fluxelem  FiniteElement of the "flux".
       @param[in] Trans  The ElementTransformation describing the physical
                         position of the mesh element.
       @param[in] flux   "Flux" coefficients representing the expansion of the
                         "flux" function in the basis of @a fluxelem.
       @param[out] d_energy  If not NULL, the given Vector should be set to
                             represent directional energy split that can be used
                             for anisotropic error estimation.
       @returns The computed energy.
    */
   virtual double ComputeFluxEnergy(const FiniteElement &fluxelem,
                                    ElementTransformation &Trans,
                                    Vector &flux, Vector *d_energy = NULL)
   { return 0.0; }

   /// Returns a pointer to a non-owned copy of the BilinearFormIntegrator
   virtual BilinearFormIntegrator* Copy() const
   {
      MFEM_ABORT("Copy not implemented ");
      return nullptr;
   }

   virtual ~BilinearFormIntegrator() { }
};

class TransposeIntegrator : public BilinearFormIntegrator
{
private:
   int own_bfi;
   BilinearFormIntegrator *bfi;

   DenseMatrix bfi_elmat;

public:
   TransposeIntegrator (BilinearFormIntegrator *_bfi, int _own_bfi = 1)
   { bfi = _bfi; own_bfi = _own_bfi; }

   virtual void AssembleElementMatrix(const FiniteElement &el,
                                      ElementTransformation &Trans,
                                      DenseMatrix &elmat);

   virtual void AssembleElementMatrix2(const FiniteElement &trial_fe,
                                       const FiniteElement &test_fe,
                                       ElementTransformation &Trans,
                                       DenseMatrix &elmat);

   using BilinearFormIntegrator::AssembleFaceMatrix;
   virtual void AssembleFaceMatrix(const FiniteElement &el1,
                                   const FiniteElement &el2,
                                   FaceElementTransformations &Trans,
                                   DenseMatrix &elmat);

   virtual ~TransposeIntegrator() { if (own_bfi) { delete bfi; } }
};

class LumpedIntegrator : public BilinearFormIntegrator
{
private:
   int own_bfi;
   BilinearFormIntegrator *bfi;

public:
   LumpedIntegrator (BilinearFormIntegrator *_bfi, int _own_bfi = 1)
   { bfi = _bfi; own_bfi = _own_bfi; }

   virtual void AssembleElementMatrix(const FiniteElement &el,
                                      ElementTransformation &Trans,
                                      DenseMatrix &elmat);

   virtual ~LumpedIntegrator() { if (own_bfi) { delete bfi; } }
};

/// Integrator that inverts the matrix assembled by another integrator.
class InverseIntegrator : public BilinearFormIntegrator
{
private:
   int own_integrator;
   BilinearFormIntegrator *integrator;

public:
   InverseIntegrator(BilinearFormIntegrator *integ, int own_integ = 1)
   { integrator = integ; own_integrator = own_integ; }

   virtual void AssembleElementMatrix(const FiniteElement &el,
                                      ElementTransformation &Trans,
                                      DenseMatrix &elmat);

   virtual ~InverseIntegrator() { if (own_integrator) { delete integrator; } }
};

/// Integrator defining a sum of multiple Integrators.
class SumIntegrator : public BilinearFormIntegrator
{
private:
   int own_integrators;
   DenseMatrix elem_mat;
   Array<BilinearFormIntegrator*> integrators;

public:
   SumIntegrator(int own_integs = 1) { own_integrators = own_integs; }

   void AddIntegrator(BilinearFormIntegrator *integ)
   { integrators.Append(integ); }

   virtual void AssembleElementMatrix(const FiniteElement &el,
                                      ElementTransformation &Trans,
                                      DenseMatrix &elmat);

   virtual ~SumIntegrator();
};

/** An abstract class for integrating the product of two scalar basis functions
    with an optional scalar coefficient. */
class MixedScalarIntegrator: public BilinearFormIntegrator
{
public:

   virtual void AssembleElementMatrix2(const FiniteElement &trial_fe,
                                       const FiniteElement &test_fe,
                                       ElementTransformation &Trans,
                                       DenseMatrix &elmat);

   /// Support for use in BilinearForm. Can be used only when appropriate.
   virtual void AssembleElementMatrix(const FiniteElement &fe,
                                      ElementTransformation &Trans,
                                      DenseMatrix &elmat)
   { AssembleElementMatrix2(fe, fe, Trans, elmat); }

protected:
   /// This parameter can be set by derived methods to enable single shape
   /// evaluation in case CalcTestShape() and CalcTrialShape() return the same
   /// result if given the same FiniteElement. The default is false.
   bool same_calc_shape;

   MixedScalarIntegrator() : same_calc_shape(false), Q(NULL) {}
   MixedScalarIntegrator(Coefficient &q) : same_calc_shape(false), Q(&q) {}

   inline virtual bool VerifyFiniteElementTypes(
      const FiniteElement & trial_fe,
      const FiniteElement & test_fe) const
   {
      return (trial_fe.GetRangeType() == mfem::FiniteElement::SCALAR &&
              test_fe.GetRangeType()  == mfem::FiniteElement::SCALAR );
   }

   inline virtual const char * FiniteElementTypeFailureMessage() const
   {
      return "MixedScalarIntegrator:  "
             "Trial and test spaces must both be scalar fields.";
   }

   inline virtual int GetIntegrationOrder(const FiniteElement & trial_fe,
                                          const FiniteElement & test_fe,
                                          ElementTransformation &Trans)
   { return trial_fe.GetOrder() + test_fe.GetOrder() + Trans.OrderW(); }


   inline virtual void CalcTestShape(const FiniteElement & test_fe,
                                     ElementTransformation &Trans,
                                     Vector & shape)
   { test_fe.CalcPhysShape(Trans, shape); }

   inline virtual void CalcTrialShape(const FiniteElement & trial_fe,
                                      ElementTransformation &Trans,
                                      Vector & shape)
   { trial_fe.CalcPhysShape(Trans, shape); }

   Coefficient *Q;

private:

#ifndef MFEM_THREAD_SAFE
   Vector test_shape;
   Vector trial_shape;
#endif

};

/** An abstract class for integrating the inner product of two vector basis
    functions with an optional scalar, vector, or matrix coefficient. */
class MixedVectorIntegrator: public BilinearFormIntegrator
{
public:

   virtual void AssembleElementMatrix2(const FiniteElement &trial_fe,
                                       const FiniteElement &test_fe,
                                       ElementTransformation &Trans,
                                       DenseMatrix &elmat);

   /// Support for use in BilinearForm. Can be used only when appropriate.
   virtual void AssembleElementMatrix(const FiniteElement &fe,
                                      ElementTransformation &Trans,
                                      DenseMatrix &elmat)
   { AssembleElementMatrix2(fe, fe, Trans, elmat); }

protected:
   /// This parameter can be set by derived methods to enable single shape
   /// evaluation in case CalcTestShape() and CalcTrialShape() return the same
   /// result if given the same FiniteElement. The default is false.
   bool same_calc_shape;

   MixedVectorIntegrator()
      : same_calc_shape(false), Q(NULL), VQ(NULL), DQ(NULL), MQ(NULL) {}
   MixedVectorIntegrator(Coefficient &q)
      : same_calc_shape(false), Q(&q), VQ(NULL), DQ(NULL), MQ(NULL) {}
   MixedVectorIntegrator(VectorCoefficient &dq, bool diag = true)
      : same_calc_shape(false), Q(NULL), VQ(diag?NULL:&dq), DQ(diag?&dq:NULL),
        MQ(NULL) {}
   MixedVectorIntegrator(MatrixCoefficient &mq)
      : same_calc_shape(false), Q(NULL), VQ(NULL), DQ(NULL), MQ(&mq) {}

   inline virtual bool VerifyFiniteElementTypes(
      const FiniteElement & trial_fe,
      const FiniteElement & test_fe) const
   {
      return (trial_fe.GetRangeType() == mfem::FiniteElement::VECTOR &&
              test_fe.GetRangeType()  == mfem::FiniteElement::VECTOR );
   }

   inline virtual const char * FiniteElementTypeFailureMessage() const
   {
      return "MixedVectorIntegrator:  "
             "Trial and test spaces must both be vector fields";
   }

   inline virtual int GetIntegrationOrder(const FiniteElement & trial_fe,
                                          const FiniteElement & test_fe,
                                          ElementTransformation &Trans)
   { return trial_fe.GetOrder() + test_fe.GetOrder() + Trans.OrderW(); }


   inline virtual void CalcTestShape(const FiniteElement & test_fe,
                                     ElementTransformation &Trans,
                                     DenseMatrix & shape)
   { test_fe.CalcVShape(Trans, shape); }

   inline virtual void CalcTrialShape(const FiniteElement & trial_fe,
                                      ElementTransformation &Trans,
                                      DenseMatrix & shape)
   { trial_fe.CalcVShape(Trans, shape); }

   Coefficient *Q;
   VectorCoefficient *VQ;
   VectorCoefficient *DQ;
   MatrixCoefficient *MQ;

private:

#ifndef MFEM_THREAD_SAFE
   Vector V;
   Vector D;
   DenseMatrix M;
   DenseMatrix test_shape;
   DenseMatrix trial_shape;
   DenseMatrix test_shape_tmp;
#endif

};

/** An abstract class for integrating the product of a scalar basis function and
    the inner product of a vector basis function with a vector coefficient. In
    2D the inner product can be replaced with a cross product. */
class MixedScalarVectorIntegrator: public BilinearFormIntegrator
{
public:

   virtual void AssembleElementMatrix2(const FiniteElement &trial_fe,
                                       const FiniteElement &test_fe,
                                       ElementTransformation &Trans,
                                       DenseMatrix &elmat);

protected:

   MixedScalarVectorIntegrator(VectorCoefficient &vq, bool _transpose = false,
                               bool _cross_2d = false)
      : VQ(&vq), transpose(_transpose), cross_2d(_cross_2d) {}

   inline virtual bool VerifyFiniteElementTypes(
      const FiniteElement & trial_fe,
      const FiniteElement & test_fe) const
   {
      return ((transpose &&
               trial_fe.GetRangeType() == mfem::FiniteElement::VECTOR &&
               test_fe.GetRangeType()  == mfem::FiniteElement::SCALAR ) ||
              (!transpose &&
               trial_fe.GetRangeType() == mfem::FiniteElement::SCALAR &&
               test_fe.GetRangeType()  == mfem::FiniteElement::VECTOR )
             );
   }

   inline virtual const char * FiniteElementTypeFailureMessage() const
   {
      if ( transpose )
      {
         return "MixedScalarVectorIntegrator:  "
                "Trial space must be a vector field "
                "and the test space must be a scalar field";
      }
      else
      {
         return "MixedScalarVectorIntegrator:  "
                "Trial space must be a scalar field "
                "and the test space must be a vector field";
      }
   }

   inline virtual int GetIntegrationOrder(const FiniteElement & trial_fe,
                                          const FiniteElement & test_fe,
                                          ElementTransformation &Trans)
   { return trial_fe.GetOrder() + test_fe.GetOrder() + Trans.OrderW(); }


   inline virtual void CalcVShape(const FiniteElement & vector_fe,
                                  ElementTransformation &Trans,
                                  DenseMatrix & shape)
   { vector_fe.CalcVShape(Trans, shape); }

   inline virtual void CalcShape(const FiniteElement & scalar_fe,
                                 ElementTransformation &Trans,
                                 Vector & shape)
   { scalar_fe.CalcPhysShape(Trans, shape); }

   VectorCoefficient *VQ;
   bool transpose;
   bool cross_2d;  // In 2D use a cross product rather than a dot product

private:

#ifndef MFEM_THREAD_SAFE
   Vector V;
   DenseMatrix vshape;
   Vector      shape;
   Vector      vshape_tmp;
#endif

};

/** Class for integrating the bilinear form a(u,v) := (Q u, v) in either 1D, 2D,
    or 3D and where Q is an optional scalar coefficient, u and v are each in H1
    or L2. */
class MixedScalarMassIntegrator : public MixedScalarIntegrator
{
public:
   MixedScalarMassIntegrator() { same_calc_shape = true; }
   MixedScalarMassIntegrator(Coefficient &q)
      : MixedScalarIntegrator(q) { same_calc_shape = true; }
};

/** Class for integrating the bilinear form a(u,v) := (Q u, v) in either 2D, or
    3D and where Q is a vector coefficient, u is in H1 or L2 and v is in H(Curl)
    or H(Div). */
class MixedVectorProductIntegrator : public MixedScalarVectorIntegrator
{
public:
   MixedVectorProductIntegrator(VectorCoefficient &vq)
      : MixedScalarVectorIntegrator(vq) {}
};

/** Class for integrating the bilinear form a(u,v) := (Q D u, v) in 1D where Q
    is an optional scalar coefficient, u is in H1, and v is in L2. */
class MixedScalarDerivativeIntegrator : public MixedScalarIntegrator
{
public:
   MixedScalarDerivativeIntegrator() {}
   MixedScalarDerivativeIntegrator(Coefficient &q)
      : MixedScalarIntegrator(q) {}

protected:
   inline virtual bool VerifyFiniteElementTypes(
      const FiniteElement & trial_fe,
      const FiniteElement & test_fe) const
   {
      return (trial_fe.GetDim() == 1 && test_fe.GetDim() == 1 &&
              trial_fe.GetDerivType() == mfem::FiniteElement::GRAD  &&
              test_fe.GetRangeType()  == mfem::FiniteElement::SCALAR );
   }

   inline virtual const char * FiniteElementTypeFailureMessage() const
   {
      return "MixedScalarDerivativeIntegrator:  "
             "Trial and test spaces must both be scalar fields in 1D "
             "and the trial space must implement CaldDShape.";
   }

   inline virtual void CalcTrialShape(const FiniteElement & trial_fe,
                                      ElementTransformation &Trans,
                                      Vector & shape)
   {
      DenseMatrix dshape(shape.GetData(), shape.Size(), 1);
      trial_fe.CalcPhysDShape(Trans, dshape);
   }
};

/** Class for integrating the bilinear form a(u,v) := -(Q u, D v) in 1D where Q
    is an optional scalar coefficient, u is in L2, and v is in H1. */
class MixedScalarWeakDerivativeIntegrator : public MixedScalarIntegrator
{
public:
   MixedScalarWeakDerivativeIntegrator() {}
   MixedScalarWeakDerivativeIntegrator(Coefficient &q)
      : MixedScalarIntegrator(q) {}

protected:
   inline virtual bool VerifyFiniteElementTypes(
      const FiniteElement & trial_fe,
      const FiniteElement & test_fe) const
   {
      return (trial_fe.GetDim() == 1 && test_fe.GetDim() == 1 &&
              trial_fe.GetRangeType() == mfem::FiniteElement::SCALAR &&
              test_fe.GetDerivType()  == mfem::FiniteElement::GRAD );
   }

   inline virtual const char * FiniteElementTypeFailureMessage() const
   {
      return "MixedScalarWeakDerivativeIntegrator:  "
             "Trial and test spaces must both be scalar fields in 1D "
             "and the test space must implement CalcDShape with "
             "map type \"VALUE\".";
   }

   inline virtual void CalcTestShape(const FiniteElement & test_fe,
                                     ElementTransformation &Trans,
                                     Vector & shape)
   {
      DenseMatrix dshape(shape.GetData(), shape.Size(), 1);
      test_fe.CalcPhysDShape(Trans, dshape);
      shape *= -1.0;
   }
};

/** Class for integrating the bilinear form a(u,v) := (Q div u, v) in either 2D
    or 3D where Q is an optional scalar coefficient, u is in H(Div), and v is a
    scalar field. */
class MixedScalarDivergenceIntegrator : public MixedScalarIntegrator
{
public:
   MixedScalarDivergenceIntegrator() {}
   MixedScalarDivergenceIntegrator(Coefficient &q)
      : MixedScalarIntegrator(q) {}

protected:
   inline virtual bool VerifyFiniteElementTypes(
      const FiniteElement & trial_fe,
      const FiniteElement & test_fe) const
   {
      return (trial_fe.GetDerivType() == mfem::FiniteElement::DIV  &&
              test_fe.GetRangeType()  == mfem::FiniteElement::SCALAR );
   }

   inline virtual const char * FiniteElementTypeFailureMessage() const
   {
      return "MixedScalarDivergenceIntegrator:  "
             "Trial must be H(Div) and the test space must be a "
             "scalar field";
   }

   inline virtual int GetIntegrationOrder(const FiniteElement & trial_fe,
                                          const FiniteElement & test_fe,
                                          ElementTransformation &Trans)
   { return trial_fe.GetOrder() + test_fe.GetOrder() + Trans.OrderW() - 1; }

   inline virtual void CalcTrialShape(const FiniteElement & trial_fe,
                                      ElementTransformation &Trans,
                                      Vector & shape)
   { trial_fe.CalcPhysDivShape(Trans, shape); }
};

/** Class for integrating the bilinear form a(u,v) := (V div u, v) in either 2D
    or 3D where V is a vector coefficient, u is in H(Div), and v is a vector
    field. */
class MixedVectorDivergenceIntegrator : public MixedScalarVectorIntegrator
{
public:
   MixedVectorDivergenceIntegrator(VectorCoefficient &vq)
      : MixedScalarVectorIntegrator(vq) {}

protected:
   inline virtual bool VerifyFiniteElementTypes(
      const FiniteElement & trial_fe,
      const FiniteElement & test_fe) const
   {
      return (trial_fe.GetDerivType() == mfem::FiniteElement::DIV  &&
              test_fe.GetRangeType()  == mfem::FiniteElement::VECTOR );
   }

   inline virtual const char * FiniteElementTypeFailureMessage() const
   {
      return "MixedVectorDivergenceIntegrator:  "
             "Trial must be H(Div) and the test space must be a "
             "vector field";
   }

   inline virtual int GetIntegrationOrder(const FiniteElement & trial_fe,
                                          const FiniteElement & test_fe,
                                          ElementTransformation &Trans)
   { return trial_fe.GetOrder() + test_fe.GetOrder() + Trans.OrderW() - 1; }

   inline virtual void CalcShape(const FiniteElement & scalar_fe,
                                 ElementTransformation &Trans,
                                 Vector & shape)
   { scalar_fe.CalcPhysDivShape(Trans, shape); }
};

/** Class for integrating the bilinear form a(u,v) := -(Q u, div v) in either 2D
    or 3D where Q is an optional scalar coefficient, u is in L2 or H1, and v is
    in H(Div). */
class MixedScalarWeakGradientIntegrator : public MixedScalarIntegrator
{
public:
   MixedScalarWeakGradientIntegrator() {}
   MixedScalarWeakGradientIntegrator(Coefficient &q)
      : MixedScalarIntegrator(q) {}

protected:
   inline virtual bool VerifyFiniteElementTypes(
      const FiniteElement & trial_fe,
      const FiniteElement & test_fe) const
   {
      return (trial_fe.GetRangeType() == mfem::FiniteElement::SCALAR &&
              test_fe.GetDerivType()  == mfem::FiniteElement::DIV );
   }

   inline virtual const char * FiniteElementTypeFailureMessage() const
   {
      return "MixedScalarWeakGradientIntegrator:  "
             "Trial space must be a scalar field "
             "and the test space must be H(Div)";
   }

   virtual void CalcTestShape(const FiniteElement & test_fe,
                              ElementTransformation &Trans,
                              Vector & shape)
   {
      test_fe.CalcPhysDivShape(Trans, shape);
      shape *= -1.0;
   }
};

/** Class for integrating the bilinear form a(u,v) := (Q curl u, v) in 2D where
    Q is an optional scalar coefficient, u is in H(Curl), and v is in L2 or
    H1. */
class MixedScalarCurlIntegrator : public MixedScalarIntegrator
{
public:
   MixedScalarCurlIntegrator() {}
   MixedScalarCurlIntegrator(Coefficient &q)
      : MixedScalarIntegrator(q) {}

protected:
   inline virtual bool VerifyFiniteElementTypes(
      const FiniteElement & trial_fe,
      const FiniteElement & test_fe) const
   {
      return (trial_fe.GetDim() == 2 && test_fe.GetDim() == 2 &&
              trial_fe.GetDerivType() == mfem::FiniteElement::CURL  &&
              test_fe.GetRangeType()  == mfem::FiniteElement::SCALAR );
   }

   inline virtual const char * FiniteElementTypeFailureMessage() const
   {
      return "MixedScalarCurlIntegrator:  "
             "Trial must be H(Curl) and the test space must be a "
             "scalar field";
   }

   inline virtual int GetIntegrationOrder(const FiniteElement & trial_fe,
                                          const FiniteElement & test_fe,
                                          ElementTransformation &Trans)
   { return trial_fe.GetOrder() + test_fe.GetOrder() + Trans.OrderW() - 1; }

   inline virtual void CalcTrialShape(const FiniteElement & trial_fe,
                                      ElementTransformation &Trans,
                                      Vector & shape)
   {
      DenseMatrix dshape(shape.GetData(), shape.Size(), 1);
      trial_fe.CalcPhysCurlShape(Trans, dshape);
   }
};

/** Class for integrating the bilinear form a(u,v) := (Q u, curl v) in 2D where
    Q is an optional scalar coefficient, u is in L2 or H1, and v is in
    H(Curl). */
class MixedScalarWeakCurlIntegrator : public MixedScalarIntegrator
{
public:
   MixedScalarWeakCurlIntegrator() {}
   MixedScalarWeakCurlIntegrator(Coefficient &q)
      : MixedScalarIntegrator(q) {}

protected:
   inline virtual bool VerifyFiniteElementTypes(
      const FiniteElement & trial_fe,
      const FiniteElement & test_fe) const
   {
      return (trial_fe.GetDim() == 2 && test_fe.GetDim() == 2 &&
              trial_fe.GetRangeType() == mfem::FiniteElement::SCALAR &&
              test_fe.GetDerivType()  == mfem::FiniteElement::CURL );
   }

   inline virtual const char * FiniteElementTypeFailureMessage() const
   {
      return "MixedScalarWeakCurlIntegrator:  "
             "Trial space must be a scalar field "
             "and the test space must be H(Curl)";
   }

   inline virtual void CalcTestShape(const FiniteElement & test_fe,
                                     ElementTransformation &Trans,
                                     Vector & shape)
   {
      DenseMatrix dshape(shape.GetData(), shape.Size(), 1);
      test_fe.CalcPhysCurlShape(Trans, dshape);
   }
};

/** Class for integrating the bilinear form a(u,v) := (Q u, v) in either 2D or
    3D and where Q is an optional coefficient (of type scalar, matrix, or
    diagonal matrix) u and v are each in H(Curl) or H(Div). */
class MixedVectorMassIntegrator : public MixedVectorIntegrator
{
public:
   MixedVectorMassIntegrator() { same_calc_shape = true; }
   MixedVectorMassIntegrator(Coefficient &q)
      : MixedVectorIntegrator(q) { same_calc_shape = true; }
   MixedVectorMassIntegrator(VectorCoefficient &dq)
      : MixedVectorIntegrator(dq, true) { same_calc_shape = true; }
   MixedVectorMassIntegrator(MatrixCoefficient &mq)
      : MixedVectorIntegrator(mq) { same_calc_shape = true; }
};

/** Class for integrating the bilinear form a(u,v) := (V x u, v) in 3D and where
    V is a vector coefficient u and v are each in H(Curl) or H(Div). */
class MixedCrossProductIntegrator : public MixedVectorIntegrator
{
public:
   MixedCrossProductIntegrator(VectorCoefficient &vq)
      : MixedVectorIntegrator(vq, false) { same_calc_shape = true; }
};

/** Class for integrating the bilinear form a(u,v) := (V . u, v) in 2D or 3D and
    where V is a vector coefficient u is in H(Curl) or H(Div) and v is in H1 or
    L2. */
class MixedDotProductIntegrator : public MixedScalarVectorIntegrator
{
public:
   MixedDotProductIntegrator(VectorCoefficient &vq)
      : MixedScalarVectorIntegrator(vq, true) {}

   inline virtual bool VerifyFiniteElementTypes(
      const FiniteElement & trial_fe,
      const FiniteElement & test_fe) const
   {
      return (trial_fe.GetRangeType() == mfem::FiniteElement::VECTOR &&
              test_fe.GetRangeType()  == mfem::FiniteElement::SCALAR );
   }

   inline virtual const char * FiniteElementTypeFailureMessage() const
   {
      return "MixedDotProductIntegrator:  "
             "Trial space must be a vector field "
             "and the test space must be a scalar field";
   }
};

/** Class for integrating the bilinear form a(u,v) := (-V . u, Div v) in 2D or
    3D and where V is a vector coefficient u is in H(Curl) or H(Div) and v is in
    RT. */
class MixedWeakGradDotIntegrator : public MixedScalarVectorIntegrator
{
public:
   MixedWeakGradDotIntegrator(VectorCoefficient &vq)
      : MixedScalarVectorIntegrator(vq, true) {}

   inline virtual bool VerifyFiniteElementTypes(
      const FiniteElement & trial_fe,
      const FiniteElement & test_fe) const
   {
      return (trial_fe.GetRangeType() == mfem::FiniteElement::VECTOR &&
              test_fe.GetRangeType()  == mfem::FiniteElement::VECTOR &&
              test_fe.GetDerivType()  == mfem::FiniteElement::DIV );
   }

   inline virtual const char * FiniteElementTypeFailureMessage() const
   {
      return "MixedWeakGradDotIntegrator:  "
             "Trial space must be a vector field "
             "and the test space must be a vector field with a divergence";
   }

   inline virtual void CalcShape(const FiniteElement & scalar_fe,
                                 ElementTransformation &Trans,
                                 Vector & shape)
   { scalar_fe.CalcPhysDivShape(Trans, shape); shape *= -1.0; }
};

/** Class for integrating the bilinear form a(u,v) := (V x u, Grad v) in 3D and
    where V is a vector coefficient u is in H(Curl) or H(Div) and v is in H1. */
class MixedWeakDivCrossIntegrator : public MixedVectorIntegrator
{
public:
   MixedWeakDivCrossIntegrator(VectorCoefficient &vq)
      : MixedVectorIntegrator(vq, false) {}

   inline virtual bool VerifyFiniteElementTypes(
      const FiniteElement & trial_fe,
      const FiniteElement & test_fe) const
   {
      return (trial_fe.GetDim() == 3 && test_fe.GetDim() == 3 &&
              trial_fe.GetRangeType() == mfem::FiniteElement::VECTOR &&
              test_fe.GetRangeType()  == mfem::FiniteElement::SCALAR &&
              test_fe.GetDerivType()  == mfem::FiniteElement::GRAD );
   }

   inline virtual const char * FiniteElementTypeFailureMessage() const
   {
      return "MixedWeakDivCrossIntegrator:  "
             "Trial space must be a vector field in 3D "
             "and the test space must be a scalar field with a gradient";
   }

   inline virtual void CalcTestShape(const FiniteElement & test_fe,
                                     ElementTransformation &Trans,
                                     DenseMatrix & shape)
   { test_fe.CalcPhysDShape(Trans, shape); shape *= -1.0; }
};

/** Class for integrating the bilinear form a(u,v) := (Q Grad u, Grad v) in 3D
    or in 2D and where Q is a scalar or matrix coefficient u and v are both in
    H1. */
class MixedGradGradIntegrator : public MixedVectorIntegrator
{
public:
   MixedGradGradIntegrator() { same_calc_shape = true; }
   MixedGradGradIntegrator(Coefficient &q)
      : MixedVectorIntegrator(q) { same_calc_shape = true; }
   MixedGradGradIntegrator(VectorCoefficient &dq)
      : MixedVectorIntegrator(dq, true) { same_calc_shape = true; }
   MixedGradGradIntegrator(MatrixCoefficient &mq)
      : MixedVectorIntegrator(mq) { same_calc_shape = true; }

   inline virtual bool VerifyFiniteElementTypes(
      const FiniteElement & trial_fe,
      const FiniteElement & test_fe) const
   {
      return (trial_fe.GetRangeType() == mfem::FiniteElement::SCALAR &&
              trial_fe.GetDerivType() == mfem::FiniteElement::GRAD &&
              test_fe.GetRangeType()  == mfem::FiniteElement::SCALAR &&
              test_fe.GetDerivType()  == mfem::FiniteElement::GRAD );
   }

   inline virtual const char * FiniteElementTypeFailureMessage() const
   {
      return "MixedGradGradIntegrator:  "
             "Trial and test spaces must both be scalar fields "
             "with a gradient operator.";
   }

   inline virtual int GetIntegrationOrder(const FiniteElement & trial_fe,
                                          const FiniteElement & test_fe,
                                          ElementTransformation &Trans)
   {
      // Same as DiffusionIntegrator
      return test_fe.Space() == FunctionSpace::Pk ?
             trial_fe.GetOrder() + test_fe.GetOrder() - 2 :
             trial_fe.GetOrder() + test_fe.GetOrder() + test_fe.GetDim() - 1;
   }

   inline virtual void CalcTrialShape(const FiniteElement & trial_fe,
                                      ElementTransformation &Trans,
                                      DenseMatrix & shape)
   { trial_fe.CalcPhysDShape(Trans, shape); }

   inline virtual void CalcTestShape(const FiniteElement & test_fe,
                                     ElementTransformation &Trans,
                                     DenseMatrix & shape)
   { test_fe.CalcPhysDShape(Trans, shape); }
};

/** Class for integrating the bilinear form a(u,v) := (V x Grad u, Grad v) in 3D
    or in 2D and where V is a vector coefficient u and v are both in H1. */
class MixedCrossGradGradIntegrator : public MixedVectorIntegrator
{
public:
   MixedCrossGradGradIntegrator(VectorCoefficient &vq)
      : MixedVectorIntegrator(vq, false) { same_calc_shape = true; }

   inline virtual bool VerifyFiniteElementTypes(
      const FiniteElement & trial_fe,
      const FiniteElement & test_fe) const
   {
      return (trial_fe.GetRangeType() == mfem::FiniteElement::SCALAR &&
              trial_fe.GetDerivType() == mfem::FiniteElement::GRAD &&
              test_fe.GetRangeType()  == mfem::FiniteElement::SCALAR &&
              test_fe.GetDerivType()  == mfem::FiniteElement::GRAD );
   }

   inline virtual const char * FiniteElementTypeFailureMessage() const
   {
      return "MixedCrossGradGradIntegrator:  "
             "Trial and test spaces must both be scalar fields "
             "with a gradient operator.";
   }

   inline virtual void CalcTrialShape(const FiniteElement & trial_fe,
                                      ElementTransformation &Trans,
                                      DenseMatrix & shape)
   { trial_fe.CalcPhysDShape(Trans, shape); }

   inline virtual void CalcTestShape(const FiniteElement & test_fe,
                                     ElementTransformation &Trans,
                                     DenseMatrix & shape)
   { test_fe.CalcPhysDShape(Trans, shape); }
};

/** Class for integrating the bilinear form a(u,v) := (Q Curl u, Curl v) in 3D
    and where Q is a scalar or matrix coefficient u and v are both in
    H(Curl). */
class MixedCurlCurlIntegrator : public MixedVectorIntegrator
{
public:
   MixedCurlCurlIntegrator() { same_calc_shape = true; }
   MixedCurlCurlIntegrator(Coefficient &q)
      : MixedVectorIntegrator(q) { same_calc_shape = true; }
   MixedCurlCurlIntegrator(VectorCoefficient &dq)
      : MixedVectorIntegrator(dq, true) { same_calc_shape = true; }
   MixedCurlCurlIntegrator(MatrixCoefficient &mq)
      : MixedVectorIntegrator(mq) { same_calc_shape = true; }

   inline virtual bool VerifyFiniteElementTypes(
      const FiniteElement & trial_fe,
      const FiniteElement & test_fe) const
   {
      return (trial_fe.GetDim() == 3 && test_fe.GetDim() == 3 &&
              trial_fe.GetRangeType() == mfem::FiniteElement::VECTOR &&
              trial_fe.GetDerivType() == mfem::FiniteElement::CURL &&
              test_fe.GetRangeType()  == mfem::FiniteElement::VECTOR &&
              test_fe.GetDerivType()  == mfem::FiniteElement::CURL );
   }

   inline virtual const char * FiniteElementTypeFailureMessage() const
   {
      return "MixedCurlCurlIntegrator"
             "Trial and test spaces must both be vector fields in 3D "
             "with a curl.";
   }

   inline virtual void CalcTrialShape(const FiniteElement & trial_fe,
                                      ElementTransformation &Trans,
                                      DenseMatrix & shape)
   { trial_fe.CalcPhysCurlShape(Trans, shape); }

   inline virtual void CalcTestShape(const FiniteElement & test_fe,
                                     ElementTransformation &Trans,
                                     DenseMatrix & shape)
   { test_fe.CalcPhysCurlShape(Trans, shape); }
};

/** Class for integrating the bilinear form a(u,v) := (V x Curl u, Curl v) in 3D
    and where V is a vector coefficient u and v are both in H(Curl). */
class MixedCrossCurlCurlIntegrator : public MixedVectorIntegrator
{
public:
   MixedCrossCurlCurlIntegrator(VectorCoefficient &vq)
      : MixedVectorIntegrator(vq, false) { same_calc_shape = true; }

   inline virtual bool VerifyFiniteElementTypes(
      const FiniteElement & trial_fe,
      const FiniteElement & test_fe) const
   {
      return (trial_fe.GetDim() == 3 && test_fe.GetDim() == 3 &&
              trial_fe.GetRangeType() == mfem::FiniteElement::VECTOR &&
              trial_fe.GetDerivType() == mfem::FiniteElement::CURL &&
              test_fe.GetRangeType()  == mfem::FiniteElement::VECTOR &&
              test_fe.GetDerivType()  == mfem::FiniteElement::CURL );
   }

   inline virtual const char * FiniteElementTypeFailureMessage() const
   {
      return "MixedCrossCurlCurlIntegrator:  "
             "Trial and test spaces must both be vector fields in 3D "
             "with a curl.";
   }

   inline virtual void CalcTrialShape(const FiniteElement & trial_fe,
                                      ElementTransformation &Trans,
                                      DenseMatrix & shape)
   { trial_fe.CalcPhysCurlShape(Trans, shape); }

   inline virtual void CalcTestShape(const FiniteElement & test_fe,
                                     ElementTransformation &Trans,
                                     DenseMatrix & shape)
   { test_fe.CalcPhysCurlShape(Trans, shape); }
};

/** Class for integrating the bilinear form a(u,v) := (V x Curl u, Grad v) in 3D
    and where V is a vector coefficient u is in H(Curl) and v is in H1. */
class MixedCrossCurlGradIntegrator : public MixedVectorIntegrator
{
public:
   MixedCrossCurlGradIntegrator(VectorCoefficient &vq)
      : MixedVectorIntegrator(vq, false) {}

   inline virtual bool VerifyFiniteElementTypes(
      const FiniteElement & trial_fe,
      const FiniteElement & test_fe) const
   {
      return (trial_fe.GetDim() == 3 && test_fe.GetDim() == 3 &&
              trial_fe.GetRangeType() == mfem::FiniteElement::VECTOR &&
              trial_fe.GetDerivType() == mfem::FiniteElement::CURL &&
              test_fe.GetRangeType()  == mfem::FiniteElement::SCALAR &&
              test_fe.GetDerivType()  == mfem::FiniteElement::GRAD );
   }

   inline virtual const char * FiniteElementTypeFailureMessage() const
   {
      return "MixedCrossCurlGradIntegrator"
             "Trial space must be a vector field in 3D with a curl"
             "and the test space must be a scalar field with a gradient";
   }

   inline virtual void CalcTrialShape(const FiniteElement & trial_fe,
                                      ElementTransformation &Trans,
                                      DenseMatrix & shape)
   { trial_fe.CalcPhysCurlShape(Trans, shape); }

   inline virtual void CalcTestShape(const FiniteElement & test_fe,
                                     ElementTransformation &Trans,
                                     DenseMatrix & shape)
   { test_fe.CalcPhysDShape(Trans, shape); }
};

/** Class for integrating the bilinear form a(u,v) := (V x Grad u, Curl v) in 3D
    and where V is a scalar coefficient u is in H1 and v is in H(Curl). */
class MixedCrossGradCurlIntegrator : public MixedVectorIntegrator
{
public:
   MixedCrossGradCurlIntegrator(VectorCoefficient &vq)
      : MixedVectorIntegrator(vq, false) {}

   inline virtual bool VerifyFiniteElementTypes(
      const FiniteElement & trial_fe,
      const FiniteElement & test_fe) const
   {
      return (trial_fe.GetDim() == 3 && test_fe.GetDim() == 3 &&
              trial_fe.GetRangeType()  == mfem::FiniteElement::SCALAR &&
              trial_fe.GetDerivType()  == mfem::FiniteElement::GRAD &&
              test_fe.GetRangeType() == mfem::FiniteElement::VECTOR &&
              test_fe.GetDerivType() == mfem::FiniteElement::CURL );
   }

   inline virtual const char * FiniteElementTypeFailureMessage() const
   {
      return "MixedCrossGradCurlIntegrator"
             "Trial space must be a scalar field in 3D with a gradient"
             "and the test space must be a vector field with a curl";
   }

   inline virtual void CalcTrialShape(const FiniteElement & trial_fe,
                                      ElementTransformation &Trans,
                                      DenseMatrix & shape)
   { trial_fe.CalcPhysDShape(Trans, shape); }

   inline virtual void CalcTestShape(const FiniteElement & test_fe,
                                     ElementTransformation &Trans,
                                     DenseMatrix & shape)
   { test_fe.CalcPhysCurlShape(Trans, shape); }
};

/** Class for integrating the bilinear form a(u,v) := (V x u, Curl v) in 3D and
    where V is a vector coefficient u is in H(Curl) or H(Div) and v is in
    H(Curl). */
class MixedWeakCurlCrossIntegrator : public MixedVectorIntegrator
{
public:
   MixedWeakCurlCrossIntegrator(VectorCoefficient &vq)
      : MixedVectorIntegrator(vq, false) {}

   inline virtual bool VerifyFiniteElementTypes(
      const FiniteElement & trial_fe,
      const FiniteElement & test_fe) const
   {
      return (trial_fe.GetDim() == 3 && test_fe.GetDim() == 3 &&
              trial_fe.GetRangeType() == mfem::FiniteElement::VECTOR &&
              test_fe.GetRangeType()  == mfem::FiniteElement::VECTOR &&
              test_fe.GetDerivType()  == mfem::FiniteElement::CURL );
   }

   inline virtual const char * FiniteElementTypeFailureMessage() const
   {
      return "MixedWeakCurlCrossIntegrator:  "
             "Trial space must be a vector field in 3D "
             "and the test space must be a vector field with a curl";
   }

   inline virtual void CalcTestShape(const FiniteElement & test_fe,
                                     ElementTransformation &Trans,
                                     DenseMatrix & shape)
   { test_fe.CalcPhysCurlShape(Trans, shape); }
};

/** Class for integrating the bilinear form a(u,v) := (V x u, Curl v) in 2D and
    where V is a vector coefficient u is in H(Curl) or H(Div) and v is in
    H(Curl). */
class MixedScalarWeakCurlCrossIntegrator : public MixedScalarVectorIntegrator
{
public:
   MixedScalarWeakCurlCrossIntegrator(VectorCoefficient &vq)
      : MixedScalarVectorIntegrator(vq, true, true) {}

   inline virtual bool VerifyFiniteElementTypes(
      const FiniteElement & trial_fe,
      const FiniteElement & test_fe) const
   {
      return (trial_fe.GetDim() == 2 && test_fe.GetDim() == 2 &&
              trial_fe.GetRangeType() == mfem::FiniteElement::VECTOR &&
              test_fe.GetRangeType()  == mfem::FiniteElement::VECTOR &&
              test_fe.GetDerivType()  == mfem::FiniteElement::CURL );
   }

   inline virtual const char * FiniteElementTypeFailureMessage() const
   {
      return "MixedScalarWeakCurlCrossIntegrator:  "
             "Trial space must be a vector field in 2D "
             "and the test space must be a vector field with a curl";
   }

   inline virtual void CalcShape(const FiniteElement & scalar_fe,
                                 ElementTransformation &Trans,
                                 Vector & shape)
   {
      DenseMatrix dshape(shape.GetData(), shape.Size(), 1);
      scalar_fe.CalcPhysCurlShape(Trans, dshape);
   }
};

/** Class for integrating the bilinear form a(u,v) := (V x Grad u, v) in 3D or
    in 2D and where V is a vector coefficient u is in H1 and v is in H(Curl) or
    H(Div). */
class MixedCrossGradIntegrator : public MixedVectorIntegrator
{
public:
   MixedCrossGradIntegrator(VectorCoefficient &vq)
      : MixedVectorIntegrator(vq, false) {}

   inline virtual bool VerifyFiniteElementTypes(
      const FiniteElement & trial_fe,
      const FiniteElement & test_fe) const
   {
      return (trial_fe.GetDim() == 3 && test_fe.GetDim() == 3 &&
              trial_fe.GetRangeType() == mfem::FiniteElement::SCALAR &&
              trial_fe.GetDerivType() == mfem::FiniteElement::GRAD &&
              test_fe.GetRangeType()  == mfem::FiniteElement::VECTOR );
   }

   inline virtual const char * FiniteElementTypeFailureMessage() const
   {
      return "MixedCrossGradIntegrator:  "
             "Trial space must be a scalar field with a gradient operator"
             " and the test space must be a vector field both in 3D.";
   }

   inline virtual void CalcTrialShape(const FiniteElement & trial_fe,
                                      ElementTransformation &Trans,
                                      DenseMatrix & shape)
   { trial_fe.CalcPhysDShape(Trans, shape); }

   inline virtual void CalcTestShape(const FiniteElement & test_fe,
                                     ElementTransformation &Trans,
                                     DenseMatrix & shape)
   { test_fe.CalcVShape(Trans, shape); }
};

/** Class for integrating the bilinear form a(u,v) := (V x Curl u, v) in 3D and
    where V is a vector coefficient u is in H(Curl) and v is in H(Curl) or
    H(Div). */
class MixedCrossCurlIntegrator : public MixedVectorIntegrator
{
public:
   MixedCrossCurlIntegrator(VectorCoefficient &vq)
      : MixedVectorIntegrator(vq, false) {}

   inline virtual bool VerifyFiniteElementTypes(
      const FiniteElement & trial_fe,
      const FiniteElement & test_fe) const
   {
      return (trial_fe.GetDim() == 3 && test_fe.GetDim() == 3 &&
              trial_fe.GetRangeType() == mfem::FiniteElement::VECTOR &&
              trial_fe.GetDerivType() == mfem::FiniteElement::CURL   &&
              test_fe.GetRangeType()  == mfem::FiniteElement::VECTOR );
   }

   inline virtual const char * FiniteElementTypeFailureMessage() const
   {
      return "MixedCrossCurlIntegrator:  "
             "Trial space must be a vector field in 3D with a curl "
             "and the test space must be a vector field";
   }

   inline virtual void CalcTrialShape(const FiniteElement & trial_fe,
                                      ElementTransformation &Trans,
                                      DenseMatrix & shape)
   { trial_fe.CalcPhysCurlShape(Trans, shape); }
};

/** Class for integrating the bilinear form a(u,v) := (V x Curl u, v) in 2D and
    where V is a vector coefficient u is in H(Curl) and v is in H(Curl) or
    H(Div). */
class MixedScalarCrossCurlIntegrator : public MixedScalarVectorIntegrator
{
public:
   MixedScalarCrossCurlIntegrator(VectorCoefficient &vq)
      : MixedScalarVectorIntegrator(vq, false, true) {}

   inline virtual bool VerifyFiniteElementTypes(
      const FiniteElement & trial_fe,
      const FiniteElement & test_fe) const
   {
      return (trial_fe.GetDim() == 2 && test_fe.GetDim() == 2 &&
              trial_fe.GetRangeType() == mfem::FiniteElement::VECTOR &&
              trial_fe.GetDerivType() == mfem::FiniteElement::CURL   &&
              test_fe.GetRangeType()  == mfem::FiniteElement::VECTOR );
   }

   inline virtual const char * FiniteElementTypeFailureMessage() const
   {
      return "MixedCrossCurlIntegrator:  "
             "Trial space must be a vector field in 2D with a curl "
             "and the test space must be a vector field";
   }

   inline virtual void CalcShape(const FiniteElement & scalar_fe,
                                 ElementTransformation &Trans,
                                 Vector & shape)
   {
      DenseMatrix dshape(shape.GetData(), shape.Size(), 1);
      scalar_fe.CalcPhysCurlShape(Trans, dshape); shape *= -1.0;
   }
};

/** Class for integrating the bilinear form a(u,v) := (V x Grad u, v) in 2D and
    where V is a vector coefficient u is in H1 and v is in H1 or L2. */
class MixedScalarCrossGradIntegrator : public MixedScalarVectorIntegrator
{
public:
   MixedScalarCrossGradIntegrator(VectorCoefficient &vq)
      : MixedScalarVectorIntegrator(vq, true, true) {}

   inline virtual bool VerifyFiniteElementTypes(
      const FiniteElement & trial_fe,
      const FiniteElement & test_fe) const
   {
      return (trial_fe.GetDim() == 2 && test_fe.GetDim() == 2 &&
              trial_fe.GetRangeType() == mfem::FiniteElement::SCALAR &&
              trial_fe.GetDerivType() == mfem::FiniteElement::GRAD   &&
              test_fe.GetRangeType()  == mfem::FiniteElement::SCALAR );
   }

   inline virtual const char * FiniteElementTypeFailureMessage() const
   {
      return "MixedScalarCrossGradIntegrator:  "
             "Trial space must be a scalar field in 2D with a gradient "
             "and the test space must be a scalar field";
   }

   inline virtual void CalcVShape(const FiniteElement & vector_fe,
                                  ElementTransformation &Trans,
                                  DenseMatrix & shape)
   { vector_fe.CalcPhysDShape(Trans, shape); }
};

/** Class for integrating the bilinear form a(u,v) := (V x u, v) in 2D and where
    V is a vector coefficient u is in ND or RT and v is in H1 or L2. */
class MixedScalarCrossProductIntegrator : public MixedScalarVectorIntegrator
{
public:
   MixedScalarCrossProductIntegrator(VectorCoefficient &vq)
      : MixedScalarVectorIntegrator(vq, true, true) {}

   inline virtual bool VerifyFiniteElementTypes(
      const FiniteElement & trial_fe,
      const FiniteElement & test_fe) const
   {
      return (trial_fe.GetDim() == 2 && test_fe.GetDim() == 2 &&
              trial_fe.GetRangeType() == mfem::FiniteElement::VECTOR &&
              test_fe.GetRangeType()  == mfem::FiniteElement::SCALAR );
   }

   inline virtual const char * FiniteElementTypeFailureMessage() const
   {
      return "MixedScalarCrossProductIntegrator:  "
             "Trial space must be a vector field in 2D "
             "and the test space must be a scalar field";
   }
};

/** Class for integrating the bilinear form a(u,v) := (V x z u, v) in 2D and
    where V is a vector coefficient u is in H1 or L2 and v is in ND or RT. */
class MixedScalarWeakCrossProductIntegrator : public MixedScalarVectorIntegrator
{
public:
   MixedScalarWeakCrossProductIntegrator(VectorCoefficient &vq)
      : MixedScalarVectorIntegrator(vq, false, true) {}

   inline virtual bool VerifyFiniteElementTypes(
      const FiniteElement & trial_fe,
      const FiniteElement & test_fe) const
   {
      return (trial_fe.GetDim() == 2 && test_fe.GetDim() == 2 &&
              trial_fe.GetRangeType() == mfem::FiniteElement::SCALAR &&
              test_fe.GetRangeType()  == mfem::FiniteElement::VECTOR );
   }

   inline virtual const char * FiniteElementTypeFailureMessage() const
   {
      return "MixedScalarWeakCrossProductIntegrator:  "
             "Trial space must be a scalar field in 2D "
             "and the test space must be a vector field";
   }

   inline virtual void CalcShape(const FiniteElement & scalar_fe,
                                 ElementTransformation &Trans,
                                 Vector & shape)
   { scalar_fe.CalcPhysShape(Trans, shape); shape *= -1.0; }
};

/** Class for integrating the bilinear form a(u,v) := (V . Grad u, v) in 2D or
    3D and where V is a vector coefficient, u is in H1 and v is in H1 or L2. */
class MixedDirectionalDerivativeIntegrator : public MixedScalarVectorIntegrator
{
public:
   MixedDirectionalDerivativeIntegrator(VectorCoefficient &vq)
      : MixedScalarVectorIntegrator(vq, true) {}

   inline virtual bool VerifyFiniteElementTypes(
      const FiniteElement & trial_fe,
      const FiniteElement & test_fe) const
   {
      return (trial_fe.GetRangeType() == mfem::FiniteElement::SCALAR &&
              trial_fe.GetDerivType() == mfem::FiniteElement::GRAD   &&
              test_fe.GetRangeType()  == mfem::FiniteElement::SCALAR );
   }

   inline virtual const char * FiniteElementTypeFailureMessage() const
   {
      return "MixedDirectionalDerivativeIntegrator:  "
             "Trial space must be a scalar field with a gradient "
             "and the test space must be a scalar field";
   }

   inline virtual void CalcVShape(const FiniteElement & vector_fe,
                                  ElementTransformation &Trans,
                                  DenseMatrix & shape)
   { vector_fe.CalcPhysDShape(Trans, shape); }
};

/** Class for integrating the bilinear form a(u,v) := (-V . Grad u, Div v) in 2D
    or 3D and where V is a vector coefficient, u is in H1 and v is in RT. */
class MixedGradDivIntegrator : public MixedScalarVectorIntegrator
{
public:
   MixedGradDivIntegrator(VectorCoefficient &vq)
      : MixedScalarVectorIntegrator(vq, true) {}

   inline virtual bool VerifyFiniteElementTypes(
      const FiniteElement & trial_fe,
      const FiniteElement & test_fe) const
   {
      return (trial_fe.GetRangeType() == mfem::FiniteElement::SCALAR &&
              trial_fe.GetDerivType() == mfem::FiniteElement::GRAD   &&
              test_fe.GetRangeType()  == mfem::FiniteElement::VECTOR &&
              test_fe.GetDerivType()  == mfem::FiniteElement::DIV   );
   }

   inline virtual const char * FiniteElementTypeFailureMessage() const
   {
      return "MixedGradDivIntegrator:  "
             "Trial space must be a scalar field with a gradient"
             "and the test space must be a vector field with a divergence";
   }

   inline virtual void CalcVShape(const FiniteElement & vector_fe,
                                  ElementTransformation &Trans,
                                  DenseMatrix & shape)
   { vector_fe.CalcPhysDShape(Trans, shape); shape *= -1.0; }

   inline virtual void CalcShape(const FiniteElement & scalar_fe,
                                 ElementTransformation &Trans,
                                 Vector & shape)
   { scalar_fe.CalcPhysDivShape(Trans, shape); }
};

/** Class for integrating the bilinear form a(u,v) := (-V Div u, Grad v) in 2D
    or 3D and where V is a vector coefficient, u is in RT and v is in H1. */
class MixedDivGradIntegrator : public MixedScalarVectorIntegrator
{
public:
   MixedDivGradIntegrator(VectorCoefficient &vq)
      : MixedScalarVectorIntegrator(vq, false) {}

   inline virtual bool VerifyFiniteElementTypes(
      const FiniteElement & trial_fe,
      const FiniteElement & test_fe) const
   {
      return (trial_fe.GetRangeType() == mfem::FiniteElement::VECTOR &&
              trial_fe.GetDerivType() == mfem::FiniteElement::DIV    &&
              test_fe.GetRangeType()  == mfem::FiniteElement::SCALAR &&
              test_fe.GetDerivType()  == mfem::FiniteElement::GRAD
             );
   }

   inline virtual const char * FiniteElementTypeFailureMessage() const
   {
      return "MixedDivGradIntegrator:  "
             "Trial space must be a vector field with a divergence"
             "and the test space must be a scalar field with a gradient";
   }

   inline virtual void CalcVShape(const FiniteElement & vector_fe,
                                  ElementTransformation &Trans,
                                  DenseMatrix & shape)
   { vector_fe.CalcPhysDShape(Trans, shape); shape *= -1.0; }

   inline virtual void CalcShape(const FiniteElement & scalar_fe,
                                 ElementTransformation &Trans,
                                 Vector & shape)
   { scalar_fe.CalcPhysDivShape(Trans, shape); }
};

/** Class for integrating the bilinear form a(u,v) := (-V u, Grad v) in 2D or 3D
    and where V is a vector coefficient, u is in H1 and v is in H1. */
class MixedScalarWeakDivergenceIntegrator : public MixedScalarVectorIntegrator
{
public:
   MixedScalarWeakDivergenceIntegrator(VectorCoefficient &vq)
      : MixedScalarVectorIntegrator(vq, false) {}

   inline virtual bool VerifyFiniteElementTypes(
      const FiniteElement & trial_fe,
      const FiniteElement & test_fe) const
   {
      return (trial_fe.GetRangeType() == mfem::FiniteElement::SCALAR &&
              test_fe.GetRangeType()  == mfem::FiniteElement::SCALAR &&
              test_fe.GetDerivType()  == mfem::FiniteElement::GRAD   );
   }

   inline virtual const char * FiniteElementTypeFailureMessage() const
   {
      return "MixedScalarWeakDivergenceIntegrator:  "
             "Trial space must be a scalar field "
             "and the test space must be a scalar field with a gradient";
   }

   inline virtual void CalcVShape(const FiniteElement & vector_fe,
                                  ElementTransformation &Trans,
                                  DenseMatrix & shape)
   { vector_fe.CalcPhysDShape(Trans, shape); shape *= -1.0; }
};

/** Class for integrating the bilinear form a(u,v) := (Q grad u, v) in either 2D
    or 3D and where Q is an optional coefficient (of type scalar, matrix, or
    diagonal matrix) u is in H1 and v is in H(Curl) or H(Div). */
class MixedVectorGradientIntegrator : public MixedVectorIntegrator
{
public:
   MixedVectorGradientIntegrator() {}
   MixedVectorGradientIntegrator(Coefficient &q)
      : MixedVectorIntegrator(q) {}
   MixedVectorGradientIntegrator(VectorCoefficient &dq)
      : MixedVectorIntegrator(dq, true) {}
   MixedVectorGradientIntegrator(MatrixCoefficient &mq)
      : MixedVectorIntegrator(mq) {}

protected:
   inline virtual bool VerifyFiniteElementTypes(
      const FiniteElement & trial_fe,
      const FiniteElement & test_fe) const
   {
      return (trial_fe.GetDerivType() == mfem::FiniteElement::GRAD &&
              test_fe.GetRangeType()  == mfem::FiniteElement::VECTOR );
   }

   inline virtual const char * FiniteElementTypeFailureMessage() const
   {
      return "MixedVectorGradientIntegrator:  "
             "Trial spaces must be H1 and the test space must be a "
             "vector field in 2D or 3D";
   }

   inline virtual void CalcTrialShape(const FiniteElement & trial_fe,
                                      ElementTransformation &Trans,
                                      DenseMatrix & shape)
   {
      trial_fe.CalcPhysDShape(Trans, shape);
   }

private:
   DenseMatrix Jinv;
};

/** Class for integrating the bilinear form a(u,v) := (Q curl u, v) in 3D and
    where Q is an optional coefficient (of type scalar, matrix, or diagonal
    matrix) u is in H(Curl) and v is in H(Div) or H(Curl). */
class MixedVectorCurlIntegrator : public MixedVectorIntegrator
{
public:
   MixedVectorCurlIntegrator() {}
   MixedVectorCurlIntegrator(Coefficient &q)
      : MixedVectorIntegrator(q) {}
   MixedVectorCurlIntegrator(VectorCoefficient &dq)
      : MixedVectorIntegrator(dq, true) {}
   MixedVectorCurlIntegrator(MatrixCoefficient &mq)
      : MixedVectorIntegrator(mq) {}

protected:
   inline virtual bool VerifyFiniteElementTypes(
      const FiniteElement & trial_fe,
      const FiniteElement & test_fe) const
   {
      return (trial_fe.GetDim() == 3 && test_fe.GetDim() == 3 &&
              trial_fe.GetDerivType() == mfem::FiniteElement::CURL  &&
              test_fe.GetRangeType()  == mfem::FiniteElement::VECTOR );
   }

   inline virtual const char * FiniteElementTypeFailureMessage() const
   {
      return "MixedVectorCurlIntegrator:  "
             "Trial space must be H(Curl) and the test space must be a "
             "vector field in 3D";
   }

   inline virtual void CalcTrialShape(const FiniteElement & trial_fe,
                                      ElementTransformation &Trans,
                                      DenseMatrix & shape)
   {
      trial_fe.CalcPhysCurlShape(Trans, shape);
   }
};

/** Class for integrating the bilinear form a(u,v) := (Q u, curl v) in 3D and
    where Q is an optional coefficient (of type scalar, matrix, or diagonal
    matrix) u is in H(Div) or H(Curl) and v is in H(Curl). */
class MixedVectorWeakCurlIntegrator : public MixedVectorIntegrator
{
public:
   MixedVectorWeakCurlIntegrator() {}
   MixedVectorWeakCurlIntegrator(Coefficient &q)
      : MixedVectorIntegrator(q) {}
   MixedVectorWeakCurlIntegrator(VectorCoefficient &dq)
      : MixedVectorIntegrator(dq, true) {}
   MixedVectorWeakCurlIntegrator(MatrixCoefficient &mq)
      : MixedVectorIntegrator(mq) {}

protected:
   inline virtual bool VerifyFiniteElementTypes(
      const FiniteElement & trial_fe,
      const FiniteElement & test_fe) const
   {
      return (trial_fe.GetDim() == 3 && test_fe.GetDim() == 3 &&
              trial_fe.GetRangeType() == mfem::FiniteElement::VECTOR &&
              test_fe.GetDerivType()  == mfem::FiniteElement::CURL );
   }

   inline virtual const char * FiniteElementTypeFailureMessage() const
   {
      return "MixedVectorWeakCurlIntegrator:  "
             "Trial space must be vector field in 3D and the "
             "test space must be H(Curl)";
   }

   inline virtual void CalcTestShape(const FiniteElement & test_fe,
                                     ElementTransformation &Trans,
                                     DenseMatrix & shape)
   {
      test_fe.CalcPhysCurlShape(Trans, shape);
   }
};

/** Class for integrating the bilinear form a(u,v) := - (Q u, grad v) in either
    2D or 3D and where Q is an optional coefficient (of type scalar, matrix, or
    diagonal matrix) u is in H(Div) or H(Curl) and v is in H1. */
class MixedVectorWeakDivergenceIntegrator : public MixedVectorIntegrator
{
public:
   MixedVectorWeakDivergenceIntegrator() {}
   MixedVectorWeakDivergenceIntegrator(Coefficient &q)
      : MixedVectorIntegrator(q) {}
   MixedVectorWeakDivergenceIntegrator(VectorCoefficient &dq)
      : MixedVectorIntegrator(dq, true) {}
   MixedVectorWeakDivergenceIntegrator(MatrixCoefficient &mq)
      : MixedVectorIntegrator(mq) {}

protected:
   inline virtual bool VerifyFiniteElementTypes(
      const FiniteElement & trial_fe,
      const FiniteElement & test_fe) const
   {
      return (trial_fe.GetRangeType() == mfem::FiniteElement::VECTOR &&
              test_fe.GetDerivType()  == mfem::FiniteElement::GRAD );
   }

   inline virtual const char * FiniteElementTypeFailureMessage() const
   {
      return "MixedVectorWeakDivergenceIntegrator:  "
             "Trial space must be vector field and the "
             "test space must be H1";
   }

   inline virtual void CalcTestShape(const FiniteElement & test_fe,
                                     ElementTransformation &Trans,
                                     DenseMatrix & shape)
   {
      test_fe.CalcPhysDShape(Trans, shape);
      shape *= -1.0;
   }
};

/** Class for integrating the bilinear form a(u,v) := (Q grad u, grad v) where Q
    can be a scalar or a matrix coefficient. */
class DiffusionIntegrator: public BilinearFormIntegrator
{
protected:
   Coefficient *Q;
   MatrixCoefficient *MQ;

private:
   Vector vec, pointflux, shape;
#ifndef MFEM_THREAD_SAFE
   DenseMatrix dshape, dshapedxt, invdfdx, mq;
   DenseMatrix te_dshape, te_dshapedxt;
#endif

   // PA extension
   const DofToQuad *maps;         ///< Not owned
   const GeometricFactors *geom;  ///< Not owned
   int dim, ne, dofs1D, quad1D;
   Vector pa_data;

public:
   /// Construct a diffusion integrator with coefficient Q = 1
   DiffusionIntegrator() { Q = NULL; MQ = NULL; maps = NULL; geom = NULL; }

   /// Construct a diffusion integrator with a scalar coefficient q
   DiffusionIntegrator(Coefficient &q)
      : Q(&q) { MQ = NULL; maps = NULL; geom = NULL; }

   /// Construct a diffusion integrator with a matrix coefficient q
   DiffusionIntegrator(MatrixCoefficient &q)
      : MQ(&q) { Q = NULL; maps = NULL; geom = NULL; }

   /** Given a particular Finite Element
       computes the element stiffness matrix elmat. */
   virtual void AssembleElementMatrix(const FiniteElement &el,
                                      ElementTransformation &Trans,
                                      DenseMatrix &elmat);
   /** Given a trial and test Finite Element computes the element stiffness
       matrix elmat. */
   virtual void AssembleElementMatrix2(const FiniteElement &trial_fe,
                                       const FiniteElement &test_fe,
                                       ElementTransformation &Trans,
                                       DenseMatrix &elmat);

   /// Perform the local action of the BilinearFormIntegrator
   virtual void AssembleElementVector(const FiniteElement &el,
                                      ElementTransformation &Tr,
                                      const Vector &elfun, Vector &elvect);

   virtual void ComputeElementFlux(const FiniteElement &el,
                                   ElementTransformation &Trans,
                                   Vector &u, const FiniteElement &fluxelem,
                                   Vector &flux, int with_coef = 1);

   virtual double ComputeFluxEnergy(const FiniteElement &fluxelem,
                                    ElementTransformation &Trans,
                                    Vector &flux, Vector *d_energy = NULL);

   virtual void AssemblePA(const FiniteElementSpace&);

   virtual void AssembleDiagonalPA(Vector &diag) const;

   virtual void AddMultPA(const Vector&, Vector&) const;

   static const IntegrationRule &GetRule(const FiniteElement &trial_fe,
                                         const FiniteElement &test_fe);

   virtual DiffusionIntegrator* Copy() const;
};

/** Class for local mass matrix assembling a(u,v) := (Q u, v) */
class MassIntegrator: public BilinearFormIntegrator
{
protected:
#ifndef MFEM_THREAD_SAFE
   Vector shape, te_shape;
#endif
   Coefficient *Q;
   // PA extension
   Vector pa_data;
   const DofToQuad *maps;         ///< Not owned
   const GeometricFactors *geom;  ///< Not owned
   int dim, ne, nq, dofs1D, quad1D;

public:
   MassIntegrator(const IntegrationRule *ir = NULL)
      : BilinearFormIntegrator(ir) { Q = NULL; maps = NULL; geom = NULL; }

   /// Construct a mass integrator with coefficient q
   MassIntegrator(Coefficient &q, const IntegrationRule *ir = NULL)
      : BilinearFormIntegrator(ir), Q(&q) { maps = NULL; geom = NULL; }

   /** Given a particular Finite Element
       computes the element mass matrix elmat. */
   virtual void AssembleElementMatrix(const FiniteElement &el,
                                      ElementTransformation &Trans,
                                      DenseMatrix &elmat);
   virtual void AssembleElementMatrix2(const FiniteElement &trial_fe,
                                       const FiniteElement &test_fe,
                                       ElementTransformation &Trans,
                                       DenseMatrix &elmat);

   virtual void AssemblePA(const FiniteElementSpace&);

   virtual void AssembleDiagonalPA(Vector &diag) const;

   virtual void AddMultPA(const Vector&, Vector&) const;

   virtual MassIntegrator* Copy() const;

   static const IntegrationRule &GetRule(const FiniteElement &trial_fe,
                                         const FiniteElement &test_fe,
                                         ElementTransformation &Trans);
};

class BoundaryMassIntegrator : public MassIntegrator
{
public:
   BoundaryMassIntegrator(Coefficient &q) : MassIntegrator(q) { }

   using BilinearFormIntegrator::AssembleFaceMatrix;

   virtual void AssembleFaceMatrix(const FiniteElement &el1,
                                   const FiniteElement &el2,
                                   FaceElementTransformations &Trans,
                                   DenseMatrix &elmat);
};

/// alpha (q . grad u, v)
class ConvectionIntegrator : public BilinearFormIntegrator
{
protected:
   VectorCoefficient *Q;
   double alpha;

private:
#ifndef MFEM_THREAD_SAFE
   DenseMatrix dshape, adjJ, Q_ir;
   Vector shape, vec2, BdFidxT;
#endif

public:
   ConvectionIntegrator(VectorCoefficient &q, double a = 1.0)
      : Q(&q) { alpha = a; }
   virtual void AssembleElementMatrix(const FiniteElement &,
                                      ElementTransformation &,
                                      DenseMatrix &);
};

/// alpha (q . grad u, v) using the "group" FE discretization
class GroupConvectionIntegrator : public BilinearFormIntegrator
{
protected:
   VectorCoefficient *Q;
   double alpha;

private:
   DenseMatrix dshape, adjJ, Q_nodal, grad;
   Vector shape;

public:
   GroupConvectionIntegrator(VectorCoefficient &q, double a = 1.0)
      : Q(&q) { alpha = a; }
   virtual void AssembleElementMatrix(const FiniteElement &,
                                      ElementTransformation &,
                                      DenseMatrix &);
};

/** Class for integrating the bilinear form a(u,v) := (Q u, v),
    where u=(u1,...,un) and v=(v1,...,vn); ui and vi are defined
    by scalar FE through standard transformation. */
class VectorMassIntegrator: public BilinearFormIntegrator
{
private:
   int vdim;
   Vector shape, te_shape, vec;
   DenseMatrix partelmat;
   DenseMatrix mcoeff;
   int Q_order;

protected:
   Coefficient *Q;
   VectorCoefficient *VQ;
   MatrixCoefficient *MQ;

public:
   /// Construct an integrator with coefficient 1.0
   VectorMassIntegrator()
      : vdim(-1), Q_order(0), Q(NULL), VQ(NULL), MQ(NULL) { }
   /** Construct an integrator with scalar coefficient q.
       If possible, save memory by using a scalar integrator since
       the resulting matrix is block diagonal with the same diagonal
       block repeated. */
   VectorMassIntegrator(Coefficient &q, int qo = 0)
      : vdim(-1), Q(&q) { VQ = NULL; MQ = NULL; Q_order = qo; }
   VectorMassIntegrator(Coefficient &q, const IntegrationRule *ir)
      : BilinearFormIntegrator(ir), vdim(-1), Q(&q)
   { VQ = NULL; MQ = NULL; Q_order = 0; }
   /// Construct an integrator with diagonal coefficient q
   VectorMassIntegrator(VectorCoefficient &q, int qo = 0)
      : vdim(q.GetVDim()), VQ(&q) { Q = NULL; MQ = NULL; Q_order = qo; }
   /// Construct an integrator with matrix coefficient q
   VectorMassIntegrator(MatrixCoefficient &q, int qo = 0)
      : vdim(q.GetVDim()), MQ(&q) { Q = NULL; VQ = NULL; Q_order = qo; }

   int GetVDim() const { return vdim; }
   void SetVDim(int vdim) { this->vdim = vdim; }

   virtual void AssembleElementMatrix(const FiniteElement &el,
                                      ElementTransformation &Trans,
                                      DenseMatrix &elmat);
   virtual void AssembleElementMatrix2(const FiniteElement &trial_fe,
                                       const FiniteElement &test_fe,
                                       ElementTransformation &Trans,
                                       DenseMatrix &elmat);
};


/** Class for integrating (div u, p) where u is a vector field given
    by VectorFiniteElement through Piola transformation (for RT
    elements); p is scalar function given by FiniteElement through
    standard transformation. Here, u is the trial function and p is
    the test function.
    Note: the element matrix returned by AssembleElementMatrix2
    does NOT depend on the ElementTransformation Trans. */
class VectorFEDivergenceIntegrator : public BilinearFormIntegrator
{
protected:
   Coefficient *Q;

private:
#ifndef MFEM_THREAD_SAFE
   Vector divshape, shape;
#endif

public:
   VectorFEDivergenceIntegrator() { Q = NULL; }
   VectorFEDivergenceIntegrator(Coefficient &q) { Q = &q; }
   virtual void AssembleElementMatrix(const FiniteElement &el,
                                      ElementTransformation &Trans,
                                      DenseMatrix &elmat) { }
   virtual void AssembleElementMatrix2(const FiniteElement &trial_fe,
                                       const FiniteElement &test_fe,
                                       ElementTransformation &Trans,
                                       DenseMatrix &elmat);
};


/** Integrator for `(-Q u, grad v)` for Nedelec (`u`) and H1 (`v`) elements.
    This is equivalent to a weak divergence of the Nedelec basis functions. */
class VectorFEWeakDivergenceIntegrator: public BilinearFormIntegrator
{
protected:
   Coefficient *Q;

private:
#ifndef MFEM_THREAD_SAFE
   DenseMatrix dshape;
   DenseMatrix dshapedxt;
   DenseMatrix vshape;
   DenseMatrix invdfdx;
#endif

public:
   VectorFEWeakDivergenceIntegrator() { Q = NULL; }
   VectorFEWeakDivergenceIntegrator(Coefficient &q) { Q = &q; }
   virtual void AssembleElementMatrix(const FiniteElement &el,
                                      ElementTransformation &Trans,
                                      DenseMatrix &elmat) { }
   virtual void AssembleElementMatrix2(const FiniteElement &trial_fe,
                                       const FiniteElement &test_fe,
                                       ElementTransformation &Trans,
                                       DenseMatrix &elmat);
};

/** Integrator for (curl u, v) for Nedelec and RT elements. If the trial and
    test spaces are switched, assembles the form (u, curl v). */
class VectorFECurlIntegrator: public BilinearFormIntegrator
{
protected:
   Coefficient *Q;

private:
#ifndef MFEM_THREAD_SAFE
   DenseMatrix curlshapeTrial;
   DenseMatrix vshapeTest;
   DenseMatrix curlshapeTrial_dFT;
#endif

public:
   VectorFECurlIntegrator() { Q = NULL; }
   VectorFECurlIntegrator(Coefficient &q) { Q = &q; }
   virtual void AssembleElementMatrix(const FiniteElement &el,
                                      ElementTransformation &Trans,
                                      DenseMatrix &elmat) { }
   virtual void AssembleElementMatrix2(const FiniteElement &trial_fe,
                                       const FiniteElement &test_fe,
                                       ElementTransformation &Trans,
                                       DenseMatrix &elmat);
};

/// Class for integrating (Q D_i(u), v); u and v are scalars
class DerivativeIntegrator : public BilinearFormIntegrator
{
protected:
   Coefficient* Q;

private:
   int xi;
   DenseMatrix dshape, dshapedxt, invdfdx;
   Vector shape, dshapedxi;

public:
   DerivativeIntegrator(Coefficient &q, int i) : Q(&q), xi(i) { }
   virtual void AssembleElementMatrix(const FiniteElement &el,
                                      ElementTransformation &Trans,
                                      DenseMatrix &elmat)
   { AssembleElementMatrix2(el,el,Trans,elmat); }
   virtual void AssembleElementMatrix2(const FiniteElement &trial_fe,
                                       const FiniteElement &test_fe,
                                       ElementTransformation &Trans,
                                       DenseMatrix &elmat);
};

/// Integrator for (curl u, curl v) for Nedelec elements
class CurlCurlIntegrator: public BilinearFormIntegrator
{
private:
   Vector vec, pointflux;
#ifndef MFEM_THREAD_SAFE
   DenseMatrix curlshape, curlshape_dFt, M;
   DenseMatrix vshape, projcurl;
#endif

protected:
   Coefficient *Q;
   MatrixCoefficient *MQ;

public:
   CurlCurlIntegrator() { Q = NULL; MQ = NULL; }
   /// Construct a bilinear form integrator for Nedelec elements
   CurlCurlIntegrator(Coefficient &q) : Q(&q) { MQ = NULL; }
   CurlCurlIntegrator(MatrixCoefficient &m) : MQ(&m) { Q = NULL; }

   /* Given a particular Finite Element, compute the
      element curl-curl matrix elmat */
   virtual void AssembleElementMatrix(const FiniteElement &el,
                                      ElementTransformation &Trans,
                                      DenseMatrix &elmat);

   virtual void ComputeElementFlux(const FiniteElement &el,
                                   ElementTransformation &Trans,
                                   Vector &u, const FiniteElement &fluxelem,
                                   Vector &flux, int with_coef);

   virtual double ComputeFluxEnergy(const FiniteElement &fluxelem,
                                    ElementTransformation &Trans,
                                    Vector &flux, Vector *d_energy = NULL);
};

/** Integrator for (curl u, curl v) for FE spaces defined by 'dim' copies of a
    scalar FE space. */
class VectorCurlCurlIntegrator: public BilinearFormIntegrator
{
private:
#ifndef MFEM_THREAD_SAFE
   DenseMatrix dshape_hat, dshape, curlshape, Jadj, grad_hat, grad;
#endif

protected:
   Coefficient *Q;

public:
   VectorCurlCurlIntegrator() { Q = NULL; }

   VectorCurlCurlIntegrator(Coefficient &q) : Q(&q) { }

   /// Assemble an element matrix
   virtual void AssembleElementMatrix(const FiniteElement &el,
                                      ElementTransformation &Trans,
                                      DenseMatrix &elmat);
   /// Compute element energy: (1/2) (curl u, curl u)_E
   virtual double GetElementEnergy(const FiniteElement &el,
                                   ElementTransformation &Tr,
                                   const Vector &elfun);
};

/// Integrator for (Q u, v) for VectorFiniteElements
class VectorFEMassIntegrator: public BilinearFormIntegrator
{
private:
   void Init(Coefficient *q, VectorCoefficient *vq, MatrixCoefficient *mq)
   { Q = q; VQ = vq; MQ = mq; }

#ifndef MFEM_THREAD_SAFE
   Vector shape;
   Vector D;
   DenseMatrix K;
   DenseMatrix test_vshape;
   DenseMatrix trial_vshape;
#endif

protected:
   Coefficient *Q;
   VectorCoefficient *VQ;
   MatrixCoefficient *MQ;

public:
   VectorFEMassIntegrator() { Init(NULL, NULL, NULL); }
   VectorFEMassIntegrator(Coefficient *_q) { Init(_q, NULL, NULL); }
   VectorFEMassIntegrator(Coefficient &q) { Init(&q, NULL, NULL); }
   VectorFEMassIntegrator(VectorCoefficient *_vq) { Init(NULL, _vq, NULL); }
   VectorFEMassIntegrator(VectorCoefficient &vq) { Init(NULL, &vq, NULL); }
   VectorFEMassIntegrator(MatrixCoefficient *_mq) { Init(NULL, NULL, _mq); }
   VectorFEMassIntegrator(MatrixCoefficient &mq) { Init(NULL, NULL, &mq); }

   virtual void AssembleElementMatrix(const FiniteElement &el,
                                      ElementTransformation &Trans,
                                      DenseMatrix &elmat);
   virtual void AssembleElementMatrix2(const FiniteElement &trial_fe,
                                       const FiniteElement &test_fe,
                                       ElementTransformation &Trans,
                                       DenseMatrix &elmat);
};

/** Integrator for (Q div u, p) where u=(v1,...,vn) and all vi are in the same
    scalar FE space; p is also in a (different) scalar FE space.  */
class VectorDivergenceIntegrator : public BilinearFormIntegrator
{
protected:
   Coefficient *Q;

private:
   Vector shape;
   Vector divshape;
   DenseMatrix dshape;
   DenseMatrix gshape;
   DenseMatrix Jadj;

public:
   VectorDivergenceIntegrator() { Q = NULL; }
   VectorDivergenceIntegrator(Coefficient *_q) { Q = _q; }
   VectorDivergenceIntegrator(Coefficient &q) { Q = &q; }

   virtual void AssembleElementMatrix2(const FiniteElement &trial_fe,
                                       const FiniteElement &test_fe,
                                       ElementTransformation &Trans,
                                       DenseMatrix &elmat);
};

/// (Q div u, div v) for RT elements
class DivDivIntegrator: public BilinearFormIntegrator
{
protected:
   Coefficient *Q;

private:
#ifndef MFEM_THREAD_SAFE
   Vector divshape;
#endif

public:
   DivDivIntegrator() { Q = NULL; }
   DivDivIntegrator(Coefficient &q) : Q(&q) { }

   virtual void AssembleElementMatrix(const FiniteElement &el,
                                      ElementTransformation &Trans,
                                      DenseMatrix &elmat);
};

/** Integrator for
      (Q grad u, grad v) = sum_i (Q grad u_i, grad v_i) e_i e_i^T
    for FE spaces defined by 'dim' copies of a scalar FE space. Where e_i
    is the unit vector in the i-th direction.  The resulting local element
    matrix is a block-diagonal matrix consisting of 'dim' copies of a scalar
    diffusion matrix in each diagonal block. */
class VectorDiffusionIntegrator : public BilinearFormIntegrator
{
protected:
   Coefficient *Q;

private:
   DenseMatrix Jinv;
   DenseMatrix dshape;
   DenseMatrix gshape;
   DenseMatrix pelmat;

public:
   VectorDiffusionIntegrator() { Q = NULL; }
   VectorDiffusionIntegrator(Coefficient &q) { Q = &q; }

   virtual void AssembleElementMatrix(const FiniteElement &el,
                                      ElementTransformation &Trans,
                                      DenseMatrix &elmat);
   virtual void AssembleElementVector(const FiniteElement &el,
                                      ElementTransformation &Tr,
                                      const Vector &elfun, Vector &elvect);
};

/** Integrator for the linear elasticity form:
    a(u,v) = (lambda div(u), div(v)) + (2 mu e(u), e(v)),
    where e(v) = (1/2) (grad(v) + grad(v)^T).
    This is a 'Vector' integrator, i.e. defined for FE spaces
    using multiple copies of a scalar FE space. */
class ElasticityIntegrator : public BilinearFormIntegrator
{
protected:
   double q_lambda, q_mu;
   Coefficient *lambda, *mu;

private:
#ifndef MFEM_THREAD_SAFE
   Vector shape;
   DenseMatrix dshape, gshape, pelmat;
   Vector divshape;
#endif

public:
   ElasticityIntegrator(Coefficient &l, Coefficient &m)
   { lambda = &l; mu = &m; }
   /** With this constructor lambda = q_l * m and mu = q_m * m;
       if dim * q_l + 2 * q_m = 0 then trace(sigma) = 0. */
   ElasticityIntegrator(Coefficient &m, double q_l, double q_m)
   { lambda = NULL; mu = &m; q_lambda = q_l; q_mu = q_m; }

   virtual void AssembleElementMatrix(const FiniteElement &,
                                      ElementTransformation &,
                                      DenseMatrix &);

   /** Compute the stress corresponding to the local displacement @a u and
       interpolate it at the nodes of the given @a fluxelem. Only the symmetric
       part of the stress is stored, so that the size of @a flux is equal to
       the number of DOFs in @a fluxelem times dim*(dim+1)/2. In 2D, the order
       of the stress components is: s_xx, s_yy, s_xy. In 3D, it is: s_xx, s_yy,
       s_zz, s_xy, s_xz, s_yz. In other words, @a flux is the local vector for
       a FE space with dim*(dim+1)/2 vector components, based on the finite
       element @a fluxelem. */
   virtual void ComputeElementFlux(const FiniteElement &el,
                                   ElementTransformation &Trans,
                                   Vector &u,
                                   const FiniteElement &fluxelem,
                                   Vector &flux, int with_coef = 1);

   /** Compute the element energy (integral of the strain energy density)
       corresponding to the stress represented by @a flux which is a vector of
       coefficients multiplying the basis functions defined by @a fluxelem. In
       other words, @a flux is the local vector for a FE space with
       dim*(dim+1)/2 vector components, based on the finite element @a fluxelem.
       The number of components, dim*(dim+1)/2 is such that it represents the
       symmetric part of the (symmetric) stress tensor. The order of the
       components is: s_xx, s_yy, s_xy in 2D, and s_xx, s_yy, s_zz, s_xy, s_xz,
       s_yz in 3D. */
   virtual double ComputeFluxEnergy(const FiniteElement &fluxelem,
                                    ElementTransformation &Trans,
                                    Vector &flux, Vector *d_energy = NULL);
};

/** Integrator for the DG form:
    alpha < rho_u (u.n) {v},[w] > + beta < rho_u |u.n| [v],[w] >,
    where v and w are the trial and test variables, respectively, and rho/u are
    given scalar/vector coefficients. The vector coefficient, u, is assumed to
    be continuous across the faces and when given the scalar coefficient, rho,
    is assumed to be discontinuous. The integrator uses the upwind value of rho,
    rho_u, which is value from the side into which the vector coefficient, u,
    points. */
class DGTraceIntegrator : public BilinearFormIntegrator
{
protected:
   Coefficient *rho;
   VectorCoefficient *u;
   double alpha, beta;

private:
   Vector shape1, shape2;

public:
   /// Construct integrator with rho = 1.
   DGTraceIntegrator(VectorCoefficient &_u, double a, double b)
   { rho = NULL; u = &_u; alpha = a; beta = b; }

   DGTraceIntegrator(Coefficient &_rho, VectorCoefficient &_u,
                     double a, double b)
   { rho = &_rho; u = &_u; alpha = a; beta = b; }

   using BilinearFormIntegrator::AssembleFaceMatrix;
   virtual void AssembleFaceMatrix(const FiniteElement &el1,
                                   const FiniteElement &el2,
                                   FaceElementTransformations &Trans,
                                   DenseMatrix &elmat);
};

/** Integrator for the DG form:

    - < {(Q grad(u)).n}, [v] > + sigma < [u], {(Q grad(v)).n} >
    + kappa < {h^{-1} Q} [u], [v] >,

    where Q is a scalar or matrix diffusion coefficient and u, v are the trial
    and test spaces, respectively. The parameters sigma and kappa determine the
    DG method to be used (when this integrator is added to the "broken"
    DiffusionIntegrator):
    * sigma = -1, kappa >= kappa0: symm. interior penalty (IP or SIPG) method,
    * sigma = +1, kappa > 0: non-symmetric interior penalty (NIPG) method,
    * sigma = +1, kappa = 0: the method of Baumann and Oden. */
class DGDiffusionIntegrator : public BilinearFormIntegrator
{
protected:
   Coefficient *Q;
   MatrixCoefficient *MQ;
   double sigma, kappa;

   // these are not thread-safe!
   Vector shape1, shape2, dshape1dn, dshape2dn, nor, nh, ni;
   DenseMatrix jmat, dshape1, dshape2, mq, adjJ;

public:
   DGDiffusionIntegrator(const double s, const double k)
      : Q(NULL), MQ(NULL), sigma(s), kappa(k) { }
   DGDiffusionIntegrator(Coefficient &q, const double s, const double k)
      : Q(&q), MQ(NULL), sigma(s), kappa(k) { }
   DGDiffusionIntegrator(MatrixCoefficient &q, const double s, const double k)
      : Q(NULL), MQ(&q), sigma(s), kappa(k) { }
   using BilinearFormIntegrator::AssembleFaceMatrix;
   virtual void AssembleFaceMatrix(const FiniteElement &el1,
                                   const FiniteElement &el2,
                                   FaceElementTransformations &Trans,
                                   DenseMatrix &elmat);
};

/** Integrator for the DG elasticity form, for the formulations see:
    - PhD Thesis of Jonas De Basabe, High-Order Finite %Element Methods for
      Seismic Wave Propagation, UT Austin, 2009, p. 23, and references therein
    - Peter Hansbo and Mats G. Larson, Discontinuous Galerkin and the
      Crouzeix-Raviart %Element: Application to Elasticity, PREPRINT 2000-09,
      p.3

    \f[
    - \left< \{ \tau(u) \}, [v] \right> + \alpha \left< \{ \tau(v) \}, [u]
        \right> + \kappa \left< h^{-1} \{ \lambda + 2 \mu \} [u], [v] \right>
    \f]

    where \f$ \left<u, v\right> = \int_{F} u \cdot v \f$, and \f$ F \f$ is a
    face which is either a boundary face \f$ F_b \f$ of an element \f$ K \f$ or
    an interior face \f$ F_i \f$ separating elements \f$ K_1 \f$ and \f$ K_2 \f$.

    In the bilinear form above \f$ \tau(u) \f$ is traction, and it's also
    \f$ \tau(u) = \sigma(u) \cdot \vec{n} \f$, where \f$ \sigma(u) \f$ is
    stress, and \f$ \vec{n} \f$ is the unit normal vector w.r.t. to \f$ F \f$.

    In other words, we have
    \f[
    - \left< \{ \sigma(u) \cdot \vec{n} \}, [v] \right> + \alpha \left< \{
        \sigma(v) \cdot \vec{n} \}, [u] \right> + \kappa \left< h^{-1} \{
        \lambda + 2 \mu \} [u], [v] \right>
    \f]

    For isotropic media
    \f[
    \begin{split}
    \sigma(u) &= \lambda \nabla \cdot u I + 2 \mu \varepsilon(u) \\
              &= \lambda \nabla \cdot u I + 2 \mu \frac{1}{2} (\nabla u + \nabla
                 u^T) \\
              &= \lambda \nabla \cdot u I + \mu (\nabla u + \nabla u^T)
    \end{split}
    \f]

    where \f$ I \f$ is identity matrix, \f$ \lambda \f$ and \f$ \mu \f$ are Lame
    coefficients (see ElasticityIntegrator), \f$ u, v \f$ are the trial and test
    functions, respectively.

    The parameters \f$ \alpha \f$ and \f$ \kappa \f$ determine the DG method to
    use (when this integrator is added to the "broken" ElasticityIntegrator):

    - IIPG, \f$\alpha = 0\f$,
      C. Dawson, S. Sun, M. Wheeler, Compatible algorithms for coupled flow and
      transport, Comp. Meth. Appl. Mech. Eng., 193(23-26), 2565-2580, 2004.

    - SIPG, \f$\alpha = -1\f$,
      M. Grote, A. Schneebeli, D. Schotzau, Discontinuous Galerkin Finite
      %Element Method for the Wave Equation, SINUM, 44(6), 2408-2431, 2006.

    - NIPG, \f$\alpha = 1\f$,
      B. Riviere, M. Wheeler, V. Girault, A Priori Error Estimates for Finite
      %Element Methods Based on Discontinuous Approximation Spaces for Elliptic
      Problems, SINUM, 39(3), 902-931, 2001.

    This is a '%Vector' integrator, i.e. defined for FE spaces using multiple
    copies of a scalar FE space.
 */
class DGElasticityIntegrator : public BilinearFormIntegrator
{
public:
   DGElasticityIntegrator(double alpha_, double kappa_)
      : lambda(NULL), mu(NULL), alpha(alpha_), kappa(kappa_) { }

   DGElasticityIntegrator(Coefficient &lambda_, Coefficient &mu_,
                          double alpha_, double kappa_)
      : lambda(&lambda_), mu(&mu_), alpha(alpha_), kappa(kappa_) { }

   using BilinearFormIntegrator::AssembleFaceMatrix;
   virtual void AssembleFaceMatrix(const FiniteElement &el1,
                                   const FiniteElement &el2,
                                   FaceElementTransformations &Trans,
                                   DenseMatrix &elmat);

protected:
   Coefficient *lambda, *mu;
   double alpha, kappa;

#ifndef MFEM_THREAD_SAFE
   // values of all scalar basis functions for one component of u (which is a
   // vector) at the integration point in the reference space
   Vector shape1, shape2;
   // values of derivatives of all scalar basis functions for one component
   // of u (which is a vector) at the integration point in the reference space
   DenseMatrix dshape1, dshape2;
   // Adjugate of the Jacobian of the transformation: adjJ = det(J) J^{-1}
   DenseMatrix adjJ;
   // gradient of shape functions in the real (physical, not reference)
   // coordinates, scaled by det(J):
   //    dshape_ps(jdof,jm) = sum_{t} adjJ(t,jm)*dshape(jdof,t)
   DenseMatrix dshape1_ps, dshape2_ps;
   Vector nor;  // nor = |weight(J_face)| n
   Vector nL1, nL2;  // nL1 = (lambda1 * ip.weight / detJ1) nor
   Vector nM1, nM2;  // nM1 = (mu1     * ip.weight / detJ1) nor
   Vector dshape1_dnM, dshape2_dnM; // dshape1_dnM = dshape1_ps . nM1
   // 'jmat' corresponds to the term: kappa <h^{-1} {lambda + 2 mu} [u], [v]>
   DenseMatrix jmat;
#endif

   static void AssembleBlock(
      const int dim, const int row_ndofs, const int col_ndofs,
      const int row_offset, const int col_offset,
      const double jmatcoef, const Vector &col_nL, const Vector &col_nM,
      const Vector &row_shape, const Vector &col_shape,
      const Vector &col_dshape_dnM, const DenseMatrix &col_dshape,
      DenseMatrix &elmat, DenseMatrix &jmat);
};

/** Integrator for the DPG form: < v, [w] > over all faces (the interface) where
    the trial variable v is defined on the interface and the test variable w is
    defined inside the elements, generally in a DG space. */
class TraceJumpIntegrator : public BilinearFormIntegrator
{
private:
   Vector face_shape, shape1, shape2;

public:
   TraceJumpIntegrator() { }
   using BilinearFormIntegrator::AssembleFaceMatrix;
   virtual void AssembleFaceMatrix(const FiniteElement &trial_face_fe,
                                   const FiniteElement &test_fe1,
                                   const FiniteElement &test_fe2,
                                   FaceElementTransformations &Trans,
                                   DenseMatrix &elmat);
};

/** Integrator for the form: < v, [w.n] > over all faces (the interface) where
    the trial variable v is defined on the interface and the test variable w is
    in an H(div)-conforming space. */
class NormalTraceJumpIntegrator : public BilinearFormIntegrator
{
private:
   Vector face_shape, normal, shape1_n, shape2_n;
   DenseMatrix shape1, shape2;

public:
   NormalTraceJumpIntegrator() { }
   using BilinearFormIntegrator::AssembleFaceMatrix;
   virtual void AssembleFaceMatrix(const FiniteElement &trial_face_fe,
                                   const FiniteElement &test_fe1,
                                   const FiniteElement &test_fe2,
                                   FaceElementTransformations &Trans,
                                   DenseMatrix &elmat);
};

/** Abstract class to serve as a base for local interpolators to be used in the
    DiscreteLinearOperator class. */
class DiscreteInterpolator : public BilinearFormIntegrator { };


/** Class for constructing the gradient as a DiscreteLinearOperator from an
    H1-conforming space to an H(curl)-conforming space. The range space can be
    vector L2 space as well. */
class GradientInterpolator : public DiscreteInterpolator
{
public:
   virtual void AssembleElementMatrix2(const FiniteElement &h1_fe,
                                       const FiniteElement &nd_fe,
                                       ElementTransformation &Trans,
                                       DenseMatrix &elmat)
   { nd_fe.ProjectGrad(h1_fe, Trans, elmat); }
};


/** Class for constructing the identity map as a DiscreteLinearOperator. This
    is the discrete embedding matrix when the domain space is a subspace of
    the range space. Otherwise, a dof projection matrix is constructed. */
class IdentityInterpolator : public DiscreteInterpolator
{
public:
   virtual void AssembleElementMatrix2(const FiniteElement &dom_fe,
                                       const FiniteElement &ran_fe,
                                       ElementTransformation &Trans,
                                       DenseMatrix &elmat)
   { ran_fe.Project(dom_fe, Trans, elmat); }
};


/** Class for constructing the (local) discrete curl matrix which can be used
    as an integrator in a DiscreteLinearOperator object to assemble the global
    discrete curl matrix. */
class CurlInterpolator : public DiscreteInterpolator
{
public:
   virtual void AssembleElementMatrix2(const FiniteElement &dom_fe,
                                       const FiniteElement &ran_fe,
                                       ElementTransformation &Trans,
                                       DenseMatrix &elmat)
   { ran_fe.ProjectCurl(dom_fe, Trans, elmat); }
};


/** Class for constructing the (local) discrete divergence matrix which can
    be used as an integrator in a DiscreteLinearOperator object to assemble
    the global discrete divergence matrix.

    Note: Since the dofs in the L2_FECollection are nodal values, the local
    discrete divergence matrix (with an RT-type domain space) will depend on
    the transformation. On the other hand, the local matrix returned by
    VectorFEDivergenceIntegrator is independent of the transformation. */
class DivergenceInterpolator : public DiscreteInterpolator
{
public:
   virtual void AssembleElementMatrix2(const FiniteElement &dom_fe,
                                       const FiniteElement &ran_fe,
                                       ElementTransformation &Trans,
                                       DenseMatrix &elmat)
   { ran_fe.ProjectDiv(dom_fe, Trans, elmat); }
};


/** A trace face interpolator class for interpolating the normal component of
    the domain space, e.g. vector H1, into the range space, e.g. the trace of
    RT which uses FiniteElement::INTEGRAL map type. */
class NormalInterpolator : public DiscreteInterpolator
{
public:
   virtual void AssembleElementMatrix2(const FiniteElement &dom_fe,
                                       const FiniteElement &ran_fe,
                                       ElementTransformation &Trans,
                                       DenseMatrix &elmat);
};

/** Interpolator of a scalar coefficient multiplied by a scalar field onto
    another scalar field. Note that this can produce inaccurate fields unless
    the target is sufficiently high order. */
class ScalarProductInterpolator : public DiscreteInterpolator
{
public:
   ScalarProductInterpolator(Coefficient & sc) : Q(&sc) { }

   virtual void AssembleElementMatrix2(const FiniteElement &dom_fe,
                                       const FiniteElement &ran_fe,
                                       ElementTransformation &Trans,
                                       DenseMatrix &elmat);

protected:
   Coefficient *Q;
};

/** Interpolator of a scalar coefficient multiplied by a vector field onto
    another vector field. Note that this can produce inaccurate fields unless
    the target is sufficiently high order. */
class ScalarVectorProductInterpolator : public DiscreteInterpolator
{
public:
   ScalarVectorProductInterpolator(Coefficient & sc)
      : Q(&sc) { }

   virtual void AssembleElementMatrix2(const FiniteElement &dom_fe,
                                       const FiniteElement &ran_fe,
                                       ElementTransformation &Trans,
                                       DenseMatrix &elmat);
protected:
   Coefficient *Q;
};

/** Interpolator of a vector coefficient multiplied by a scalar field onto
    another vector field. Note that this can produce inaccurate fields unless
    the target is sufficiently high order. */
class VectorScalarProductInterpolator : public DiscreteInterpolator
{
public:
   VectorScalarProductInterpolator(VectorCoefficient & vc)
      : VQ(&vc) { }

   virtual void AssembleElementMatrix2(const FiniteElement &dom_fe,
                                       const FiniteElement &ran_fe,
                                       ElementTransformation &Trans,
                                       DenseMatrix &elmat);
protected:
   VectorCoefficient *VQ;
};

/** Interpolator of the cross product between a vector coefficient and an
    H(curl)-conforming field onto an H(div)-conforming field. The range space
    can also be vector L2. */
class VectorCrossProductInterpolator : public DiscreteInterpolator
{
public:
   VectorCrossProductInterpolator(VectorCoefficient & vc)
      : VQ(&vc) { }

   virtual void AssembleElementMatrix2(const FiniteElement &nd_fe,
                                       const FiniteElement &rt_fe,
                                       ElementTransformation &Trans,
                                       DenseMatrix &elmat);
protected:
   VectorCoefficient *VQ;
};

/** Interpolator of the inner product between a vector coefficient and an
    H(div)-conforming field onto an L2-conforming field. The range space can
    also be H1. */
class VectorInnerProductInterpolator : public DiscreteInterpolator
{
public:
   VectorInnerProductInterpolator(VectorCoefficient & vc) : VQ(&vc) { }

   virtual void AssembleElementMatrix2(const FiniteElement &rt_fe,
                                       const FiniteElement &l2_fe,
                                       ElementTransformation &Trans,
                                       DenseMatrix &elmat);
protected:
   VectorCoefficient *VQ;
};

}

#endif<|MERGE_RESOLUTION|>--- conflicted
+++ resolved
@@ -44,11 +44,7 @@
        used later in the methods AddMultPA() and AddMultTransposePA(). */
    virtual void AssemblePA(const FiniteElementSpace &fes);
 
-<<<<<<< HEAD
-   /// Assemble diagonal into Vector @a diag.
-=======
    /// Assemble diagonal and add it to Vector @a diag.
->>>>>>> 248debb3
    virtual void AssembleDiagonalPA(Vector &diag) const;
 
    /// Method for partially assembled action.
