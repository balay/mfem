--- conflicted
+++ resolved
@@ -38,40 +38,26 @@
    dofs1D = maps->ndof;
    quad1D = maps->nqpt;
    pa_data.SetSize(ne*nq, Device::GetMemoryType());
-<<<<<<< HEAD
-   double coeff = 1.0;
-   if (Q)
-   {
-      ConstantCoefficient *cQ = dynamic_cast<ConstantCoefficient*>(Q);
-      MFEM_VERIFY(cQ != NULL, "only ConstantCoefficient is supported!");
+   Vector coeff(nq * ne);
+   if (ConstantCoefficient* cQ = dynamic_cast<ConstantCoefficient*>(Q))
+   {
       coeff = cQ->constant;
+   }
+   else
+   {
+      auto C = Reshape(coeff.Write(), nq, ne);
+      for(int e = 0; e < ne; ++e)
+      {
+         ElementTransformation& T = *fes.GetElementTransformation(e);
+         for (int q = 0; q < nq; ++q)
+         {
+            C(q,e) = Q->Eval(T, ir->IntPoint(q));
+         }
+      }
    }
    if (dim==1) { MFEM_ABORT("Not supported yet... stay tuned!"); }
    if (dim==2)
    {
-      const double constant = coeff;
-=======
-   Vector coeff(nq * ne);
-   if (ConstantCoefficient* cQ = dynamic_cast<ConstantCoefficient*>(Q))
-   {
-      coeff = cQ->constant;
-   }
-   else
-   {
-      auto C = Reshape(coeff.Write(), nq, ne);
-      for(int e = 0; e < ne; ++e)
-      {
-         ElementTransformation& T = *fes.GetElementTransformation(e);
-         for (int q = 0; q < nq; ++q)
-         {
-            C(q,e) = Q->Eval(T, ir->IntPoint(q));
-         }
-      }
-   }
-   if (dim==1) { MFEM_ABORT("Not supported yet... stay tuned!"); }
-   if (dim==2)
-   {
->>>>>>> 54fef112
       const int NE = ne;
       const int NQ = nq;
       auto w = ir->GetWeights().Read();
@@ -93,10 +79,6 @@
    }
    if (dim==3)
    {
-<<<<<<< HEAD
-      const double constant = coeff;
-=======
->>>>>>> 54fef112
       const int NE = ne;
       const int NQ = nq;
       auto W = ir->GetWeights().Read();
