--- conflicted
+++ resolved
@@ -985,11 +985,6 @@
    /// well on sets of @ref ldof "Local Dofs".
    static void AdjustVDofs(Array<int> &vdofs);
 
-<<<<<<< HEAD
-   /// Returns indexes of degrees of freedom in array dofs for i'th element.
-   /// The returned indexes are always ordered byNODES, irrespective of whether
-   /// the space is byNODES or byVDIM.
-=======
    /// @anchor getvdof @name Local Vector DoF Access Members
    /// These member functions produce arrays of local vector degree of freedom
    /// indices, see @ref ldof and @ref vdof. These indices can be used to
@@ -999,7 +994,9 @@
 
    /// @brief Returns indices of degrees of freedom for the @a i'th element.
    /// The returned indices are offsets into an @ref ldof vector with @b vdim
-   /// not necessarily equal to 1. See also GetElementDofs().
+   /// not necessarily equal to 1. The returned indexes are always ordered
+   /// byNODES, irrespective of whether the space is byNODES or byVDIM.
+   /// See also GetElementDofs().
    ///
    /// @note In many cases the returned DofTransformation object will be NULL.
    /// In other cases see the documentation of the DofTransformation class for
@@ -1009,7 +1006,6 @@
    /// with triangular faces.
    ///
    /// @note The returned object should NOT be deleted by the caller.
->>>>>>> 1ee0e3b3
    DofTransformation *GetElementVDofs(int i, Array<int> &vdofs) const;
 
    /// @brief Returns indices of degrees of freedom for @a i'th boundary
