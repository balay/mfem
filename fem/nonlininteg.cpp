// Copyright (c) 2010-2021, Lawrence Livermore National Security, LLC. Produced
// at the Lawrence Livermore National Laboratory. All Rights reserved. See files
// LICENSE and NOTICE for details. LLNL-CODE-806117.
//
// This file is part of the MFEM library. For more information and source code
// availability visit https://mfem.org.
//
// MFEM is free software; you can redistribute it and/or modify it under the
// terms of the BSD-3 license. We welcome feedback and contributions, see file
// CONTRIBUTING.md for details.

#include "fem.hpp"
#include "../general/forall.hpp"

namespace mfem
{

<<<<<<< HEAD
double NonlinearFormIntegrator::GetGridFunctionEnergyPA(const Vector &x) const
{
   mfem_error ("NonlinearFormIntegrator::GetGridFunctionEnergyPA(...)\n"
=======
double NonlinearFormIntegrator::GetLocalStateEnergyPA(const Vector &x) const
{
   mfem_error ("NonlinearFormIntegrator::GetLocalStateEnergyPA(...)\n"
>>>>>>> ee69c949
               "   is not implemented for this class.");
   return 0.0;
}

void NonlinearFormIntegrator::AssemblePA(const FiniteElementSpace&)
{
   mfem_error ("NonlinearFormIntegrator::AssemblePA(...)\n"
               "   is not implemented for this class.");
}

void NonlinearFormIntegrator::AssemblePA(const FiniteElementSpace &,
                                         const FiniteElementSpace &)
{
   mfem_error ("NonlinearFormIntegrator::AssemblePA(...)\n"
               "   is not implemented for this class.");
}

<<<<<<< HEAD
void NonlinearFormIntegrator::AssembleGradPA(const FiniteElementSpace &fes)
=======
void NonlinearFormIntegrator::AssembleGradPA(const Vector &x,
                                             const FiniteElementSpace &fes)
>>>>>>> ee69c949
{
   mfem_error ("NonlinearFormIntegrator::AssembleGradPA(...)\n"
               "   is not implemented for this class.");
}

void NonlinearFormIntegrator::AddMultPA(const Vector &, Vector &) const
{
   mfem_error ("NonlinearFormIntegrator::AddMultPA(...)\n"
               "   is not implemented for this class.");
}

<<<<<<< HEAD
void NonlinearFormIntegrator::AddMultGradPA(const Vector&,
                                            const Vector&, Vector&) const
=======
void NonlinearFormIntegrator::AddMultGradPA(const Vector&, Vector&) const
>>>>>>> ee69c949
{
   mfem_error ("NonlinearFormIntegrator::AddMultGradPA(...)\n"
               "   is not implemented for this class.");
}

<<<<<<< HEAD
void NonlinearFormIntegrator::AssembleGradientDiagonalPA(const mfem::Vector&,
                                                         mfem::Vector&) const
=======
void NonlinearFormIntegrator::AssembleGradDiagonalPA(Vector &diag) const
>>>>>>> ee69c949
{
   mfem_error ("NonlinearFormIntegrator::AssembleGradDiagonalPA(...)\n"
               "   is not implemented for this class.");
}

<<<<<<< HEAD

=======
>>>>>>> ee69c949
void NonlinearFormIntegrator::AssembleMF(const FiniteElementSpace &fes)
{
   mfem_error ("NonlinearFormIntegrator::AssembleMF(...)\n"
               "   is not implemented for this class.");
}

void NonlinearFormIntegrator::AddMultMF(const Vector &, Vector &) const
{
   mfem_error ("NonlinearFormIntegrator::AddMultMF(...)\n"
               "   is not implemented for this class.");
}

void NonlinearFormIntegrator::AssembleElementVector(
   const FiniteElement &el, ElementTransformation &Tr,
   const Vector &elfun, Vector &elvect)
{
   mfem_error("NonlinearFormIntegrator::AssembleElementVector"
              " is not overloaded!");
}

void NonlinearFormIntegrator::AssembleFaceVector(
   const FiniteElement &el1, const FiniteElement &el2,
   FaceElementTransformations &Tr, const Vector &elfun, Vector &elvect)
{
   mfem_error("NonlinearFormIntegrator::AssembleFaceVector"
              " is not overloaded!");
}

void NonlinearFormIntegrator::AssembleElementGrad(
   const FiniteElement &el, ElementTransformation &Tr, const Vector &elfun,
   DenseMatrix &elmat)
{
   mfem_error("NonlinearFormIntegrator::AssembleElementGrad"
              " is not overloaded!");
}

void NonlinearFormIntegrator::AssembleFaceGrad(
   const FiniteElement &el1, const FiniteElement &el2,
   FaceElementTransformations &Tr, const Vector &elfun,
   DenseMatrix &elmat)
{
   mfem_error("NonlinearFormIntegrator::AssembleFaceGrad"
              " is not overloaded!");
}

double NonlinearFormIntegrator::GetElementEnergy(
   const FiniteElement &el, ElementTransformation &Tr, const Vector &elfun)
{
   mfem_error("NonlinearFormIntegrator::GetElementEnergy"
              " is not overloaded!");
   return 0.0;
}


void BlockNonlinearFormIntegrator::AssembleElementVector(
   const Array<const FiniteElement *> &el,
   ElementTransformation &Tr,
   const Array<const Vector *> &elfun,
   const Array<Vector *> &elvec)
{
   mfem_error("BlockNonlinearFormIntegrator::AssembleElementVector"
              " is not overloaded!");
}

void BlockNonlinearFormIntegrator::AssembleFaceVector(
   const Array<const FiniteElement *> &el1,
   const Array<const FiniteElement *> &el2,
   FaceElementTransformations &Tr,
   const Array<const Vector *> &elfun,
   const Array<Vector *> &elvect)
{
   mfem_error("BlockNonlinearFormIntegrator::AssembleFaceVector"
              " is not overloaded!");
}

void BlockNonlinearFormIntegrator::AssembleElementGrad(
   const Array<const FiniteElement*> &el,
   ElementTransformation &Tr,
   const Array<const Vector *> &elfun,
   const Array2D<DenseMatrix *> &elmats)
{
   mfem_error("BlockNonlinearFormIntegrator::AssembleElementGrad"
              " is not overloaded!");
}

void BlockNonlinearFormIntegrator::AssembleFaceGrad(
   const Array<const FiniteElement *>&el1,
   const Array<const FiniteElement *>&el2,
   FaceElementTransformations &Tr,
   const Array<const Vector *> &elfun,
   const Array2D<DenseMatrix *> &elmats)
{
   mfem_error("BlockNonlinearFormIntegrator::AssembleFaceGrad"
              " is not overloaded!");
}

double BlockNonlinearFormIntegrator::GetElementEnergy(
   const Array<const FiniteElement *>&el,
   ElementTransformation &Tr,
   const Array<const Vector *>&elfun)
{
   mfem_error("BlockNonlinearFormIntegrator::GetElementEnergy"
              " is not overloaded!");
   return 0.0;
}


double InverseHarmonicModel::EvalW(const DenseMatrix &J) const
{
   Z.SetSize(J.Width());
   CalcAdjugateTranspose(J, Z);
   return 0.5*(Z*Z)/J.Det();
}

void InverseHarmonicModel::EvalP(const DenseMatrix &J, DenseMatrix &P) const
{
   int dim = J.Width();
   double t;

   Z.SetSize(dim);
   S.SetSize(dim);
   CalcAdjugateTranspose(J, Z);
   MultAAt(Z, S);
   t = 0.5*S.Trace();
   for (int i = 0; i < dim; i++)
   {
      S(i,i) -= t;
   }
   t = J.Det();
   S *= -1.0/(t*t);
   Mult(S, Z, P);
}

void InverseHarmonicModel::AssembleH(
   const DenseMatrix &J, const DenseMatrix &DS, const double weight,
   DenseMatrix &A) const
{
   int dof = DS.Height(), dim = DS.Width();
   double t;

   Z.SetSize(dim);
   S.SetSize(dim);
   G.SetSize(dof, dim);
   C.SetSize(dof, dim);

   CalcAdjugateTranspose(J, Z);
   MultAAt(Z, S);

   t = 1.0/J.Det();
   Z *= t;  // Z = J^{-t}
   S *= t;  // S = |J| (J.J^t)^{-1}
   t = 0.5*S.Trace();

   MultABt(DS, Z, G);  // G = DS.J^{-1}
   Mult(G, S, C);

   // 1.
   for (int i = 0; i < dof; i++)
      for (int j = 0; j <= i; j++)
      {
         double a = 0.0;
         for (int d = 0; d < dim; d++)
         {
            a += G(i,d)*G(j,d);
         }
         a *= weight;
         for (int k = 0; k < dim; k++)
            for (int l = 0; l <= k; l++)
            {
               double b = a*S(k,l);
               A(i+k*dof,j+l*dof) += b;
               if (i != j)
               {
                  A(j+k*dof,i+l*dof) += b;
               }
               if (k != l)
               {
                  A(i+l*dof,j+k*dof) += b;
                  if (i != j)
                  {
                     A(j+l*dof,i+k*dof) += b;
                  }
               }
            }
      }

   // 2.
   for (int i = 1; i < dof; i++)
      for (int j = 0; j < i; j++)
      {
         for (int k = 1; k < dim; k++)
            for (int l = 0; l < k; l++)
            {
               double a =
                  weight*(C(i,l)*G(j,k) - C(i,k)*G(j,l) +
                          C(j,k)*G(i,l) - C(j,l)*G(i,k) +
                          t*(G(i,k)*G(j,l) - G(i,l)*G(j,k)));

               A(i+k*dof,j+l*dof) += a;
               A(j+l*dof,i+k*dof) += a;

               A(i+l*dof,j+k*dof) -= a;
               A(j+k*dof,i+l*dof) -= a;
            }
      }
}


inline void NeoHookeanModel::EvalCoeffs() const
{
   mu = c_mu->Eval(*Ttr, Ttr->GetIntPoint());
   K = c_K->Eval(*Ttr, Ttr->GetIntPoint());
   if (c_g)
   {
      g = c_g->Eval(*Ttr, Ttr->GetIntPoint());
   }
}

double NeoHookeanModel::EvalW(const DenseMatrix &J) const
{
   int dim = J.Width();

   if (have_coeffs)
   {
      EvalCoeffs();
   }

   double dJ = J.Det();
   double sJ = dJ/g;
   double bI1 = pow(dJ, -2.0/dim)*(J*J); // \bar{I}_1

   return 0.5*(mu*(bI1 - dim) + K*(sJ - 1.0)*(sJ - 1.0));
}

void NeoHookeanModel::EvalP(const DenseMatrix &J, DenseMatrix &P) const
{
   int dim = J.Width();

   if (have_coeffs)
   {
      EvalCoeffs();
   }

   Z.SetSize(dim);
   CalcAdjugateTranspose(J, Z);

   double dJ = J.Det();
   double a  = mu*pow(dJ, -2.0/dim);
   double b  = K*(dJ/g - 1.0)/g - a*(J*J)/(dim*dJ);

   P = 0.0;
   P.Add(a, J);
   P.Add(b, Z);
}

void NeoHookeanModel::AssembleH(const DenseMatrix &J, const DenseMatrix &DS,
                                const double weight, DenseMatrix &A) const
{
   int dof = DS.Height(), dim = DS.Width();

   if (have_coeffs)
   {
      EvalCoeffs();
   }

   Z.SetSize(dim);
   G.SetSize(dof, dim);
   C.SetSize(dof, dim);

   double dJ = J.Det();
   double sJ = dJ/g;
   double a  = mu*pow(dJ, -2.0/dim);
   double bc = a*(J*J)/dim;
   double b  = bc - K*sJ*(sJ - 1.0);
   double c  = 2.0*bc/dim + K*sJ*(2.0*sJ - 1.0);

   CalcAdjugateTranspose(J, Z);
   Z *= (1.0/dJ); // Z = J^{-t}

   MultABt(DS, J, C); // C = DS J^t
   MultABt(DS, Z, G); // G = DS J^{-1}

   a *= weight;
   b *= weight;
   c *= weight;

   // 1.
   for (int i = 0; i < dof; i++)
      for (int k = 0; k <= i; k++)
      {
         double s = 0.0;
         for (int d = 0; d < dim; d++)
         {
            s += DS(i,d)*DS(k,d);
         }
         s *= a;

         for (int d = 0; d < dim; d++)
         {
            A(i+d*dof,k+d*dof) += s;
         }

         if (k != i)
            for (int d = 0; d < dim; d++)
            {
               A(k+d*dof,i+d*dof) += s;
            }
      }

   a *= (-2.0/dim);

   // 2.
   for (int i = 0; i < dof; i++)
      for (int j = 0; j < dim; j++)
         for (int k = 0; k < dof; k++)
            for (int l = 0; l < dim; l++)
            {
               A(i+j*dof,k+l*dof) +=
                  a*(C(i,j)*G(k,l) + G(i,j)*C(k,l)) +
                  b*G(i,l)*G(k,j) + c*G(i,j)*G(k,l);
            }
}


double HyperelasticNLFIntegrator::GetElementEnergy(const FiniteElement &el,
                                                   ElementTransformation &Ttr,
                                                   const Vector &elfun)
{
   int dof = el.GetDof(), dim = el.GetDim();
   double energy;

   DSh.SetSize(dof, dim);
   Jrt.SetSize(dim);
   Jpr.SetSize(dim);
   Jpt.SetSize(dim);
   PMatI.UseExternalData(elfun.GetData(), dof, dim);

   const IntegrationRule *ir = IntRule;
   if (!ir)
   {
      ir = &(IntRules.Get(el.GetGeomType(), 2*el.GetOrder() + 3)); // <---
   }

   energy = 0.0;
   model->SetTransformation(Ttr);
   for (int i = 0; i < ir->GetNPoints(); i++)
   {
      const IntegrationPoint &ip = ir->IntPoint(i);
      Ttr.SetIntPoint(&ip);
      CalcInverse(Ttr.Jacobian(), Jrt);

      el.CalcDShape(ip, DSh);
      MultAtB(PMatI, DSh, Jpr);
      Mult(Jpr, Jrt, Jpt);

      energy += ip.weight * Ttr.Weight() * model->EvalW(Jpt);
   }

   return energy;
}

void HyperelasticNLFIntegrator::AssembleElementVector(
   const FiniteElement &el, ElementTransformation &Ttr,
   const Vector &elfun, Vector &elvect)
{
   int dof = el.GetDof(), dim = el.GetDim();

   DSh.SetSize(dof, dim);
   DS.SetSize(dof, dim);
   Jrt.SetSize(dim);
   Jpt.SetSize(dim);
   P.SetSize(dim);
   PMatI.UseExternalData(elfun.GetData(), dof, dim);
   elvect.SetSize(dof*dim);
   PMatO.UseExternalData(elvect.GetData(), dof, dim);

   const IntegrationRule *ir = IntRule;
   if (!ir)
   {
      ir = &(IntRules.Get(el.GetGeomType(), 2*el.GetOrder() + 3)); // <---
   }

   elvect = 0.0;
   model->SetTransformation(Ttr);
   for (int i = 0; i < ir->GetNPoints(); i++)
   {
      const IntegrationPoint &ip = ir->IntPoint(i);
      Ttr.SetIntPoint(&ip);
      CalcInverse(Ttr.Jacobian(), Jrt);

      el.CalcDShape(ip, DSh);
      Mult(DSh, Jrt, DS);
      MultAtB(PMatI, DS, Jpt);

      model->EvalP(Jpt, P);

      P *= ip.weight * Ttr.Weight();
      AddMultABt(DS, P, PMatO);
   }
}

void HyperelasticNLFIntegrator::AssembleElementGrad(const FiniteElement &el,
                                                    ElementTransformation &Ttr,
                                                    const Vector &elfun,
                                                    DenseMatrix &elmat)
{
   int dof = el.GetDof(), dim = el.GetDim();

   DSh.SetSize(dof, dim);
   DS.SetSize(dof, dim);
   Jrt.SetSize(dim);
   Jpt.SetSize(dim);
   PMatI.UseExternalData(elfun.GetData(), dof, dim);
   elmat.SetSize(dof*dim);

   const IntegrationRule *ir = IntRule;
   if (!ir)
   {
      ir = &(IntRules.Get(el.GetGeomType(), 2*el.GetOrder() + 3)); // <---
   }

   elmat = 0.0;
   model->SetTransformation(Ttr);
   for (int i = 0; i < ir->GetNPoints(); i++)
   {
      const IntegrationPoint &ip = ir->IntPoint(i);
      Ttr.SetIntPoint(&ip);
      CalcInverse(Ttr.Jacobian(), Jrt);

      el.CalcDShape(ip, DSh);
      Mult(DSh, Jrt, DS);
      MultAtB(PMatI, DS, Jpt);

      model->AssembleH(Jpt, DS, ip.weight * Ttr.Weight(), elmat);
   }
}

double IncompressibleNeoHookeanIntegrator::GetElementEnergy(
   const Array<const FiniteElement *>&el,
   ElementTransformation &Tr,
   const Array<const Vector *>&elfun)
{
   if (el.Size() != 2)
   {
      mfem_error("IncompressibleNeoHookeanIntegrator::GetElementEnergy"
                 " has incorrect block finite element space size!");
   }

   int dof_u = el[0]->GetDof();
   int dim = el[0]->GetDim();

   DSh_u.SetSize(dof_u, dim);
   J0i.SetSize(dim);
   J1.SetSize(dim);
   J.SetSize(dim);
   PMatI_u.UseExternalData(elfun[0]->GetData(), dof_u, dim);

   int intorder = 2*el[0]->GetOrder() + 3; // <---
   const IntegrationRule &ir = IntRules.Get(el[0]->GetGeomType(), intorder);

   double energy = 0.0;
   double mu = 0.0;

   for (int i = 0; i < ir.GetNPoints(); ++i)
   {
      const IntegrationPoint &ip = ir.IntPoint(i);
      Tr.SetIntPoint(&ip);
      CalcInverse(Tr.Jacobian(), J0i);

      el[0]->CalcDShape(ip, DSh_u);
      MultAtB(PMatI_u, DSh_u, J1);
      Mult(J1, J0i, J);

      mu = c_mu->Eval(Tr, ip);

      energy += ip.weight*Tr.Weight()*(mu/2.0)*(J*J - 3);
   }

   return energy;
}

void IncompressibleNeoHookeanIntegrator::AssembleElementVector(
   const Array<const FiniteElement *> &el,
   ElementTransformation &Tr,
   const Array<const Vector *> &elfun,
   const Array<Vector *> &elvec)
{
   if (el.Size() != 2)
   {
      mfem_error("IncompressibleNeoHookeanIntegrator::AssembleElementVector"
                 " has finite element space of incorrect block number");
   }

   int dof_u = el[0]->GetDof();
   int dof_p = el[1]->GetDof();

   int dim = el[0]->GetDim();
   int spaceDim = Tr.GetSpaceDim();

   if (dim != spaceDim)
   {
      mfem_error("IncompressibleNeoHookeanIntegrator::AssembleElementVector"
                 " is not defined on manifold meshes");
   }


   DSh_u.SetSize(dof_u, dim);
   DS_u.SetSize(dof_u, dim);
   J0i.SetSize(dim);
   F.SetSize(dim);
   FinvT.SetSize(dim);
   P.SetSize(dim);
   PMatI_u.UseExternalData(elfun[0]->GetData(), dof_u, dim);
   elvec[0]->SetSize(dof_u*dim);
   PMatO_u.UseExternalData(elvec[0]->GetData(), dof_u, dim);

   Sh_p.SetSize(dof_p);
   elvec[1]->SetSize(dof_p);

   int intorder = 2*el[0]->GetOrder() + 3; // <---
   const IntegrationRule &ir = IntRules.Get(el[0]->GetGeomType(), intorder);

   *elvec[0] = 0.0;
   *elvec[1] = 0.0;

   for (int i = 0; i < ir.GetNPoints(); ++i)
   {
      const IntegrationPoint &ip = ir.IntPoint(i);
      Tr.SetIntPoint(&ip);
      CalcInverse(Tr.Jacobian(), J0i);

      el[0]->CalcDShape(ip, DSh_u);
      Mult(DSh_u, J0i, DS_u);
      MultAtB(PMatI_u, DS_u, F);

      el[1]->CalcShape(ip, Sh_p);

      double pres = Sh_p * *elfun[1];
      double mu = c_mu->Eval(Tr, ip);
      double dJ = F.Det();

      CalcInverseTranspose(F, FinvT);

      P = 0.0;
      P.Add(mu * dJ, F);
      P.Add(-1.0 * pres * dJ, FinvT);
      P *= ip.weight*Tr.Weight();

      AddMultABt(DS_u, P, PMatO_u);

      elvec[1]->Add(ip.weight * Tr.Weight() * (dJ - 1.0), Sh_p);
   }

}

void IncompressibleNeoHookeanIntegrator::AssembleElementGrad(
   const Array<const FiniteElement*> &el,
   ElementTransformation &Tr,
   const Array<const Vector *> &elfun,
   const Array2D<DenseMatrix *> &elmats)
{
   int dof_u = el[0]->GetDof();
   int dof_p = el[1]->GetDof();

   int dim = el[0]->GetDim();

   elmats(0,0)->SetSize(dof_u*dim, dof_u*dim);
   elmats(0,1)->SetSize(dof_u*dim, dof_p);
   elmats(1,0)->SetSize(dof_p, dof_u*dim);
   elmats(1,1)->SetSize(dof_p, dof_p);

   *elmats(0,0) = 0.0;
   *elmats(0,1) = 0.0;
   *elmats(1,0) = 0.0;
   *elmats(1,1) = 0.0;

   DSh_u.SetSize(dof_u, dim);
   DS_u.SetSize(dof_u, dim);
   J0i.SetSize(dim);
   F.SetSize(dim);
   FinvT.SetSize(dim);
   Finv.SetSize(dim);
   P.SetSize(dim);
   PMatI_u.UseExternalData(elfun[0]->GetData(), dof_u, dim);
   Sh_p.SetSize(dof_p);

   int intorder = 2*el[0]->GetOrder() + 3; // <---
   const IntegrationRule &ir = IntRules.Get(el[0]->GetGeomType(), intorder);

   for (int i = 0; i < ir.GetNPoints(); ++i)
   {
      const IntegrationPoint &ip = ir.IntPoint(i);
      Tr.SetIntPoint(&ip);
      CalcInverse(Tr.Jacobian(), J0i);

      el[0]->CalcDShape(ip, DSh_u);
      Mult(DSh_u, J0i, DS_u);
      MultAtB(PMatI_u, DS_u, F);

      el[1]->CalcShape(ip, Sh_p);
      double pres = Sh_p * *elfun[1];
      double mu = c_mu->Eval(Tr, ip);
      double dJ = F.Det();
      double dJ_FinvT_DS;

      CalcInverseTranspose(F, FinvT);

      // u,u block
      for (int i_u = 0; i_u < dof_u; ++i_u)
      {
         for (int i_dim = 0; i_dim < dim; ++i_dim)
         {
            for (int j_u = 0; j_u < dof_u; ++j_u)
            {
               for (int j_dim = 0; j_dim < dim; ++j_dim)
               {

                  // m = j_dim;
                  // k = i_dim;

                  for (int n=0; n<dim; ++n)
                  {
                     for (int l=0; l<dim; ++l)
                     {
                        (*elmats(0,0))(i_u + i_dim*dof_u, j_u + j_dim*dof_u) +=
                           dJ * (mu * F(i_dim, l) - pres * FinvT(i_dim,l)) *
                           FinvT(j_dim,n) * DS_u(i_u,l) * DS_u(j_u, n) *
                           ip.weight * Tr.Weight();

                        if (j_dim == i_dim && n==l)
                        {
                           (*elmats(0,0))(i_u + i_dim*dof_u, j_u + j_dim*dof_u) +=
                              dJ * mu * DS_u(i_u, l) * DS_u(j_u,n) *
                              ip.weight * Tr.Weight();
                        }

                        // a = n;
                        // b = m;
                        (*elmats(0,0))(i_u + i_dim*dof_u, j_u + j_dim*dof_u) +=
                           dJ * pres * FinvT(i_dim, n) *
                           FinvT(j_dim,l) * DS_u(i_u,l) * DS_u(j_u,n) *
                           ip.weight * Tr.Weight();
                     }
                  }
               }
            }
         }
      }

      // u,p and p,u blocks
      for (int i_p = 0; i_p < dof_p; ++i_p)
      {
         for (int j_u = 0; j_u < dof_u; ++j_u)
         {
            for (int dim_u = 0; dim_u < dim; ++dim_u)
            {
               for (int l=0; l<dim; ++l)
               {
                  dJ_FinvT_DS = dJ * FinvT(dim_u,l) * DS_u(j_u, l) * Sh_p(i_p) *
                                ip.weight * Tr.Weight();
                  (*elmats(1,0))(i_p, j_u + dof_u * dim_u) += dJ_FinvT_DS;
                  (*elmats(0,1))(j_u + dof_u * dim_u, i_p) -= dJ_FinvT_DS;

               }
            }
         }
      }
   }

}

const IntegrationRule&
VectorConvectionNLFIntegrator::GetRule(const FiniteElement &fe,
                                       ElementTransformation &T)
{
   const int order = 2 * fe.GetOrder() + T.OrderGrad(&fe);
   return IntRules.Get(fe.GetGeomType(), order);
}

void VectorConvectionNLFIntegrator::AssembleElementVector(
   const FiniteElement &el,
   ElementTransformation &T,
   const Vector &elfun,
   Vector &elvect)
{
   const int nd = el.GetDof();
   const int dim = el.GetDim();

   shape.SetSize(nd);
   dshape.SetSize(nd, dim);
   elvect.SetSize(nd * dim);
   gradEF.SetSize(dim);

   EF.UseExternalData(elfun.GetData(), nd, dim);
   ELV.UseExternalData(elvect.GetData(), nd, dim);

   Vector vec1(dim), vec2(dim);
   const IntegrationRule *ir = IntRule ? IntRule : &GetRule(el, T);
   ELV = 0.0;
   for (int i = 0; i < ir->GetNPoints(); i++)
   {
      const IntegrationPoint &ip = ir->IntPoint(i);
      T.SetIntPoint(&ip);
      el.CalcShape(ip, shape);
      el.CalcPhysDShape(T, dshape);
      double w = ip.weight * T.Weight();
      if (Q) { w *= Q->Eval(T, ip); }

      MultAtB(EF, dshape, gradEF);
      EF.MultTranspose(shape, vec1);
      gradEF.Mult(vec1, vec2);
      vec2 *= w;
      AddMultVWt(shape, vec2, ELV);
   }
}

void VectorConvectionNLFIntegrator::AssembleElementGrad(
   const FiniteElement &el,
   ElementTransformation &trans,
   const Vector &elfun,
   DenseMatrix &elmat)
{
   const int nd = el.GetDof();
   const int dim = el.GetDim();

   shape.SetSize(nd);
   dshape.SetSize(nd, dim);
   dshapex.SetSize(nd, dim);
   elmat.SetSize(nd * dim);
   elmat_comp.SetSize(nd);
   gradEF.SetSize(dim);

   EF.UseExternalData(elfun.GetData(), nd, dim);

   double w;
   Vector vec1(dim), vec2(dim), vec3(nd);

   const IntegrationRule *ir = IntRule ? IntRule : &GetRule(el, trans);

   elmat = 0.0;
   for (int i = 0; i < ir->GetNPoints(); i++)
   {
      const IntegrationPoint &ip = ir->IntPoint(i);
      trans.SetIntPoint(&ip);

      el.CalcShape(ip, shape);
      el.CalcDShape(ip, dshape);

      Mult(dshape, trans.InverseJacobian(), dshapex);

      w = ip.weight;

      if (Q)
      {
         w *= Q->Eval(trans, ip);
      }

      MultAtB(EF, dshapex, gradEF);
      EF.MultTranspose(shape, vec1);

      trans.AdjugateJacobian().Mult(vec1, vec2);

      vec2 *= w;
      dshape.Mult(vec2, vec3);
      MultVWt(shape, vec3, elmat_comp);

      for (int i = 0; i < dim; i++)
      {
         elmat.AddMatrix(elmat_comp, i * nd, i * nd);
      }

      MultVVt(shape, elmat_comp);
      w = ip.weight * trans.Weight();
      if (Q)
      {
         w *= Q->Eval(trans, ip);
      }
      for (int i = 0; i < dim; i++)
      {
         for (int j = 0; j < dim; j++)
         {
            elmat.AddMatrix(w * gradEF(i, j), elmat_comp, i * nd, j * nd);
         }
      }
   }
}


void ConvectiveVectorConvectionNLFIntegrator::AssembleElementGrad(
   const FiniteElement &el,
   ElementTransformation &trans,
   const Vector &elfun,
   DenseMatrix &elmat)
{
   const int nd = el.GetDof();
   const int dim = el.GetDim();

   shape.SetSize(nd);
   dshape.SetSize(nd, dim);
   dshapex.SetSize(nd, dim);
   elmat.SetSize(nd * dim);
   elmat_comp.SetSize(nd);
   gradEF.SetSize(dim);

   EF.UseExternalData(elfun.GetData(), nd, dim);

   Vector vec1(dim), vec2(dim), vec3(nd);

   const IntegrationRule *ir = IntRule ? IntRule : &GetRule(el, trans);

   elmat = 0.0;
   for (int i = 0; i < ir->GetNPoints(); i++)
   {
      const IntegrationPoint &ip = ir->IntPoint(i);
      trans.SetIntPoint(&ip);

      el.CalcShape(ip, shape);
      el.CalcDShape(ip, dshape);

      const double w = Q ? Q->Eval(trans, ip) * ip.weight : ip.weight;

      EF.MultTranspose(shape, vec1); // u^n

      trans.AdjugateJacobian().Mult(vec1, vec2);

      vec2 *= w;
      dshape.Mult(vec2, vec3); // (u^n \cdot grad u^{n+1})
      MultVWt(shape, vec3, elmat_comp); // (u^n \cdot grad u^{n+1},v)

      for (int i = 0; i < dim; i++)
      {
         elmat.AddMatrix(elmat_comp, i * nd, i * nd);
      }
   }
}


void SkewSymmetricVectorConvectionNLFIntegrator::AssembleElementGrad(
   const FiniteElement &el,
   ElementTransformation &trans,
   const Vector &elfun,
   DenseMatrix &elmat)
{
   const int nd = el.GetDof();
   const int dim = el.GetDim();

   shape.SetSize(nd);
   dshape.SetSize(nd, dim);
   dshapex.SetSize(nd, dim);
   elmat.SetSize(nd * dim);
   elmat_comp.SetSize(nd);
   gradEF.SetSize(dim);

   DenseMatrix elmat_comp_T(nd);

   EF.UseExternalData(elfun.GetData(), nd, dim);

   Vector vec1(dim), vec2(dim), vec3(nd), vec4(dim), vec5(nd);

   const IntegrationRule *ir = IntRule ? IntRule : &GetRule(el, trans);

   elmat = 0.0;
   elmat_comp_T = 0.0;
   for (int i = 0; i < ir->GetNPoints(); i++)
   {
      const IntegrationPoint &ip = ir->IntPoint(i);
      trans.SetIntPoint(&ip);

      el.CalcShape(ip, shape);
      el.CalcDShape(ip, dshape);

      Mult(dshape, trans.InverseJacobian(), dshapex);

      const double w = Q ? Q->Eval(trans, ip) * ip.weight : ip.weight;

      EF.MultTranspose(shape, vec1); // u^n

      trans.AdjugateJacobian().Mult(vec1, vec2);

      vec2 *= w;
      dshape.Mult(vec2, vec3); // (u^n \cdot grad u^{n+1})
      MultVWt(shape, vec3, elmat_comp); // (u^n \cdot grad u^{n+1},v)
      elmat_comp_T.Transpose(elmat_comp);

      for (int i = 0; i < dim; i++)
      {
         elmat.AddMatrix(.5, elmat_comp, i * nd, i * nd);
         elmat.AddMatrix(-.5, elmat_comp_T, i * nd, i * nd);
      }
   }
}

}<|MERGE_RESOLUTION|>--- conflicted
+++ resolved
@@ -15,15 +15,9 @@
 namespace mfem
 {
 
-<<<<<<< HEAD
-double NonlinearFormIntegrator::GetGridFunctionEnergyPA(const Vector &x) const
-{
-   mfem_error ("NonlinearFormIntegrator::GetGridFunctionEnergyPA(...)\n"
-=======
 double NonlinearFormIntegrator::GetLocalStateEnergyPA(const Vector &x) const
 {
    mfem_error ("NonlinearFormIntegrator::GetLocalStateEnergyPA(...)\n"
->>>>>>> ee69c949
                "   is not implemented for this class.");
    return 0.0;
 }
@@ -41,12 +35,8 @@
                "   is not implemented for this class.");
 }
 
-<<<<<<< HEAD
-void NonlinearFormIntegrator::AssembleGradPA(const FiniteElementSpace &fes)
-=======
 void NonlinearFormIntegrator::AssembleGradPA(const Vector &x,
                                              const FiniteElementSpace &fes)
->>>>>>> ee69c949
 {
    mfem_error ("NonlinearFormIntegrator::AssembleGradPA(...)\n"
                "   is not implemented for this class.");
@@ -58,32 +48,18 @@
                "   is not implemented for this class.");
 }
 
-<<<<<<< HEAD
-void NonlinearFormIntegrator::AddMultGradPA(const Vector&,
-                                            const Vector&, Vector&) const
-=======
 void NonlinearFormIntegrator::AddMultGradPA(const Vector&, Vector&) const
->>>>>>> ee69c949
 {
    mfem_error ("NonlinearFormIntegrator::AddMultGradPA(...)\n"
                "   is not implemented for this class.");
 }
 
-<<<<<<< HEAD
-void NonlinearFormIntegrator::AssembleGradientDiagonalPA(const mfem::Vector&,
-                                                         mfem::Vector&) const
-=======
 void NonlinearFormIntegrator::AssembleGradDiagonalPA(Vector &diag) const
->>>>>>> ee69c949
 {
    mfem_error ("NonlinearFormIntegrator::AssembleGradDiagonalPA(...)\n"
                "   is not implemented for this class.");
 }
 
-<<<<<<< HEAD
-
-=======
->>>>>>> ee69c949
 void NonlinearFormIntegrator::AssembleMF(const FiniteElementSpace &fes)
 {
    mfem_error ("NonlinearFormIntegrator::AssembleMF(...)\n"
