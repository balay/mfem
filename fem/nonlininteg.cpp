--- conflicted
+++ resolved
@@ -48,7 +48,6 @@
                "   is not implemented for this class.");
 }
 
-<<<<<<< HEAD
 void NonlinearFormIntegrator::AddMultGradPA(const Vector&,
                                             const Vector&, Vector&) const
 {
@@ -60,7 +59,9 @@
                                                      Vector &diag) const
 {
    mfem_error ("NonlinearFormIntegrator::AssembleGradDiagonalPA(...)\n"
-=======
+               "   is not implemented for this class.");
+}
+
 void NonlinearFormIntegrator::AssembleMF(const FiniteElementSpace &fes)
 {
    mfem_error ("NonlinearFormIntegrator::AssembleMF(...)\n"
@@ -70,7 +71,6 @@
 void NonlinearFormIntegrator::AddMultMF(const Vector &, Vector &) const
 {
    mfem_error ("NonlinearFormIntegrator::AddMultMF(...)\n"
->>>>>>> 29398b21
                "   is not implemented for this class.");
 }
 
