--- conflicted
+++ resolved
@@ -129,10 +129,6 @@
          pmesh->UniformRefinement();
       }
    }
-<<<<<<< HEAD
-   // pmesh->ReorientTetMesh();
-=======
->>>>>>> ffa13d0e
 
    // 6. Define a parallel finite element space on the parallel mesh. Here we
    //    use the Raviart-Thomas finite elements of the specified order.
