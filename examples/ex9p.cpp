//                       MFEM Example 9 - Parallel Version
//
// Compile with: make ex9p
//
// Sample runs:
//    mpirun -np 4 ex9p -m ../data/periodic-segment.mesh -p 0 -dt 0.005
//    mpirun -np 4 ex9p -m ../data/periodic-square.mesh -p 0 -dt 0.01
//    mpirun -np 4 ex9p -m ../data/periodic-hexagon.mesh -p 0 -dt 0.01
//    mpirun -np 4 ex9p -m ../data/periodic-square.mesh -p 1 -dt 0.005 -tf 9
//    mpirun -np 4 ex9p -m ../data/periodic-hexagon.mesh -p 1 -dt 0.005 -tf 9
//    mpirun -np 4 ex9p -m ../data/amr-quad.mesh -p 1 -rp 1 -dt 0.002 -tf 9
//    mpirun -np 4 ex9p -m ../data/star-q3.mesh -p 1 -rp 1 -dt 0.004 -tf 9
//    mpirun -np 4 ex9p -m ../data/star-mixed.mesh -p 1 -rp 1 -dt 0.004 -tf 9
//    mpirun -np 4 ex9p -m ../data/disc-nurbs.mesh -p 1 -rp 1 -dt 0.005 -tf 9
//    mpirun -np 4 ex9p -m ../data/disc-nurbs.mesh -p 2 -rp 1 -dt 0.005 -tf 9
//    mpirun -np 4 ex9p -m ../data/periodic-square.mesh -p 3 -rp 2 -dt 0.0025 -tf 9 -vs 20
//    mpirun -np 4 ex9p -m ../data/periodic-cube.mesh -p 0 -o 2 -rp 1 -dt 0.01 -tf 8
//
// Description:  This example code solves the time-dependent advection equation
//               du/dt + v.grad(u) = 0, where v is a given fluid velocity, and
//               u0(x)=u(0,x) is a given initial condition.
//
//               The example demonstrates the use of Discontinuous Galerkin (DG)
//               bilinear forms in MFEM (face integrators), the use of explicit
//               ODE time integrators, the definition of periodic boundary
//               conditions through periodic meshes, as well as the use of GLVis
//               for persistent visualization of a time-evolving solution. The
//               saving of time-dependent data files for external visualization
//               with VisIt (visit.llnl.gov) and ParaView (paraview.org) is also
//               illustrated.

#include "mfem.hpp"
#include <fstream>
#include <iostream>

using namespace std;
using namespace mfem;

// Choice for the problem setup. The fluid velocity, initial condition and
// inflow boundary condition are chosen based on this parameter.
int problem;

// Velocity coefficient
void velocity_function(const Vector &x, Vector &v);

// Initial condition
double u0_function(const Vector &x);

// Inflow boundary condition
double inflow_function(const Vector &x);

// Mesh bounding box
Vector bb_min, bb_max;


/** A time-dependent operator for the right-hand side of the ODE. The DG weak
    form of du/dt = -v.grad(u) is M du/dt = K u + b, where M and K are the mass
    and advection matrices, and b describes the flow on the boundary. This can
    be written as a general ODE, du/dt = M^{-1} (K u + b), and this class is
    used to evaluate the right-hand side. */
class FE_Evolution : public TimeDependentOperator
{
private:
   Operator *M, *K;
   const Vector &b;
   HypreSmoother M_prec;
   CGSolver M_solver;

   mutable Vector z;

public:
   FE_Evolution(Operator *_M, Operator *_K, const Vector &_b, MPI_Comm _comm);

   virtual void Mult(const Vector &x, Vector &y) const;

   virtual ~FE_Evolution() { }
};


int main(int argc, char *argv[])
{
   // 1. Initialize MPI.
   int num_procs, myid;
   MPI_Init(&argc, &argv);
   MPI_Comm_size(MPI_COMM_WORLD, &num_procs);
   MPI_Comm_rank(MPI_COMM_WORLD, &myid);

   // 2. Parse command-line options.
   problem = 0;
   const char *mesh_file = "../data/periodic-hexagon.mesh";
   int ser_ref_levels = 2;
   int par_ref_levels = 0;
   int order = 3;
   bool pa = true;
   const char *device_config = "cpu";
   int ode_solver_type = 4;
   double t_final = 10.0;
   double dt = 0.01;
   bool visualization = true;
   bool visit = false;
   bool paraview = false;
   bool binary = false;
   int vis_steps = 5;

   int precision = 8;
   cout.precision(precision);

   OptionsParser args(argc, argv);
   args.AddOption(&mesh_file, "-m", "--mesh",
                  "Mesh file to use.");
   args.AddOption(&problem, "-p", "--problem",
                  "Problem setup to use. See options in velocity_function().");
   args.AddOption(&ser_ref_levels, "-rs", "--refine-serial",
                  "Number of times to refine the mesh uniformly in serial.");
   args.AddOption(&par_ref_levels, "-rp", "--refine-parallel",
                  "Number of times to refine the mesh uniformly in parallel.");
   args.AddOption(&order, "-o", "--order",
                  "Order (degree) of the finite elements.");
   args.AddOption(&pa, "-pa", "--partial-assembly", "-no-pa",
                  "--no-partial-assembly", "Enable Partial Assembly.");
   args.AddOption(&device_config, "-d", "--device",
                  "Device configuration string, see Device::Configure().");
   args.AddOption(&ode_solver_type, "-s", "--ode-solver",
                  "ODE solver: 1 - Forward Euler,\n\t"
                  "            2 - RK2 SSP, 3 - RK3 SSP, 4 - RK4, 6 - RK6.");
   args.AddOption(&t_final, "-tf", "--t-final",
                  "Final time; start time is 0.");
   args.AddOption(&dt, "-dt", "--time-step",
                  "Time step.");
   args.AddOption(&visualization, "-vis", "--visualization", "-no-vis",
                  "--no-visualization",
                  "Enable or disable GLVis visualization.");
   args.AddOption(&visit, "-visit", "--visit-datafiles", "-no-visit",
                  "--no-visit-datafiles",
                  "Save data files for VisIt (visit.llnl.gov) visualization.");
   args.AddOption(&paraview, "-paraview", "--paraview-datafiles", "-no-paraview",
                  "--no-paraview-datafiles",
                  "Save data files for ParaView (paraview.org) visualization.");
   args.AddOption(&binary, "-binary", "--binary-datafiles", "-ascii",
                  "--ascii-datafiles",
                  "Use binary (Sidre) or ascii format for VisIt data files.");
   args.AddOption(&vis_steps, "-vs", "--visualization-steps",
                  "Visualize every n-th timestep.");
   args.Parse();
   if (!args.Good())
   {
      if (myid == 0)
      {
         args.PrintUsage(cout);
      }
      MPI_Finalize();
      return 1;
   }
   if (myid == 0)
   {
      args.PrintOptions(cout);
   }

   Device device(device_config);
   device.Print();

   // 3. Read the serial mesh from the given mesh file on all processors. We can
   //    handle geometrically periodic meshes in this code.
   Mesh *mesh = new Mesh(mesh_file, 1, 1);
   mesh->EnsureNodes();
   int dim = mesh->Dimension();

   // 4. Define the ODE solver used for time integration. Several explicit
   //    Runge-Kutta methods are available.
   ODESolver *ode_solver = NULL;
   switch (ode_solver_type)
   {
      case 1: ode_solver = new ForwardEulerSolver; break;
      case 2: ode_solver = new RK2Solver(1.0); break;
      case 3: ode_solver = new RK3SSPSolver; break;
      case 4: ode_solver = new RK4Solver; break;
      case 6: ode_solver = new RK6Solver; break;
      default:
         if (myid == 0)
         {
            cout << "Unknown ODE solver type: " << ode_solver_type << '\n';
         }
         delete mesh;
         MPI_Finalize();
         return 3;
   }

   // 5. Refine the mesh in serial to increase the resolution. In this example
   //    we do 'ser_ref_levels' of uniform refinement, where 'ser_ref_levels' is
   //    a command-line parameter. If the mesh is of NURBS type, we convert it
   //    to a (piecewise-polynomial) high-order mesh.
   for (int lev = 0; lev < ser_ref_levels; lev++)
   {
      mesh->UniformRefinement();
   }
   if (mesh->NURBSext)
   {
      mesh->SetCurvature(max(order, 1));
   }
   mesh->GetBoundingBox(bb_min, bb_max, max(order, 1));

   // 6. Define the parallel mesh by a partitioning of the serial mesh. Refine
   //    this mesh further in parallel to increase the resolution. Once the
   //    parallel mesh is defined, the serial mesh can be deleted.
   ParMesh *pmesh = new ParMesh(MPI_COMM_WORLD, *mesh);
   delete mesh;
   for (int lev = 0; lev < par_ref_levels; lev++)
   {
      pmesh->UniformRefinement();
   }
   pmesh->ExchangeFaceNbrData();

   // 7. Define the parallel discontinuous DG finite element space on the
   //    parallel refined mesh of the given polynomial order.
   DG_FECollection fec(order, dim, BasisType::GaussLobatto);
   ParFiniteElementSpace *fes = new ParFiniteElementSpace(pmesh, &fec);
   fes->ExchangeFaceNbrData();

   HYPRE_Int global_vSize = fes->GlobalTrueVSize();
   if (myid == 0)
   {
      cout << "Number of unknowns: " << global_vSize << endl;
   }

   // 8. Set up and assemble the parallel bilinear and linear forms (and the
   //    parallel hypre matrices) corresponding to the DG discretization. The
   //    DGTraceIntegrator involves integrals over mesh interior faces.
   VectorFunctionCoefficient velocity(dim, velocity_function);
   FunctionCoefficient inflow(inflow_function);
   FunctionCoefficient u0(u0_function);

   ParBilinearForm *m = new ParBilinearForm(fes);
   ParBilinearForm *k = new ParBilinearForm(fes);
   if (pa)
   {
      m->SetAssemblyLevel(AssemblyLevel::PARTIAL);
      k->SetAssemblyLevel(AssemblyLevel::PARTIAL);
   }
   m->AddDomainIntegrator(new MassIntegrator);
   k->AddDomainIntegrator(new ConvectionIntegrator(velocity, -1.0));
   k->AddInteriorFaceIntegrator(
      new TransposeIntegrator(new DGTraceIntegrator(velocity, 1.0, -0.5)));
   k->AddBdrFaceIntegrator(
      new TransposeIntegrator(new DGTraceIntegrator(velocity, 1.0, -0.5)));

   ParLinearForm *b = new ParLinearForm(fes);
   b->AddBdrFaceIntegrator(
      new BoundaryFlowIntegrator(inflow, velocity, -1.0, -0.5));

   m->Assemble();
   int skip_zeros = 0;
   k->Assemble(skip_zeros);
   b->Assemble();
   HypreParMatrix *M;
   HypreParMatrix *K;
   if (!pa)
   {
      m->Finalize();
      k->Finalize(skip_zeros);

      M = m->ParallelAssemble();
      K = k->ParallelAssemble();
   }
   HypreParVector *B = b->ParallelAssemble();

   // 9. Define the initial conditions, save the corresponding grid function to
   //    a file and (optionally) save data in the VisIt format and initialize
   //    GLVis visualization.
   ParGridFunction *u = new ParGridFunction(fes);
   u->ProjectCoefficient(u0);
   HypreParVector *U = u->GetTrueDofs();

   {
      ostringstream mesh_name, sol_name;
      mesh_name << "ex9-mesh." << setfill('0') << setw(6) << myid;
      sol_name << "ex9-init." << setfill('0') << setw(6) << myid;
      ofstream omesh(mesh_name.str().c_str());
      omesh.precision(precision);
      pmesh->Print(omesh);
      ofstream osol(sol_name.str().c_str());
      osol.precision(precision);
      u->Save(osol);
   }

   // Create data collection for solution output: either VisItDataCollection for
   // ascii data files, or SidreDataCollection for binary data files.
   DataCollection *dc = NULL;
   if (visit)
   {
      if (binary)
      {
#ifdef MFEM_USE_SIDRE
         dc = new SidreDataCollection("Example9-Parallel", pmesh);
#else
         MFEM_ABORT("Must build with MFEM_USE_SIDRE=YES for binary output.");
#endif
      }
      else
      {
         dc = new VisItDataCollection("Example9-Parallel", pmesh);
         dc->SetPrecision(precision);
         // To save the mesh using MFEM's parallel mesh format:
         // dc->SetFormat(DataCollection::PARALLEL_FORMAT);
      }
      dc->RegisterField("solution", u);
      dc->SetCycle(0);
      dc->SetTime(0.0);
      dc->Save();
   }

   ParaViewDataCollection *pd = NULL;
   if (paraview)
   {
      pd = new ParaViewDataCollection("PVExample9P", pmesh);
      pd->RegisterField("solution", u);
      pd->SetLevelsOfDetail(2);
      pd->SetCycle(0);
      pd->SetTime(0.0);
      pd->Save();
   }

   socketstream sout;
   if (visualization)
   {
      char vishost[] = "localhost";
      int  visport   = 19916;
      sout.open(vishost, visport);
      if (!sout)
      {
         if (myid == 0)
            cout << "Unable to connect to GLVis server at "
                 << vishost << ':' << visport << endl;
         visualization = false;
         if (myid == 0)
         {
            cout << "GLVis visualization disabled.\n";
         }
      }
      else
      {
         sout << "parallel " << num_procs << " " << myid << "\n";
         sout.precision(precision);
         sout << "solution\n" << *pmesh << *u;
         sout << "pause\n";
         sout << flush;
         if (myid == 0)
            cout << "GLVis visualization paused."
                 << " Press space (in the GLVis window) to resume it.\n";
      }
   }

   // 10. Define the time-dependent evolution operator describing the ODE
   //     right-hand side, and perform time-integration (looping over the time
   //     iterations, ti, with a time-step dt).
   Operator *m_op, *k_op;
   if (pa)
   {
      m_op = m;
      k_op = k;
   }
   else
   {
      m_op = M;
      k_op = K;
   }
   FE_Evolution adv(m_op, k_op, *B, fes->GetComm());

   double t = 0.0;
   adv.SetTime(t);
   ode_solver->Init(adv);

   bool done = false;
   for (int ti = 0; !done; )
   {
      double dt_real = min(dt, t_final - t);
      ode_solver->Step(*U, t, dt_real);
      ti++;

      done = (t >= t_final - 1e-8*dt);

      if (done || ti % vis_steps == 0)
      {
         if (myid == 0)
         {
            cout << "time step: " << ti << ", time: " << t << endl;
         }

         // 11. Extract the parallel grid function corresponding to the finite
         //     element approximation U (the local solution on each processor).
         *u = *U;

         if (visualization)
         {
            sout << "parallel " << num_procs << " " << myid << "\n";
            sout << "solution\n" << *pmesh << *u << flush;
         }

         if (visit)
         {
            dc->SetCycle(ti);
            dc->SetTime(t);
            dc->Save();
         }

         if (paraview)
         {
            pd->SetCycle(ti);
            pd->SetTime(t);
            pd->Save();
         }
      }
   }

   // 12. Save the final solution in parallel. This output can be viewed later
   //     using GLVis: "glvis -np <np> -m ex9-mesh -g ex9-final".
   {
      *u = *U;
      ostringstream sol_name;
      sol_name << "ex9-final." << setfill('0') << setw(6) << myid;
      ofstream osol(sol_name.str().c_str());
      osol.precision(precision);
      u->Save(osol);
   }

   // 13. Free the used memory.
<<<<<<< HEAD
   // delete U;
   // delete u;
   // delete B;
   // delete b;
   // delete K;
   // delete k;
   // delete M;
   // delete m;
   // delete fes;
   // delete pmesh;
   // delete ode_solver;
   // delete dc;
=======
   delete U;
   delete u;
   delete B;
   delete b;
   delete K;
   delete k;
   delete M;
   delete m;
   delete fes;
   delete pmesh;
   delete ode_solver;
   delete pd;
   delete dc;
>>>>>>> 0f31bba2

   MPI_Finalize();
   return 0;
}


// Implementation of class FE_Evolution
FE_Evolution::FE_Evolution(Operator *_M, Operator *_K,
                           const Vector &_b, MPI_Comm _comm)
   : TimeDependentOperator(_M->Height()),
     M(_M), K(_K), b(_b), M_solver(_comm), z(_M->Height())
{
   // M_prec.SetType(HypreSmoother::Jacobi);
   // M_solver.SetPreconditioner(M_prec);
   M_solver.SetOperator(*M);

   M_solver.iterative_mode = false;
   M_solver.SetRelTol(1e-9);
   M_solver.SetAbsTol(0.0);
   M_solver.SetMaxIter(100);
   M_solver.SetPrintLevel(0);
}

void FE_Evolution::Mult(const Vector &x, Vector &y) const
{
   // y = M^{-1} (K x + b)
   K->Mult(x, z);
   z += b;
   M_solver.Mult(z, y);
}


// Velocity coefficient
void velocity_function(const Vector &x, Vector &v)
{
   int dim = x.Size();

   // map to the reference [-1,1] domain
   Vector X(dim);
   for (int i = 0; i < dim; i++)
   {
      double center = (bb_min[i] + bb_max[i]) * 0.5;
      X(i) = 2 * (x(i) - center) / (bb_max[i] - bb_min[i]);
   }

   switch (problem)
   {
      case 0:
      {
         // Translations in 1D, 2D, and 3D
         switch (dim)
         {
            case 1: v(0) = 1.0; break;
            case 2: v(0) = sqrt(2./3.); v(1) = sqrt(1./3.); break;
            case 3: v(0) = sqrt(3./6.); v(1) = sqrt(2./6.); v(2) = sqrt(1./6.);
               break;
         }
         break;
      }
      case 1:
      case 2:
      {
         // Clockwise rotation in 2D around the origin
         const double w = M_PI/2;
         switch (dim)
         {
            case 1: v(0) = 1.0; break;
            case 2: v(0) = w*X(1); v(1) = -w*X(0); break;
            case 3: v(0) = w*X(1); v(1) = -w*X(0); v(2) = 0.0; break;
         }
         break;
      }
      case 3:
      {
         // Clockwise twisting rotation in 2D around the origin
         const double w = M_PI/2;
         double d = max((X(0)+1.)*(1.-X(0)),0.) * max((X(1)+1.)*(1.-X(1)),0.);
         d = d*d;
         switch (dim)
         {
            case 1: v(0) = 1.0; break;
            case 2: v(0) = d*w*X(1); v(1) = -d*w*X(0); break;
            case 3: v(0) = d*w*X(1); v(1) = -d*w*X(0); v(2) = 0.0; break;
         }
         break;
      }
   }
}

// Initial condition
double u0_function(const Vector &x)
{
   int dim = x.Size();

   // map to the reference [-1,1] domain
   Vector X(dim);
   for (int i = 0; i < dim; i++)
   {
      double center = (bb_min[i] + bb_max[i]) * 0.5;
      X(i) = 2 * (x(i) - center) / (bb_max[i] - bb_min[i]);
   }

   switch (problem)
   {
      case 0:
      case 1:
      {
         switch (dim)
         {
            case 1:
               return exp(-40.*pow(X(0)-0.5,2));
            case 2:
            case 3:
            {
               double rx = 0.45, ry = 0.25, cx = 0., cy = -0.2, w = 10.;
               if (dim == 3)
               {
                  const double s = (1. + 0.25*cos(2*M_PI*X(2)));
                  rx *= s;
                  ry *= s;
               }
               return ( erfc(w*(X(0)-cx-rx))*erfc(-w*(X(0)-cx+rx)) *
                        erfc(w*(X(1)-cy-ry))*erfc(-w*(X(1)-cy+ry)) )/16;
            }
         }
      }
      case 2:
      {
         double x_ = X(0), y_ = X(1), rho, phi;
         rho = hypot(x_, y_);
         phi = atan2(y_, x_);
         return pow(sin(M_PI*rho),2)*sin(3*phi);
      }
      case 3:
      {
         const double f = M_PI;
         return sin(f*X(0))*sin(f*X(1));
      }
   }
   return 0.0;
}

// Inflow boundary condition (zero for the problems considered in this example)
double inflow_function(const Vector &x)
{
   switch (problem)
   {
      case 0:
      case 1:
      case 2:
      case 3: return 0.0;
   }
   return 0.0;
}<|MERGE_RESOLUTION|>--- conflicted
+++ resolved
@@ -423,20 +423,6 @@
    }
 
    // 13. Free the used memory.
-<<<<<<< HEAD
-   // delete U;
-   // delete u;
-   // delete B;
-   // delete b;
-   // delete K;
-   // delete k;
-   // delete M;
-   // delete m;
-   // delete fes;
-   // delete pmesh;
-   // delete ode_solver;
-   // delete dc;
-=======
    delete U;
    delete u;
    delete B;
@@ -450,7 +436,6 @@
    delete ode_solver;
    delete pd;
    delete dc;
->>>>>>> 0f31bba2
 
    MPI_Finalize();
    return 0;
