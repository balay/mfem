--- conflicted
+++ resolved
@@ -226,14 +226,9 @@
    mutable Vector z;
 
 public:
-<<<<<<< HEAD
-   FE_Evolution(HypreParMatrix &_M, HypreParMatrix &_K, const Vector &_b,
-                const FiniteElementSpace &fes);
-   FE_Evolution(HypreParMatrix &_M, HypreParMatrix &_K, const Vector &_b,
-                const FiniteElementSpace &fes, const AIR_parameters &_AIR);
-=======
    FE_Evolution(ParBilinearForm &_M, ParBilinearForm &_K, const Vector &_b);
->>>>>>> 8dbbcfc2
+   FE_Evolution(ParBilinearForm &_M, ParBilinearForm &_K, const Vector &_b,
+                const AIR_parameters &_AIR);
 
    virtual void Mult(const Vector &x, Vector &y) const;
    virtual void ImplicitSolve(const double dt, const Vector &x, Vector &k);
@@ -267,7 +262,7 @@
    bool binary = false;
    int vis_steps = 5;
    int solver_type = 1;
-   int basis_type = 1;
+   int basis_type = BasisType::GaussLobatto;
    AIR_parameters AIR0 = {-1, 1, "", "FA", 100, 10, 10,
                           0.1, 0.01, 0.0, 1e-4
                          };
@@ -396,11 +391,7 @@
 
    // 7. Define the parallel discontinuous DG finite element space on the
    //    parallel refined mesh of the given polynomial order.
-<<<<<<< HEAD
    DG_FECollection fec(order, dim, basis_type);
-=======
-   DG_FECollection fec(order, dim, BasisType::GaussLobatto);
->>>>>>> 8dbbcfc2
    ParFiniteElementSpace *fes = new ParFiniteElementSpace(pmesh, &fec);
 
    HYPRE_Int global_vSize = fes->GlobalTrueVSize();
@@ -539,19 +530,15 @@
    // 10. Define the time-dependent evolution operator describing the ODE
    //     right-hand side, and perform time-integration (looping over the time
    //     iterations, ti, with a time-step dt).
-<<<<<<< HEAD
    FE_Evolution *adv;
    if (solver_type == 1)
    {
-      adv = new FE_Evolution(*M, *K, *B, *fes, AIR0);
+      adv = new FE_Evolution(*m, *k, *B, AIR0);
    }
    else
    {
-      adv = new FE_Evolution(*M, *K, *B, *fes);
-   }
-=======
-   FE_Evolution adv(*m, *k, *B);
->>>>>>> 8dbbcfc2
+      adv = new FE_Evolution(*m, *k, *B);
+   }
 
    double t = 0.0;
    adv->SetTime(t);
@@ -677,17 +664,46 @@
 }
 
 // Implementation of class FE_Evolution
-FE_Evolution::FE_Evolution(HypreParMatrix &_M, HypreParMatrix &_K,
-                           const Vector &_b, const FiniteElementSpace &fes,
-                           const AIR_parameters &_AIR)
+FE_Evolution::FE_Evolution(ParBilinearForm &_M, ParBilinearForm &_K,
+                           const Vector &_b, const AIR_parameters &_AIR)
    : TimeDependentOperator(_M.Height()),
-     M(_M), K(_K), b(_b), M_solver(M.GetComm()),
-     dg_solver(M, K, fes, _AIR), z(_M.Height())
-{
-   M_prec.SetType(HypreSmoother::Jacobi);
-   M_solver.SetPreconditioner(M_prec);
-   M_solver.SetOperator(M);
-
+     b(_b),
+     M_solver(_M.ParFESpace()->GetComm()),
+     z(_M.Height())
+{
+   bool pa = _M.GetAssemblyLevel()==AssemblyLevel::PARTIAL;
+
+   if (pa)
+   {
+      MFEM_ABORT("This combination of options is untested.");
+      M.Reset(&_M, false);
+      K.Reset(&_K, false);
+   }
+   else
+   {
+      M.Reset(_M.ParallelAssemble(), true);
+      K.Reset(_K.ParallelAssemble(), true);
+   }
+
+   M_solver.SetOperator(*M);
+
+   Array<int> ess_tdof_list;
+   if (pa)
+   {
+      M_prec = new OperatorJacobiSmoother(_M, ess_tdof_list);
+      dg_solver = NULL;
+   }
+   else
+   {
+      HypreParMatrix &M_mat = *M.As<HypreParMatrix>();
+      HypreParMatrix &K_mat = *K.As<HypreParMatrix>();
+      HypreSmoother *hypre_prec = new HypreSmoother(M_mat, HypreSmoother::Jacobi);
+      M_prec = hypre_prec;
+
+      dg_solver = new DG_Solver(M_mat, K_mat, *_M.FESpace(), _AIR);
+   }
+
+   M_solver.SetPreconditioner(*M_prec);
    M_solver.iterative_mode = false;
    M_solver.SetRelTol(1e-9);
    M_solver.SetAbsTol(0.0);
