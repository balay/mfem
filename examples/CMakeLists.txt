# Copyright (c) 2010, Lawrence Livermore National Security, LLC. Produced at the
# Lawrence Livermore National Laboratory. LLNL-CODE-443211. All Rights reserved.
# See file COPYRIGHT for details.
#
# This file is part of the MFEM library. For more information and source code
# availability see http://mfem.org.
#
# MFEM is free software; you can redistribute it and/or modify it under the
# terms of the GNU Lesser General Public License (as published by the Free
# Software Foundation) version 2.1 dated February 1999.

list(APPEND ALL_EXE_SRCS
  ex1.cpp
  ex2.cpp
  ex3.cpp
  ex4.cpp
  ex5.cpp
  ex6.cpp
  ex7.cpp
  ex8.cpp
  ex9.cpp
  ex10.cpp
  ex14.cpp
  ex15.cpp
  ex16.cpp
  ex17.cpp
  ex18.cpp
  ex19.cpp
  ex20.cpp
  ex21.cpp
<<<<<<< HEAD
  ex23.cpp
=======
  ex22.cpp
>>>>>>> 67c195af60a345539275c5fc19ddc44df2fe6716
  )

if (MFEM_USE_MPI)
  list(APPEND ALL_EXE_SRCS
    ex1p.cpp
    ex2p.cpp
    ex3p.cpp
    ex4p.cpp
    ex5p.cpp
    ex6p.cpp
    ex7p.cpp
    ex8p.cpp
    ex9p.cpp
    ex10p.cpp
    ex11p.cpp
    ex12p.cpp
    ex13p.cpp
    ex14p.cpp
    ex15p.cpp
    ex16p.cpp
    ex17p.cpp
    ex18p.cpp
    ex19p.cpp
    ex20p.cpp
    ex21p.cpp
<<<<<<< HEAD
    ex23p.cpp
=======
    ex22p.cpp
>>>>>>> 67c195af60a345539275c5fc19ddc44df2fe6716
    )
endif()

# Include the source directory where mfem.hpp and mfem-performance.hpp are.
include_directories(BEFORE ${PROJECT_BINARY_DIR})

# Add one executable per cpp file
add_mfem_examples(ALL_EXE_SRCS)

# Add a test for each example
foreach(SRC_FILE ${ALL_EXE_SRCS})
  get_filename_component(SRC_FILENAME ${SRC_FILE} NAME)
  string(REPLACE ".cpp" "" TEST_NAME ${SRC_FILENAME})

  set(THIS_TEST_OPTIONS "-no-vis")
  if (${TEST_NAME} MATCHES "ex10p*")
    list(APPEND THIS_TEST_OPTIONS "-tf" "5")
  elseif(${TEST_NAME} MATCHES "ex15p*")
    list(APPEND THIS_TEST_OPTIONS "-e" "1")
  endif()

  if (NOT (${TEST_NAME} MATCHES ".*p$"))
    add_test(NAME ${TEST_NAME}_ser
      COMMAND ${TEST_NAME} ${THIS_TEST_OPTIONS})
  else()
    add_test(NAME ${TEST_NAME}_np=4
      COMMAND ${MPIEXEC} ${MPIEXEC_NUMPROC_FLAG} ${MFEM_MPI_NP}
      ${MPIEXEC_PREFLAGS}
      $<TARGET_FILE:${TEST_NAME}> ${THIS_TEST_OPTIONS}
      ${MPIEXEC_POSTFLAGS})
  endif()
endforeach()

# If STRUMPACK is enabled, add a test run that uses it.
if (MFEM_USE_STRUMPACK)
  add_test(NAME ex11p_strumpack_np=4
    COMMAND ${MPIEXEC} ${MPIEXEC_NUMPROC_FLAG} ${MFEM_MPI_NP}
    ${MPIEXEC_PREFLAGS}
    $<TARGET_FILE:ex11p> "-no-vis" "--strumpack"
    ${MPIEXEC_POSTFLAGS})
endif()

# Include the examples/sundials directory if SUNDIALS is enabled.
if (MFEM_USE_SUNDIALS)
  add_subdirectory(sundials)
endif()

# Include the examples/sundials directory if SUNDIALS is enabled.
if (MFEM_USE_GINKGO)
  add_subdirectory(ginkgo)
endif()

# Include the examples/petsc directory if PETSc is enabled.
if (MFEM_USE_PETSC)
  add_subdirectory(petsc)
endif()

# Include the examples/pumi directory if PUMI is enabled
if (MFEM_USE_PUMI)
  add_subdirectory(pumi)
endif()

if (MFEM_USE_HIOP)
  add_subdirectory(hiop)
endif()
<|MERGE_RESOLUTION|>--- conflicted
+++ resolved
@@ -28,11 +28,7 @@
   ex19.cpp
   ex20.cpp
   ex21.cpp
-<<<<<<< HEAD
-  ex23.cpp
-=======
   ex22.cpp
->>>>>>> 67c195af60a345539275c5fc19ddc44df2fe6716
   )
 
 if (MFEM_USE_MPI)
@@ -58,11 +54,7 @@
     ex19p.cpp
     ex20p.cpp
     ex21p.cpp
-<<<<<<< HEAD
-    ex23p.cpp
-=======
     ex22p.cpp
->>>>>>> 67c195af60a345539275c5fc19ddc44df2fe6716
     )
 endif()
 
