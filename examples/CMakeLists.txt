--- conflicted
+++ resolved
@@ -32,7 +32,6 @@
   ex23.cpp
   ex24.cpp
   ex25.cpp
-<<<<<<< HEAD
   exLaplace_GD_tensorBasis.cpp
   exPoisson_GD.cpp
   exCircle.cpp
@@ -47,10 +46,6 @@
   exAdvection_CM.cpp
   ex_testGD.cpp
   exEuler.cpp
-=======
-  ex26.cpp
-  ex27.cpp
->>>>>>> 5bdde8df
   )
 
 if (MFEM_USE_MPI)
