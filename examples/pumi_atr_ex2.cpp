--- conflicted
+++ resolved
@@ -76,14 +76,8 @@
    const char *model_file = "../data/pumi/geom/pillbox.smd";
 #else
    const char *model_file = "../data/pumi/geom/pillbox.dmg";
-<<<<<<< HEAD
 #endif    
-    
-=======
-#endif
-
->>>>>>> aaa7fc53
-   int order = 1;
+   
    bool static_cond = false;
    bool visualization = 1;
    int geom_order = 1;
